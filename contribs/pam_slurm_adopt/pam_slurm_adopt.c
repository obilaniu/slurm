--- conflicted
+++ resolved
@@ -684,15 +684,8 @@
 		return PAM_SESSION_ERR;
 	}
 
-<<<<<<< HEAD
-	/* Check if there are any steps on the node from any user. A failure here
-=======
-	if (_load_cgroup_config() != SLURM_SUCCESS)
-		return rc;
-
 	/*
 	 * Check if there are any steps on the node from any user. A failure here
->>>>>>> 91db45c9
 	 * likely means failures everywhere so exit on failure or if no local jobs
 	 * exist. This can also happen if SlurmdSpoolDir cannot be found, or if
 	 * the NodeName cannot be established for some reason.
