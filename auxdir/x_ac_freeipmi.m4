##*****************************************************************************
#  AUTHOR:
#    Thomas Cadeau<thomas.cadeau@ext.bull.net>
#
#  SYNOPSIS:
#    X_AC_FREEIPMI
#
#  DESCRIPTION:
#    Determine if the FREEIPMI libraries exists
##*****************************************************************************

AC_DEFUN([X_AC_FREEIPMI],
[
  _x_ac_freeipmi_dirs="/usr /usr/local"
  _x_ac_freeipmi_libs="lib64 lib"


  AC_ARG_WITH(
    [freeipmi],
    AS_HELP_STRING(--with-freeipmi=PATH,Specify path to freeipmi installation),
    [AS_IF([test "x$with_freipmi" != xno && test "x$with_freeipmi" != xyes],
           [_x_ac_freeipmi_dirs="$with_freeipmi"])])

  if [test "x$with_freeipmi" = xno]; then
    AC_MSG_WARN([support for freeipmi disabled])
  else
    AC_CACHE_CHECK(
      [for freeipmi installation],
      [x_ac_cv_freeipmi_dir],
      [
        for d in $_x_ac_freeipmi_dirs; do
          test -d "$d" || continue
          test -d "$d/include" || continue
          test -f "$d/include/ipmi_monitoring.h" || continue
          for bit in $_x_ac_freeipmi_libs; do
            test -d "$d/$bit" || continue
            _x_ac_freeipmi_cppflags_save="$CPPFLAGS"
            CPPFLAGS="-I$d/include $CPPFLAGS"
            _x_ac_freeipmi_libs_save="$LIBS"
            LIBS="-L$d/$bit -lipmimonitoring -lfreeipmi $LIBS"
            AC_LINK_IFELSE(
<<<<<<< HEAD
              [AC_LANG_PROGRAM([[#include <freeipmi/freeipmi.h>
                                 #include <ipmi_monitoring.h>
                                 #include <ipmi_monitoring_bitmasks.h>]],
                 [[ipmi_ctx_t ipmi_ctx = ipmi_ctx_create();
                   int err;
                   unsigned int flag = 0;
                   return ipmi_monitoring_init (flag, &err);]])],
=======
              [AC_LANG_PROGRAM(
                [[
                  #include <freeipmi/freeipmi.h>
                  #include <ipmi_monitoring.h>
                  #include <ipmi_monitoring_bitmasks.h>
                ]],
                [[
                  ipmi_ctx_t ipmi_ctx = ipmi_ctx_create();
                  int err;
                  unsigned int flag = 0;
                  return ipmi_monitoring_init (flag, &err);
                ]],
              )],
>>>>>>> ddd163d9
              [AS_VAR_SET(x_ac_cv_freeipmi_dir, $d)],
              [])
            CPPFLAGS="$_x_ac_freeipmi_cppflags_save"
            LIBS="$_x_ac_freeipmi_libs_save"
            test -n "$x_ac_cv_freeipmi_dir" && break
          done
          test -n "$x_ac_cv_freeipmi_dir" && break
        done
      ])

    if test -z "$x_ac_cv_freeipmi_dir"; then
      if test -z "$with_freeipmi"; then
        AC_MSG_WARN([unable to locate freeipmi installation (libipmonitoring/libfreeipmi])
      else
        AC_MSG_ERROR([unable to locate freeipmi installation (libipmonitoring/libfreeipmi])
      fi
    else
      FREEIPMI_CPPFLAGS="-I$x_ac_cv_freeipmi_dir/include"
      if test "$ac_with_rpath" = "yes"; then
        FREEIPMI_LDFLAGS="-Wl,-rpath -Wl,$x_ac_cv_freeipmi_dir/$bit -L$x_ac_cv_freeipmi_dir/$bit"
      else
        FREEIPMI_LDFLAGS="-L$x_ac_cv_freeipmi_dir/$bit"
      fi
      FREEIPMI_LIBS="-lipmimonitoring -lfreeipmi"
      AC_DEFINE(HAVE_FREEIPMI, 1, [Define to 1 if freeipmi library found])
    fi

    AC_SUBST(FREEIPMI_LIBS)
    AC_SUBST(FREEIPMI_CPPFLAGS)
    AC_SUBST(FREEIPMI_LDFLAGS)
  fi

  AM_CONDITIONAL(BUILD_IPMI, test -n "$x_ac_cv_freeipmi_dir")
])<|MERGE_RESOLUTION|>--- conflicted
+++ resolved
@@ -39,15 +39,6 @@
             _x_ac_freeipmi_libs_save="$LIBS"
             LIBS="-L$d/$bit -lipmimonitoring -lfreeipmi $LIBS"
             AC_LINK_IFELSE(
-<<<<<<< HEAD
-              [AC_LANG_PROGRAM([[#include <freeipmi/freeipmi.h>
-                                 #include <ipmi_monitoring.h>
-                                 #include <ipmi_monitoring_bitmasks.h>]],
-                 [[ipmi_ctx_t ipmi_ctx = ipmi_ctx_create();
-                   int err;
-                   unsigned int flag = 0;
-                   return ipmi_monitoring_init (flag, &err);]])],
-=======
               [AC_LANG_PROGRAM(
                 [[
                   #include <freeipmi/freeipmi.h>
@@ -61,7 +52,6 @@
                   return ipmi_monitoring_init (flag, &err);
                 ]],
               )],
->>>>>>> ddd163d9
               [AS_VAR_SET(x_ac_cv_freeipmi_dir, $d)],
               [])
             CPPFLAGS="$_x_ac_freeipmi_cppflags_save"
