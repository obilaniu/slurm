--- conflicted
+++ resolved
@@ -38,16 +38,11 @@
 architecture). Multiple CPUs may be specified using a comma
 delimited list or a range may be specified using a "\-" separator
 (e.g. "0,1,2,3" or "0\-3").
-<<<<<<< HEAD
+If specified, then only the identified CPUs can be allocated with each generic
+resource; an attempt to use other CPUs will not be honored.
 If not specified, then any CPU can be used with the resources, which also
 increases the speed of Slurm's scheduling algorithm.
-If any CPU can be used with the resources, then do not specify the
-=======
-If specified, then only the identified CPUs can be allocated with each generic
-resource; an attempt to use other CPUs will not be honored.
-If not specified, then any CPU can be used with the resources.
 If any CPU can be effectively used with the resources, then do not specify the
->>>>>>> 4f818bcc
 \fBCPUs\fR option for improved speed in the SLURM scheduling logic.
 
 Since SLURM must be able to perform resource management on heterogeneous
