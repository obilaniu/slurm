.TH "slurm.conf" "5" "Slurm Configuration File" "February 2019" "Slurm Configuration File"

.SH "NAME"
slurm.conf \- Slurm configuration file

.SH "DESCRIPTION"
\fBslurm.conf\fP is an ASCII file which describes general Slurm
configuration information, the nodes to be managed, information about
how those nodes are grouped into partitions, and various scheduling
parameters associated with those partitions. This file should be
consistent across all nodes in the cluster.
.LP
The file location can be modified at system build time using the
DEFAULT_SLURM_CONF parameter or at execution time by setting the SLURM_CONF
environment variable. The Slurm daemons also allow you to override
both the built\-in and environment\-provided location using the "\-f"
option on the command line.
.LP
The contents of the file are case insensitive except for the names of nodes
and partitions. Any text following a "#" in the configuration file is treated
as a comment through the end of that line.
Changes to the configuration file take effect upon restart of
Slurm daemons, daemon receipt of the SIGHUP signal, or execution
of the command "scontrol reconfigure" unless otherwise noted.
.LP
If a line begins with the word "Include" followed by whitespace
and then a file name, that file will be included inline with the current
configuration file. For large or complex systems, multiple configuration files
may prove easier to manage and enable reuse of some files (See INCLUDE
MODIFIERS for more details).
.LP
Note on file permissions:
.LP
The \fIslurm.conf\fR file must be readable by all users of Slurm, since it
is used by many of the Slurm commands.  Other files that are defined
in the \fIslurm.conf\fR file, such as log files and job accounting files,
may need to be created/owned by the user "SlurmUser" to be successfully
accessed.  Use the "chown" and "chmod" commands to set the ownership
and permissions appropriately.
See the section \fBFILE AND DIRECTORY PERMISSIONS\fR for information
about the various files and directories used by Slurm.

.SH "PARAMETERS"
.LP
The overall configuration parameters available include:

.TP
\fBAccountingStorageBackupHost\fR
The name of the backup machine hosting the accounting storage database.
If used with the accounting_storage/slurmdbd plugin, this is where the backup
slurmdbd would be running.
Only used with systems using SlurmDBD, ignored otherwise.

.TP
\fBAccountingStorageEnforce\fR
This controls what level of association\-based enforcement to impose
on job submissions.  Valid options are any combination of
\fIassociations\fR, \fIlimits\fR, \fInojobs\fR, \fInosteps\fR, \fIqos\fR, \fIsafe\fR, and \fIwckeys\fR, or
\fIall\fR for all things (expect nojobs and nosteps, they must be requested as well).

If limits, qos, or wckeys are set, associations will automatically be set.

If wckeys is set, TrackWCKey will automatically be set.

If safe is set, limits and associations will automatically be set.

If nojobs is set nosteps will automatically be set.

By enforcing Associations no new job is allowed to run unless a corresponding
association exists in the system.  If limits are enforced users can be
limited by association to whatever job size or run time limits are defined.

If nojobs is set Slurm will not account for any jobs or steps on the system,
like wise if nosteps is set Slurm will not account for any steps ran limits
will still be enforced.

If safe is enforced a job will only be launched against an association or qos
that has a GrpCPUMins limit set if the job will be able to run to completion.
Without this option set, jobs will be launched as long as their usage
hasn't reached the cpu-minutes limit which can lead to jobs being
launched but then killed when the limit is reached.

With qos and/or wckeys enforced jobs will not be scheduled unless a valid qos
and/or workload characterization key is specified.

When \fBAccountingStorageEnforce\fR is changed, a restart of the slurmctld
daemon is required (not just a "scontrol reconfig").

.TP
\fBAccountingStorageHost\fR
The name of the machine hosting the accounting storage database.
Only used with systems using SlurmDBD, ignored otherwise.
Also see \fBDefaultStorageHost\fR.

.TP
\fBAccountingStorageLoc\fR
The fully qualified file name where accounting records are written
when the \fBAccountingStorageType\fR is "accounting_storage/filetxt".
Also see \fBDefaultStorageLoc\fR.

.TP
\fBAccountingStoragePass\fR
The password used to gain access to the database to store the
accounting data.  Only used for database type storage plugins, ignored
otherwise.  In the case of Slurm DBD (Database Daemon) with MUNGE
authentication this can be configured to use a MUNGE daemon
specifically configured to provide authentication between clusters
while the default MUNGE daemon provides authentication within a
cluster.  In that case, \fBAccountingStoragePass\fR should specify the
named port to be used for communications with the alternate MUNGE
daemon (e.g.  "/var/run/munge/global.socket.2"). The default value is
NULL.  Also see \fBDefaultStoragePass\fR.

.TP
\fBAccountingStoragePort\fR
The listening port of the accounting storage database server.
Only used for database type storage plugins, ignored otherwise.
Also see \fBDefaultStoragePort\fR.

.TP
\fBAccountingStorageTRES\fR
Comma separated list of resources you wish to track on the cluster.
These are the resources requested by the sbatch/srun job when it
is submitted. Currently this consists of any GRES, BB (burst buffer) or
license along with CPU, Memory, Node, Energy, FS/[Disk|Lustre], IC/OFED, Pages,
and VMem. By default Billing, CPU, Energy, Memory, Node, FS/Disk, Pages and VMem
<<<<<<< HEAD
are tracked.

=======
are tracked. These default TRES cannot be disabled, but only appended to.
>>>>>>> dfb899a6
AccountingStorageTRES=gres/craynetwork,license/iop1
will track billing, cpu, energy, memory, nodes, fs/disk, pages and vmem along
with a gres called craynetwork as well as a license called iop1. Whenever these
resources are used on the cluster they are recorded. The TRES are automatically
set up in the database on the start of the slurmctld.

If multiple GRES of different types are tracked (e.g. GPUs of different types),
then job requests with matching type specifications will be recorded.
Given a configuration of
"AccountingStorageTRES=gres/gpu,gres/gpu:tesla,gres/gpu:volta"
Then "gres/gpu:tesla" and "gres/gpu:volta" will track only jobs that explicitly
request those two GPU types, while "gres/gpu" will track allocated GPUs of any
type ("tesla", "volta" or any other GPU type).

Given a configuration of
"AccountingStorageTRES=gres/gpu:tesla,gres/gpu:volta"
Then "gres/gpu:tesla" and "gres/gpu:volta" will track jobs that explicitly
request those GPU types.
If a job requests GPUs, but does not explicitly specify the GPU type, then
it's resource allocation will be accounted for as either "gres/gpu:tesla" or
"gres/gpu:volta", although the accounting may not match the actualy GPU type
allocated to the job and the GPUs allocated to the job could be heterogeneous.
In an environment containing various GPU types, use of a job_submit plugin
may be desired in order to force jobs to explicitly specify some GPU type.

.TP
\fBAccountingStorageType\fR
The accounting storage mechanism type.  Acceptable values at
present include "accounting_storage/filetxt", "accounting_storage/none"
and "accounting_storage/slurmdbd".  The
"accounting_storage/filetxt" value indicates that accounting records
will be written to the file specified by the
\fBAccountingStorageLoc\fR parameter.
The "accounting_storage/slurmdbd" value indicates that accounting records
will be written to the Slurm DBD, which manages an underlying MySQL
database. See "man slurmdbd" for more information.  The
default value is "accounting_storage/none" and indicates that account
records are not maintained.
Note: The filetxt plugin records only a limited subset of accounting
information and will prevent some sacct options from proper operation.
Also see \fBDefaultStorageType\fR.

.TP
\fBAccountingStorageUser\fR
The user account for accessing the accounting storage database.
Only used for database type storage plugins, ignored otherwise.
Also see \fBDefaultStorageUser\fR.

.TP
\fBAccountingStoreJobComment\fR
If set to "YES" then include the job's comment field in the job
complete message sent to the Accounting Storage database.  The default
is "YES".
Note the AdminComment and SystemComment are always recorded in the database.

.TP
\fBAcctGatherNodeFreq\fR
The AcctGather plugins sampling interval for node accounting.
For AcctGather plugin values of none, this parameter is ignored.
For all other values this parameter is the number
of seconds between node accounting samples. For the
acct_gather_energy/rapl plugin, set a value less
than 300 because the counters may overflow beyond this rate.
The default value is zero. This value disables accounting sampling
for nodes. Note: The accounting sampling interval for jobs is
determined by the value of \fBJobAcctGatherFrequency\fR.

.TP
\fBAcctGatherEnergyType\fR
Identifies the plugin to be used for energy consumption accounting.
The jobacct_gather plugin and slurmd daemon call this plugin to collect
energy consumption data for jobs and nodes. The collection of energy
consumption data takes place on the node level, hence only in case of exclusive
job allocation the energy consumption measurements will reflect the job's
real consumption. In case of node sharing between jobs the reported consumed
energy per job (through sstat or sacct) will not reflect the real energy
consumed by the jobs.

Configurable values at present are:
.RS
.TP 20
\fBacct_gather_energy/none\fR
No energy consumption data is collected.
.TP
\fBacct_gather_energy/ipmi\fR
Energy consumption data is collected from the Baseboard Management Controller
(BMC) using the Intelligent Platform Management Interface (IPMI).
.TP
\fBacct_gather_energy/rapl\fR
Energy consumption data is collected from hardware sensors using the Running
Average Power Limit (RAPL) mechanism. Note that enabling RAPL may require the
execution of the command "sudo modprobe msr".
.RE

.TP
\fBAcctGatherInfinibandType\fR
Identifies the plugin to be used for infiniband network traffic accounting.
The jobacct_gather plugin and slurmd daemon call this plugin to collect
network traffic data for jobs and nodes.
The collection of network traffic data takes place on the node level,
hence only in case of exclusive job allocation the collected values will
reflect the job's real traffic. In case of node sharing between jobs the reported
network traffic per job (through sstat or sacct) will not reflect the real
network traffic by the jobs.

Configurable values at present are:
.RS
.TP 20
\fBacct_gather_infiniband/none\fR
No infiniband network data are collected.
.TP
\fBacct_gather_infiniband/ofed\fR
Infiniband network traffic data are collected from the hardware monitoring
counters of Infiniband devices through the OFED library.
In order to account for per job network traffic, add the "ic/ofed" TRES to
\fIAccountingStorageTRES\fR.
.RE

.TP
\fBAcctGatherFilesystemType\fR
Identifies the plugin to be used for filesystem traffic accounting.
The jobacct_gather plugin and slurmd daemon call this plugin to collect
filesystem traffic data for jobs and nodes.
The collection of filesystem traffic data takes place on the node level,
hence only in case of exclusive job allocation the collected values will
reflect the job's real traffic. In case of node sharing between jobs the reported
filesystem traffic per job (through sstat or sacct) will not reflect the real
filesystem traffic by the jobs.


Configurable values at present are:
.RS
.TP 20
\fBacct_gather_filesystem/none\fR
No filesystem data are collected.
.TP
\fBacct_gather_filesystem/lustre\fR
Lustre filesystem traffic data are collected from the counters found in
/proc/fs/lustre/.
In order to account for per job lustre traffic, add the "fs/lustre" TRES to
\fIAccountingStorageTRES\fR.
.RE

.TP
\fBAcctGatherProfileType\fR
Identifies the plugin to be used for detailed job profiling.
The jobacct_gather plugin and slurmd daemon call this plugin to collect
detailed data such as I/O counts, memory usage, or energy consumption for jobs
and nodes. There are interfaces in this plugin to collect data as step start
and completion, task start and completion, and at the account gather
frequency. The data collected at the node level is related to jobs only in
case of exclusive job allocation.

Configurable values at present are:
.RS
.TP 20
\fBacct_gather_profile/none\fR
No profile data is collected.
.TP
\fBacct_gather_profile/hdf5\fR
This enables the HDF5 plugin. The directory where the profile files
are stored and which values are collected are configured in the
acct_gather.conf file.
.TP
\fBacct_gather_profile/influxdb\fR
This enables the influxdb plugin. The influxdb instance host, port, database,
retention policy and which values are collected are configured in the
acct_gather.conf file.
.RE

.TP
\fBAllowSpecResourcesUsage\fR
If set to 1, Slurm allows individual jobs to override node's configured
CoreSpecCount value. For a job to take advantage of this feature,
a command line option of \-\-core\-spec must be specified.  The default
value for this option is 1 for Cray systems and 0 for other system types.

.TP
\fBAuthInfo\fR
Additional information to be used for authentication of communications
between the Slurm daemons (slurmctld and slurmd) and the Slurm
clients.  The interpretation of this option is specific to the
configured \fBAuthType\fR.
Multiple options may be specified in a comma delimited list.
If not specified, the default authentication information will be used.
.RS
.TP 14
\fBcred_expire\fR
Default job step credential lifetime, in seconds (e.g. "cred_expire=1200").
It must be sufficiently long enough to load user environment, run prolog,
deal with the slurmd getting paged out of memory, etc.
This also controls how long a requeued job must wait before starting again.
The default value is 120 seconds.
.TP
\fBsocket\fR
Path name to a MUNGE daemon socket to use
(e.g. "socket=/var/run/munge/munge.socket.2").
The default value is "/var/run/munge/munge.socket.2".
Used by \fIauth/munge\fR and \fIcred/munge\fR.
.TP
\fBttl\fR
Credential lifetime, in seconds (e.g. "ttl=300").
The default value is dependent upon the MUNGE installation, but is typically
300 seconds.
.RE

.TP
\fBAuthType\fR
The authentication method for communications between Slurm
components.
Acceptable values at present include "auth/munge" and "auth/none".
The default value is "auth/munge".
"auth/none" includes the UID in each communication, but it is not verified.
This may be fine for testing purposes, but
\fBdo not use "auth/none" if you desire any security\fR.
"auth/munge" indicates that MUNGE is to be used.
(See "https://dun.github.io/munge/" for more information).
All Slurm daemons and commands must be terminated prior to changing
the value of \fBAuthType\fR and later restarted.

.TP
\fBBackupAddr\fR
Defunct option, see \fBSlurmctldHost\fR.

.TP
\fBBackupController\fR
Defunct option, see \fBSlurmctldHost\fR.

The backup controller recovers state information from the
\fBStateSaveLocation\fR directory, which must be readable and writable from both
the primary and backup controllers.
While not essential, it is recommended that you specify a backup controller.
See  the \fBRELOCATING CONTROLLERS\fR section if you change this.

.TP
\fBBatchStartTimeout\fR
The maximum time (in seconds) that a batch job is permitted for
launching before being considered missing and releasing the
allocation. The default value is 10 (seconds). Larger values may be
required if more time is required to execute the \fBProlog\fR, load
user environment variables (for Moab spawned jobs), or if the slurmd
daemon gets paged from memory.
.br
.br
\fBNote\fR: The test for a job being successfully launched is only performed when
the Slurm daemon on the compute node registers state with the slurmctld daemon
on the head node, which happens fairly rarely.
Therefore a job will not necessarily be terminated if its start time exceeds
\fBBatchStartTimeout\fR.
This configuration parameter is also applied to launch tasks and avoid aborting
\fBsrun\fR commands due to long running \fBProlog\fR scripts.

.TP
\fBBurstBufferType\fR
The plugin used to manage burst buffers.
Acceptable values at present include "burst_buffer/none".
More information later...

.TP
\fBCheckpointType\fR
The system\-initiated checkpoint method to be used for user jobs.
The slurmctld daemon must be restarted for a change in \fBCheckpointType\fR
to take effect. Supported values presently include:
.RS
.TP 18
\fBcheckpoint/blcr\fR
Berkeley Lab Checkpoint Restart (BLCR).
NOTE: If a file is found at sbin/scch (relative to the Slurm installation
location), it will be executed upon completion of the checkpoint. This can
be a script used for managing the checkpoint files.
NOTE: Slurm's BLCR logic only supports batch jobs.
.TP
\fBcheckpoint/none\fR
no checkpoint support (default)
.TP
\fBcheckpoint/ompi\fR
OpenMPI (version 1.3 or higher)
.RE

.TP
\fBClusterName\fR
The name by which this Slurm managed cluster is known in the
accounting database.  This is needed distinguish accounting records
when multiple clusters report to the same database. Because of limitations
in some databases, any upper case letters in the name will be silently mapped
to lower case. In order to avoid confusion, it is recommended that the name
be lower case.

.TP
\fBCommunicationParameters\fR
Comma separated options identifying communication options.
.RS
.TP 15
\fBCheckGhalQuiesce\fR
Used specifically on a Cray using an Aries Ghal interconnect.  This will check
to see if the system is quiescing when sending a message, and if so, we wait
until it is done before sending.
.TP
\fBNoCtldInAddrAny\fR
Used to directly bind to the address of what the node resolves to running
the slurmctld instead of binding messages to any address on the node,
which is the default.
.TP
\fBNoInAddrAny\fR
Used to directly bind to the address of what the node resolves to instead
of binding messages to any address on the node which is the default.
This option is for all daemons/clients except for the slurmctld.
.RE

.TP
\fBCompleteWait\fR
The time, in seconds, given for a job to remain in COMPLETING state
before any additional jobs are scheduled.
If set to zero, pending jobs will be started as soon as possible.
Since a COMPLETING job's resources are released for use by other
jobs as soon as the \fBEpilog\fR completes on each individual node,
this can result in very fragmented resource allocations.
To provide jobs with the minimum response time, a value of zero is
recommended (no waiting).
To minimize fragmentation of resources, a value equal to \fBKillWait\fR
plus two is recommended.
In that case, setting \fBKillWait\fR to a small value may be beneficial.
The default value of \fBCompleteWait\fR is zero seconds.
The value may not exceed 65533.

.TP
\fBControlAddr\fR
Defunct option, see \fBSlurmctldHost\fR.

.TP
\fBControlMachine\fR
Defunct option, see \fBSlurmctldHost\fR.

.TP
\fBCoreSpecPlugin\fR
Identifies the plugins to be used for enforcement of core specialization.
The slurmd daemon must be restarted for a change in CoreSpecPlugin
to take effect.
Acceptable values at present include:
.RS
.TP 20
\fBcore_spec/cray\fR
used only for Cray systems
.TP
\fBcore_spec/none\fR
used for all other system types
.RE

.TP
\fBCpuFreqDef\fR
Default CPU frequency value or frequency governor to use when running a
job step if it has not been explicitly set with the \-\-cpu\-freq option.
Acceptable values at present include a numeric value (frequency in kilohertz)
or one of the following governors:
.RS
.TP 14
\fBConservative\fR
attempts to use the Conservative CPU governor
.TP
\fBOnDemand\fR
attempts to use the OnDemand CPU governor
.TP
\fBPerformance\fR
attempts to use the Performance CPU governor
.TP
\fBPowerSave\fR
attempts to use the PowerSave CPU governor
.RE
There is no default value. If unset, no attempt to set the governor is
made if the \-\-cpu\-freq option has not been set.

.TP
\fBCpuFreqGovernors\fR
List of CPU frequency governors allowed to be set with the salloc, sbatch, or
srun option  \-\-cpu\-freq.
Acceptable values at present include:
.RS
.TP 14
\fBConservative\fR
attempts to use the Conservative CPU governor
.TP
\fBOnDemand\fR
attempts to use the OnDemand CPU governor (a default value)
.TP
\fBPerformance\fR
attempts to use the Performance CPU governor (a default value)
.TP
\fBPowerSave\fR
attempts to use the PowerSave CPU governor
.TP
\fBUserSpace\fR
attempts to use the UserSpace CPU governor (a default value)
.RE
The default is OnDemand, Performance and UserSpace.
.TP
\fBCredType\fR
The cryptographic signature tool to be used in the creation of
job step credentials.
The slurmctld daemon must be restarted for a change in \fBCredType\fR
to take effect.
Acceptable values at present include "cred/munge".
The default value is "cred/munge" and is the recommended.

.TP
\fBDebugFlags\fR
Defines specific subsystems which should provide more detailed event logging.
Multiple subsystems can be specified with comma separators.
Most DebugFlags will result in verbose logging for the identified subsystems
and could impact performance.
Valid subsystems available today (with more to come) include:
.RS
.TP 17
\fBAccrue\fR
Accrue counters accounting details
.TP
\fBBackfill\fR
Backfill scheduler details
.TP
\fBBackfillMap\fR
Backfill scheduler to log a very verbose map of reserved resources through
time. Combine with \fBBackfill\fR for a verbose and complete view of the
backfill scheduler's work.
.TP
\fBBurstBuffer\fR
Burst Buffer plugin
.TP
\fBCPU_Bind\fR
CPU binding details for jobs and steps
.TP
\fBCpuFrequency\fR
Cpu frequency details for jobs and steps using the \-\-cpu\-freq option.
.TP
\fBElasticsearch\fR
Elasticsearch debug info
.TP
\fBEnergy\fR
AcctGatherEnergy debug info
.TP
\fBExtSensors\fR
External Sensors debug info
.TP
\fBFederation\fR
Federation scheduling debug info
.TP
\fBFrontEnd\fR
Front end node details
.TP
\fBGres\fR
Generic resource details
.TP
\fBHeteroJobs\fR
Heterogeneous job details
.TP
\fBGang\fR
Gang scheduling details
.TP
\fBJobContainer\fR
Job container plugin details
.TP
\fBLicense\fR
License management details
.TP
\fBNodeFeatures\fR
Node Features plugin debug info
.TP
\fBNO_CONF_HASH\fR
Do not log when the slurm.conf files differs between Slurm daemons
.TP
\fBPower\fR
Power management plugin
.TP
\fBPriority\fR
Job prioritization
.TP
\fBProfile\fR
AcctGatherProfile plugins details
.TP
\fBProtocol\fR
Communication protocol details
.TP
\fBReservation\fR
Advanced reservations
.TP
\fBSelectType\fR
Resource selection plugin
.TP
\fBSteps\fR
Slurmctld resource allocation for job steps
.TP
\fBSwitch\fR
Switch plugin
.TP
\fBTimeCray\fR
Timing of Cray APIs
.TP
\fBTraceJobs\fR
Trace jobs in slurmctld. It will print detailed job information
including state, job ids and allocated nodes counter.
.TP
\fBTriggers\fR
Slurmctld triggers
.RE

.TP
\fBDefCpusPerGPU\fR
Default count of CPUs allocated per allocated GPU.

.TP
\fBDefMemPerCPU\fR
Default real memory size available per allocated CPU in megabytes.
Used to avoid over\-subscribing memory and causing paging.
\fBDefMemPerCPU\fR would generally be used if individual processors
are allocated to jobs (\fBSelectType=select/cons_res\fR or
\fBSelectType=select/cons_tres\fR).
The default value is 0 (unlimited).
Also see \fBDefMemPerGPU\fR, \fBDefMemPerNode\fR and \fBMaxMemPerCPU\fR.
\fBDefMemPerCPU\fR, \fBDefMemPerGPU\fR and \fBDefMemPerNode\fR are
mutually exclusive.

.TP
\fBDefMemPerGPU\fR
Default real memory size available per allocated GPU in megabytes.
The default value is 0 (unlimited).
Also see \fBDefMemPerCPU\fR and \fBDefMemPerNode\fR.
\fBDefMemPerCPU\fR, \fBDefMemPerGPU\fR and \fBDefMemPerNode\fR are
mutually exclusive.

.TP
\fBDefMemPerNode\fR
Default real memory size available per allocated node in megabytes.
Used to avoid over\-subscribing memory and causing paging.
\fBDefMemPerNode\fR would generally be used if whole nodes
are allocated to jobs (\fBSelectType=select/linear\fR) and
resources are over\-subscribed (\fBOverSubscribe=yes\fR or
\fBOverSubscribe=force\fR).
The default value is 0 (unlimited).
Also see \fBDefMemPerCPU\fR, \fBDefMemPerGPU\fR and \fBMaxMemPerCPU\fR.
\fBDefMemPerCPU\fR, \fBDefMemPerGPU\fR and \fBDefMemPerNode\fR are
mutually exclusive.

.TP
\fBDefaultStorageHost\fR
The default name of the machine hosting the accounting storage and
job completion databases.
Only used for database type storage plugins and when the
\fBAccountingStorageHost\fR and \fBJobCompHost\fR have not been
defined.

.TP
\fBDefaultStorageLoc\fR
The fully qualified file name where accounting records and/or job
completion records are written when the \fBDefaultStorageType\fR is
"filetxt".
Also see \fBAccountingStorageLoc\fR and \fBJobCompLoc\fR.

.TP
\fBDefaultStoragePass\fR
The password used to gain access to the database to store the
accounting and job completion data.
Only used for database type storage plugins, ignored otherwise.
Also see \fBAccountingStoragePass\fR and \fBJobCompPass\fR.

.TP
\fBDefaultStoragePort\fR
The listening port of the accounting storage and/or job completion
database server.
Only used for database type storage plugins, ignored otherwise.
Also see \fBAccountingStoragePort\fR and \fBJobCompPort\fR.

.TP
\fBDefaultStorageType\fR
The accounting and job completion storage mechanism type.  Acceptable
values at present include "filetxt", "mysql" and "none".
The value "filetxt" indicates that records will be written to a file.
The value "mysql" indicates that accounting records will be written to a MySQL
or MariaDB database.
The default value is "none", which means that records are not maintained.
Also see \fBAccountingStorageType\fR and \fBJobCompType\fR.

.TP
\fBDefaultStorageUser\fR
The user account for accessing the accounting storage and/or job
completion database.
Only used for database type storage plugins, ignored otherwise.
Also see \fBAccountingStorageUser\fR and \fBJobCompUser\fR.

.TP
\fBDisableRootJobs\fR
If set to "YES" then user root will be prevented from running any jobs.
The default value is "NO", meaning user root will be able to execute jobs.
\fBDisableRootJobs\fR may also be set by partition.

.TP
\fBEioTimeout\fR
The number of seconds srun waits for slurmstepd to close the TCP/IP
connection used to relay data between the user application and srun
when the user application terminates. The default value is 60 seconds.
May not exceed 65533.

.TP
\fBEnforcePartLimits\fR
If set to "ALL" then jobs which exceed a partition's size and/or
time limits will be rejected at submission time. If job is submitted to
multiple partitions, the job must satisfy the limits on all the requested
partitions. If set to "NO" then the job will be accepted and remain queued
until the partition limits are altered(Time and Node Limits).
If set to "ANY" or "YES" a job must satisfy any of the requested partitions
to be submitted. The default value is "NO".
NOTE: If set, then a job's QOS can not be used to exceed partition limits.
NOTE: The partition limits being considered are it's configured MaxMemPerCPU,
MaxMemPerNode, MinNodes, MaxNodes, MaxTime, AllocNodes, AllowAccounts,
AllowGroups, AllowQOS, and QOS usage threshold.

.TP
\fBEpilog\fR
Fully qualified pathname of a script to execute as user root on every
node when a user's job completes (e.g. "/usr/local/slurm/epilog"). A
glob pattern (See \fBglob\fR (7)) may also be used to run more than
one epilog script (e.g. "/etc/slurm/epilog.d/*"). The Epilog script
or scripts may be used to purge files, disable user login, etc.
By default there is no epilog.
See \fBProlog and Epilog Scripts\fR for more information.

.TP
\fBEpilogMsgTime\fR
The number of microseconds that the slurmctld daemon requires to process
an epilog completion message from the slurmd daemons. This parameter can
be used to prevent a burst of epilog completion messages from being sent
at the same time which should help prevent lost messages and improve
throughput for large jobs.
The default value is 2000 microseconds.
For a 1000 node job, this spreads the epilog completion messages out over
two seconds.

.TP
\fBEpilogSlurmctld\fR
Fully qualified pathname of a program for the slurmctld to execute
upon termination of a job allocation (e.g.
"/usr/local/slurm/epilog_controller").
The program executes as SlurmUser, which gives it permission to drain
nodes and requeue the job if a failure occurs (See scontrol(1)).
Exactly what the program does and how it accomplishes this is completely at
the discretion of the system administrator.
Information about the job being initiated, it's allocated nodes, etc. are
passed to the program using environment variables.
See \fBProlog and Epilog Scripts\fR for more information.

.TP
\fBExtSensorsFreq\fR
The external sensors plugin sampling interval.
If \fBExtSensorsType=ext_sensors/none\fR, this parameter is ignored.
For all other values of \fBExtSensorsType\fR, this parameter is the number
of seconds between external sensors samples for hardware components (nodes,
switches, etc.) The default value is zero. This value disables external
sensors sampling. Note: This parameter does not affect external sensors
data collection for jobs/steps.

.TP
\fBExtSensorsType\fR
Identifies the plugin to be used for external sensors data collection.
Slurmctld calls this plugin to collect external sensors data for jobs/steps
and hardware components. In case of node sharing between jobs the reported
values per job/step (through sstat or sacct) may not be accurate.  See also
"man ext_sensors.conf".

Configurable values at present are:
.RS
.TP 20
\fBext_sensors/none\fR
No external sensors data is collected.
.TP
\fBext_sensors/rrd\fR
External sensors data is collected from the RRD database.
.RE

.TP
\fBFairShareDampeningFactor\fR
Dampen the effect of exceeding a user or group's fair share of allocated
resources. Higher values will provides greater ability to differentiate
between exceeding the fair share at high levels (e.g. a value of 1 results
in almost no difference between overconsumption by a factor of 10 and 100,
while a value of 5 will result in a significant difference in priority).
The default value is 1.

.TP
\fBFastSchedule\fR
Controls how a node's configuration specifications in slurm.conf are used.
If the number of node configuration entries in the configuration file
is significantly lower than the number of nodes, setting FastSchedule to
1 will permit much faster scheduling decisions to be made.
(The scheduler can just check the values in a few configuration records
instead of possibly thousands of node records.)
Note that on systems with hyper\-threading, the processor count
reported by the node will be twice the actual processor count.
Consider which value you want to be used for scheduling purposes.
.RS
.TP 5
\fB0\fR
Base scheduling decisions upon the actual configuration of each individual
node except that the node's processor count in Slurm's configuration must
match the actual hardware configuration if \fBPreemptMode=suspend,gang\fR,
\fBSelectType=select/cons_res\fR or \fBSelectType=select/cons_tres\fR are
configured (all of those plugins maintain resource allocation information using
bitmaps for the cores in the system and must remain static, while the node's
memory, disk space, and GRES counts can be established later).
.TP
\fB1\fR (default)
Consider the configuration of each node to be that specified in the
slurm.conf configuration file and any node with less than the
configured resources will be set to DRAIN.
.TP
\fB2\fR
Consider the configuration of each node to be that specified in the
slurm.conf configuration file and any node with less than the
configured resources will \fBnot\fR be set DRAIN.
This option is generally only useful for testing purposes.
.RE

.TP
\fBFederationParameters\fR
Used to define federation options. Multiple options may be comma separated.

.RS
.TP
\fBfed_display\fR
If set, then the client status commands (e.g. squeue, sinfo, sprio, etc.) will
display information in a federated view by default. This option is functionally
equivalent to using the \-\-federation options on each command. Use the client's
\-\-local option to override the federated view and get a local view of the
given cluster.
.RE

.TP
\fBFirstJobId\fR
The job id to be used for the first submitted to Slurm without a
specific requested value. Job id values generated will incremented by 1
for each subsequent job. This may be used to provide a meta\-scheduler
with a job id space which is disjoint from the interactive jobs.
The default value is 1.
Also see \fBMaxJobId\fR

.TP
\fBGetEnvTimeout\fR
Used for Moab scheduled jobs only. Controls how long job should wait
in seconds for loading the user's environment before attempting to
load it from a cache file. Applies when the srun or sbatch
\fI\-\-get\-user\-env\fR option is used. If set to 0 then always load
the user's environment from the cache file.
The default value is 2 seconds.

.TP
\fBGresTypes\fR
A comma delimited list of generic resources to be managed.
These generic resources may have an associated plugin available to provide
additional functionality.
No generic resources are managed by default.
Ensure this parameter is consistent across all nodes in the cluster for
proper operation.
The slurmctld daemon must be restarted for changes to this parameter to become
effective.

.TP
\fBGroupUpdateForce\fR
If set to a non\-zero value, then information about which users are members
of groups allowed to use a partition will be updated periodically, even when
there have been no changes to the /etc/group file.
If set to zero, group member information will be updated only after the
/etc/group file is updated.
The default value is 1.
Also see the \fBGroupUpdateTime\fR parameter.

.TP
\fBGroupUpdateTime\fR
Controls how frequently information about which users are members of
groups allowed to use a partition will be updated, and how long user
group membership lists will be cached.
The time interval is given in seconds with a default value of 600 seconds.
A value of zero will prevent periodic updating of group membership information.
Also see the \fBGroupUpdateForce\fR parameter.

.TP
\fBGpuFreqDef\fR=[<\fItype\fR]=\fIvalue\fR>[,<\fItype\fR=\fIvalue\fR>]
Default GPU frequency to use when running a job step if it
has not been explicitly set using the \-\-gpu\-freq option.
This option can be used to independently configure the GPU and its memory
frequencies. Defaults to "high,memory=high".
After the job is completed, the frequencies of all affected GPUs will be reset
to the highest possible values.
In some cases, system power caps may override the requested values.
The field \fItype\fR can be "memory".
If \fItype\fR is not specified, the GPU frequency is implied.
The \fIvalue\fR field can either be "low", "medium", "high", "highm1" or
a numeric value in megahertz (MHz).
If the specified numeric value is not possible, a value as close as
possible will be used.
See below for definition of the values.
Examples of use include "GpuFreqDef=medium,memory=high and "GpuFreqDef=450".

Supported \fIvalue\fR definitions:
.RS
.TP 10
\fBlow\fR
the lowest available frequency.
.TP
\fBmedium\fR
attempts to set a frequency in the middle of the available range.
.TP
\fBhigh\fR
the highest available frequency.
.TP
\fBhighm1\fR
(high minus one) will select the next highest available frequency.
.RE

.TP
\fBHealthCheckInterval\fR
The interval in seconds between executions of \fBHealthCheckProgram\fR.
The default value is zero, which disables execution.

.TP
\fBHealthCheckNodeState\fR
Identify what node states should execute the \fBHealthCheckProgram\fR.
Multiple state values may be specified with a comma separator.
The default value is ANY to execute on nodes in any state.
.RS
.TP 12
\fBALLOC\fR
Run on nodes in the ALLOC state (all CPUs allocated).
.TP
\fBANY\fR
Run on nodes in any state.
.TP
\fBCYCLE\fR
Rather than running the health check program on all nodes at the same time,
cycle through running on all compute nodes through the course of the
\fBHealthCheckInterval\fR. May be combined with the various node state
options.
.TP
\fBIDLE\fR
Run on nodes in the IDLE state.
.TP
\fBMIXED\fR
Run on nodes in the MIXED state (some CPUs idle and other CPUs allocated).
.RE

.TP
\fBHealthCheckProgram\fR
Fully qualified pathname of a script to execute as user root periodically
on all compute nodes that are \fBnot\fR in the NOT_RESPONDING state. This
program may be used to verify the node is fully operational and DRAIN the node
or send email if a problem is detected.
Any action to be taken must be explicitly performed by the program
(e.g. execute
"scontrol update NodeName=foo State=drain Reason=tmp_file_system_full"
to drain a node).
The execution interval is controlled using the \fBHealthCheckInterval\fR
parameter.
Note that the \fBHealthCheckProgram\fR will be executed at the same time
on all nodes to minimize its impact upon parallel programs.
This program is will be killed if it does not terminate normally within
60 seconds.
This program will also be executed when the slurmd daemon is first started and
before it registers with the slurmctld daemon.
By default, no program will be executed.

.TP
\fBInactiveLimit\fR
The interval, in seconds, after which a non\-responsive job allocation
command (e.g. \fBsrun\fR or \fBsalloc\fR) will result in the job being
terminated. If the node on which the command is executed fails or the
command abnormally terminates, this will terminate its job allocation.
This option has no effect upon batch jobs.
When setting a value, take into consideration that a debugger using \fBsrun\fR
to launch an application may leave the \fBsrun\fR command in a stopped state
for extended periods of time.
This limit is ignored for jobs running in partitions with the
\fBRootOnly\fR flag set (the scheduler running as root will be
responsible for the job).
The default value is unlimited (zero) and may not exceed 65533 seconds.

.TP
\fBJobAcctGatherType\fR
The job accounting mechanism type.
Acceptable values at present include "jobacct_gather/linux" (for Linux
systems) and is the recommended one, "jobacct_gather/cgroup" and
"jobacct_gather/none" (no accounting data collected).
The default value is "jobacct_gather/none".
"jobacct_gather/cgroup" is a plugin for the Linux operating system
that uses cgroups to collect accounting statistics. The plugin collects the
following statistics: From the cgroup memory subsystem: memory.usage_in_bytes
(reported as 'pages') and rss from memory.stat (reported as 'rss'). From the
cgroup cpuacct subsystem: user cpu time and system cpu time. No value
is provided by cgroups for virtual memory size ('vsize').
In order to use the \fBsstat\fR tool "jobacct_gather/linux",
or "jobacct_gather/cgroup" must be configured.
.br
\fBNOTE:\fR Changing this configuration parameter changes the contents of
the messages between Slurm daemons. Any previously running job steps are
managed by a slurmstepd daemon that will persist through the lifetime of
that job step and not change it's communication protocol. Only change this
configuration parameter when there are no running job steps.

.TP
\fBJobAcctGatherFrequency\fR
The job accounting and profiling sampling intervals.
The supported format is follows:
.RS
.TP 12
\fBJobAcctGatherFrequency=\fR\fI<datatype>\fR\fB=\fR\fI<interval>\fR
where \fI<datatype>\fR=\fI<interval>\fR specifies the task sampling
interval for the jobacct_gather plugin or a
sampling interval for a profiling type by the
acct_gather_profile plugin. Multiple,
comma-separated \fI<datatype>\fR=\fI<interval>\fR intervals
may be specified. Supported datatypes are as follows:
.RS
.TP
\fBtask=\fI<interval>\fR
where \fI<interval>\fR is the task sampling interval in seconds
for the jobacct_gather plugins and for task
profiling by the acct_gather_profile plugin.
.TP
\fBenergy=\fI<interval>\fR
where \fI<interval>\fR is the sampling interval in seconds
for energy profiling using the acct_gather_energy plugin
.TP
\fBnetwork=\fI<interval>\fR
where \fI<interval>\fR is the sampling interval in seconds
for infiniband profiling using the acct_gather_infiniband
plugin.
.TP
\fBfilesystem=\fI<interval>\fR
where \fI<interval>\fR is the sampling interval in seconds
for filesystem profiling using the acct_gather_filesystem
plugin.
.TP
.RE
.RE
The default value for task sampling interval
is 30 seconds. The default value for all other intervals is 0.
An interval of 0 disables sampling of the specified type.
If the task sampling interval is 0, accounting
information is collected only at job termination (reducing Slurm
interference with the job).
.br
.br
Smaller (non\-zero) values have a greater impact upon job performance,
but a value of 30 seconds is not likely to be noticeable for
applications having less than 10,000 tasks.
.br
.br
Users can independently override each interval on a per job basis using the
\fB\-\-acctg\-freq\fR option when submitting the job.
.RE

.TP
\fBJobAcctGatherParams\fR
Arbitrary parameters for the job account gather plugin
Acceptable values at present include:
.RS
.TP 20
\fBNoShared\fR
Exclude shared memory from accounting.
.TP
\fBUsePss\fR
Use PSS value instead of RSS to calculate real usage of memory.
The PSS value will be saved as RSS.
.TP
\fBOverMemoryKill\fR
Kill jobs or steps that are being detected to use more memory than requested
every time accounting information is gathered by the JobAcctGather plugin.
This parameter should be used with caution as if jobs exceeds its memory
allocation it may affect other processes and/or machine health.
NOTE: If available it is recommended to limit memory by enabling task/cgroup
in TaskPlugin and making use of ConstrainRAMSpace=yes cgroup.conf instead
of using this JobAcctGather mechanism for memory enforcement, since the former
has a lower resolution (JobAcctGatherFreq) and OOMs could happen at some point.
.RE

.TP
\fBJobCheckpointDir\fR
Specifies the default directory for storing or reading job checkpoint
information. The data stored here is only a few thousand bytes per job
and includes information needed to resubmit the job request, not job's
memory image. The directory must be readable and writable by
\fBSlurmUser\fR, but not writable by regular users. The job memory images
may be in a different location as specified by \fB\-\-checkpoint\-dir\fR
option at job submit time or scontrol's \fBImageDir\fR option.

.TP
\fBJobCompHost\fR
The name of the machine hosting the job completion database.
Only used for database type storage plugins, ignored otherwise.
Also see \fBDefaultStorageHost\fR.

.TP
\fBJobCompLoc\fR
The fully qualified file name where job completion records are written
when the \fBJobCompType\fR is "jobcomp/filetxt" or the database where
job completion records are stored when the \fBJobCompType\fR is a
database, or an url with format http://yourelasticserver:port when
\fBJobCompType\fR is "jobcomp/elasticsearch".
NOTE: when you specify a URL for Elasticsearch, Slurm will remove any trailing
slashes "/" from the configured URL and append "/slurm/jobcomp", which are the
Elasticsearch index name (slurm) and mapping (jobcomp).
NOTE: More information is available at the Slurm web site
( https://slurm.schedmd.com/elasticsearch.html ).
Also see \fBDefaultStorageLoc\fR.

.TP
\fBJobCompPass\fR
The password used to gain access to the database to store the job
completion data.
Only used for database type storage plugins, ignored otherwise.
Also see \fBDefaultStoragePass\fR.

.TP
\fBJobCompPort\fR
The listening port of the job completion database server.
Only used for database type storage plugins, ignored otherwise.
Also see \fBDefaultStoragePort\fR.

.TP
\fBJobCompType\fR
The job completion logging mechanism type.
Acceptable values at present include "jobcomp/none", "jobcomp/elasticsearch",
"jobcomp/filetxt", "jobcomp/mysql" and "jobcomp/script".
The default value is "jobcomp/none", which means that upon job completion
the record of the job is purged from the system.  If using the accounting
infrastructure this plugin may not be of interest since the information
here is redundant.
The value "jobcomp/elasticsearch" indicates that a record of the job
should be written to an Elasticsearch server specified by the
\fBJobCompLoc\fR parameter.
NOTE: More information is available at the Slurm web site
( https://slurm.schedmd.com/elasticsearch.html ).
The value "jobcomp/filetxt" indicates that a record of the job should be
written to a text file specified by the \fBJobCompLoc\fR parameter.
The value "jobcomp/mysql" indicates that a record of the job should be
written to a MySQL or MariaDB database specified by the \fBJobCompLoc\fR
parameter.
The value "jobcomp/script" indicates that a script specified by the
\fBJobCompLoc\fR parameter is to be executed with environment variables
indicating the job information.
.TP
\fBJobCompUser\fR
The user account for accessing the job completion database.
Only used for database type storage plugins, ignored otherwise.
Also see \fBDefaultStorageUser\fR.

.TP
\fBJobContainerType\fR
Identifies the plugin to be used for job tracking.
The slurmd daemon must be restarted for a change in JobContainerType
to take effect.
NOTE: The \fBJobContainerType\fR applies to a job allocation, while
\fBProctrackType\fR applies to job steps.
Acceptable values at present include:
.RS
.TP 20
\fBjob_container/cncu\fR
used only for Cray systems (CNCU = Compute Node Clean Up)
.TP
\fBjob_container/none\fR
used for all other system types
.RE

.TP
\fBJobFileAppend\fR
This option controls what to do if a job's output or error file
exist when the job is started.
If \fBJobFileAppend\fR is set to a value of 1, then append to
the existing file.
By default, any existing file is truncated.

.TP
\fBJobRequeue\fR
This option controls the default ability for batch jobs to be requeued.
Jobs may be requeued explicitly by a system administrator, after node
failure, or upon preemption by a higher priority job.
If \fBJobRequeue\fR is set to a value of 1, then batch job may be requeued
unless explicitly disabled by the user.
If \fBJobRequeue\fR is set to a value of 0, then batch job will not be requeued
unless explicitly enabled by the user.
Use the \fBsbatch\fR \fI\-\-no\-requeue\fR or \fI\-\-requeue\fR
option to change the default behavior for individual jobs.
The default value is 1.

.TP
\fBJobSubmitPlugins\fR
A comma delimited list of job submission plugins to be used.
The specified plugins will be executed in the order listed.
These are intended to be site\-specific plugins which can be used to set
default job parameters and/or logging events.
Sample plugins available in the distribution include "all_partitions",
"defaults", "logging", "lua", and "partition".
For examples of use, see the Slurm code in "src/plugins/job_submit" and
"contribs/lua/job_submit*.lua" then modify the code to satisfy your needs.
Slurm can be configured to use multiple job_submit plugins if desired,
however the lua plugin will only execute one lua script named "job_submit.lua"
located in the default script directory (typically the subdirectory "etc" of
the installation directory).
No job submission plugins are used by default.

.TP
\fBKeepAliveTime\fR
Specifies how long sockets communications used between the srun command and its
slurmstepd process are kept alive after disconnect.
Longer values can be used to improve reliability of communications in the
event of network failures.
The default value leaves the system default value.
The value may not exceed 65533.

.TP
\fBKillOnBadExit\fR
If set to 1, a step will be terminated immediately if any task is
crashed or aborted, as indicated by a non-zero exit code.
With the default value of 0, if one of the processes is crashed or aborted
the other processes will continue to run while the crashed or aborted process
waits. The user can override this configuration parameter by using srun's
\fB\-K\fR, \fB\-\-kill\-on\-bad\-exit\fR.

.TP
\fBKillWait\fR
The interval, in seconds, given to a job's processes between the
SIGTERM and SIGKILL signals upon reaching its time limit.
If the job fails to terminate gracefully in the interval specified,
it will be forcibly terminated.
The default value is 30 seconds.
The value may not exceed 65533.

.TP
\fBNodeFeaturesPlugins\fR
Identifies the plugins to be used for support of node features which can
change through time. For example, a node which might be booted with various
BIOS setting. This is supported through the use of a node's active_features
and available_features information.
Acceptable values at present include:
.RS
.TP 20
\fBnode_features/knl_cray\fR
used only for Intel Knights Landing processors (KNL) on Cray systems
.TP 20
\fBnode_features/knl_generic\fR
used for Intel Knights Landing processors (KNL) on a generic Linux system
.RE

.TP
\fBLaunchParameters\fR
Identifies options to the job launch plugin.
Acceptable values include:
.RS
.TP 24
\fBbatch_step_set_cpu_freq\fR
Set the cpu frequency for the batch step from given \-\-cpu\-freq, or
slurm.conf CpuFreqDef, option.  By default only steps started with srun will
utilize the cpu freq setting options.

NOTE: If you are using srun to launch your steps inside a batch script
(advised) this option will create a situation where you may have multiple
agents setting the cpu_freq as the batch step usually runs on the same
resources one or more steps the sruns in the script will create.
.TP 24
\fBcray_net_exclusive\fR
Allow jobs on a Cray Native cluster exclusive access to network resources.
This should only be set on clusters providing exclusive access to each
node to a single job at once, and not using parallel steps within the job,
otherwise resources on the node can be oversubscribed.
.TP 24
\fBlustre_no_flush\fR
If set on a Cray Native cluster, then do not flush the Lustre cache on job step
completion. This setting will only take effect after reconfiguring, and will
only take effect for newly launched jobs.
.TP 24
\fBmem_sort\fR
Sort NUMA memory at step start. User can override this default with
SLURM_MEM_BIND environment variable or \-\-mem\-bind=nosort command line option.
.TP
\fBdisable_send_gids\fR
By default the slurmctld will lookup and send the user_name and extended gids
for a job, rather than individual on each node as part of each task launch. Which avoids issues around name service scalability when launching jobs involving
many nodes.  Using this option will reverse this functionality.
.TP 24
\fBslurmstepd_memlock\fR
Lock the slurmstepd process's current memory in RAM.
.TP
\fBslurmstepd_memlock_all\fR
Lock the slurmstepd process's current and future memory in RAM.
.TP
\fBtest_exec\fR
Have srun verify existence of the executable program along with user
execute permission on the node where srun was called before attempting to
launch it on nodes in the step.
.RE

.TP
\fBLaunchType\fR
Identifies the mechanism to be used to launch application tasks.
Acceptable values include:
.RS
.TP
\fBlaunch/slurm\fR
The default value.
.RE

.TP
\fBLicenses\fR
Specification of licenses (or other resources available on all
nodes of the cluster) which can be allocated to jobs.
License names can optionally be followed by a colon
and count with a default count of one.
Multiple license names should be comma separated (e.g.
"Licenses=foo:4,bar").
Note that Slurm prevents jobs from being scheduled if their
required license specification is not available.
Slurm does not prevent jobs from using licenses that are
not explicitly listed in the job submission specification.

.TP
\fBLogTimeFormat\fR
Format of the timestamp in slurmctld and slurmd log files. Accepted
values are "iso8601", "iso8601_ms", "rfc5424", "rfc5424_ms", "clock",
"short" and "thread_id". The values ending in "_ms" differ from the ones without
in that fractional seconds with millisecond precision are printed. The
default value is "iso8601_ms". The "rfc5424" formats are the same as
the "iso8601" formats except that the timezone value is also
shown. The "clock" format shows a timestamp in microseconds retrieved
with the C standard clock() function. The "short" format is a short
date and time format. The "thread_id" format shows the timestamp
in the C standard ctime() function form without the year but
including the microseconds, the daemon's process ID and the current thread name
and ID.

.TP
\fBMailDomain\fR
Domain name to qualify usernames if email address is not explicitly given
with the "--mail-user" option. If unset, the local MTA will need to qualify
local address itself.

.TP
\fBMailProg\fR
Fully qualified pathname to the program used to send email per user request.
The default value is "/bin/mail" (or "/usr/bin/mail" if "/bin/mail" does not
exist but "/usr/bin/mail" does exist).

.TP
\fBMaxArraySize\fR
The maximum job array size.
The maximum job array task index value will be one less than MaxArraySize
to allow for an index value of zero.
Configure MaxArraySize to 0 in order to disable job array use.
The value may not exceed 4000001.
The value of \fBMaxJobCount\fR should be much larger than \fBMaxArraySize\fR.
The default value is 1001.

.TP
\fBMaxJobCount\fR
The maximum number of jobs Slurm can have in its active database
at one time. Set the values of \fBMaxJobCount\fR and \fBMinJobAge\fR
to ensure the slurmctld daemon does not exhaust its memory or other
resources. Once this limit is reached, requests to submit additional
jobs will fail. The default value is 10000 jobs.
NOTE: Each task of a job array counts as one job even though they will not
occupy separate job records until modified or initiated.
Performance can suffer with more than a few hundred thousand jobs.
Setting per MaxSubmitJobs per user is generally valuable to prevent a single
user from filling the system with jobs.
This is accomplished using Slurm's database and configuring enforcement of
resource limits.
This value may not be reset via "scontrol reconfig".
It only takes effect upon restart of the slurmctld daemon.

.TP
\fBMaxJobId\fR
The maximum job id to be used for jobs submitted to Slurm without a specific
requested value. Job ids are unsigned 32bit integers with the first 26 bits
reserved for local job ids and the remaining 6 bits reserved for a cluster id
to identify a federated job's origin. The maximun allowed local job id is
67,108,863 (0x3FFFFFF). The default value is 67,043,328 (0x03ff0000).
\fBMaxJobId\fR only applies to the local job id and not the federated job id.
Job id values generated will be incremented by 1 for each subsequent job. Once
\fBMaxJobId\fR is reached, the next job will be assigned \fBFirstJobId\fR.
Federated jobs will always have a job ID of 67,108,865 or higher.
Also see \fBFirstJobId\fR.

.TP
\fBMaxMemPerCPU\fR
Maximum real memory size available per allocated CPU in megabytes.
Used to avoid over\-subscribing memory and causing paging.
\fBMaxMemPerCPU\fR would generally be used if individual processors
are allocated to jobs (\fBSelectType=select/cons_res\fR or
\fBSelectType=select/cons_tres\fR).
The default value is 0 (unlimited).
Also see \fBDefMemPerCPU\fR, \fBDefMemPerGPU\fR and \fBMaxMemPerNode\fR.
\fBMaxMemPerCPU\fR and \fBMaxMemPerNode\fR are mutually exclusive.

NOTE: If a job specifies a memory per CPU limit that exceeds this system limit,
that job's count of CPUs per task will automatically be increased. This may
result in the job failing due to CPU count limits.

.TP
\fBMaxMemPerNode\fR
Maximum real memory size available per allocated node in megabytes.
Used to avoid over\-subscribing memory and causing paging.
\fBMaxMemPerNode\fR would generally be used if whole nodes
are allocated to jobs (\fBSelectType=select/linear\fR) and
resources are over\-subscribed (\fBOverSubscribe=yes\fR or
\fBOverSubscribe=force\fR).
The default value is 0 (unlimited).
Also see \fBDefMemPerNode\fR and \fBMaxMemPerCPU\fR.
\fBMaxMemPerCPU\fR and \fBMaxMemPerNode\fR are mutually exclusive.

.TP
\fBMaxStepCount\fR
The maximum number of steps that any job can initiate. This parameter
is intended to limit the effect of bad batch scripts.
The default value is 40000 steps.

.TP
\fBMaxTasksPerNode\fR
Maximum number of tasks Slurm will allow a job step to spawn
on a single node. The default \fBMaxTasksPerNode\fR is 512.
May not exceed 65533.

.TP
\fBMCSParameters\fR
MCS = Multi-Category Security
MCS Plugin Parameters.
The supported parameters are specific to the \fBMCSPlugin\fR.
Changes to this value take effect when the Slurm daemons are reconfigured.
More information about MCS is available here
<https://slurm.schedmd.com/mcs.html>.

.TP
\fBMCSPlugin\fR
MCS = Multi-Category Security : associate a security label to jobs and ensure
that nodes can only be shared among jobs using the same security label.
Acceptable values include:
.RS
.TP 12
\fBmcs/none\fR
is the default value.
No security label associated with jobs,
no particular security restriction when sharing nodes among jobs.
.TP
\fBmcs/account\fR
only users with the same account can share the nodes (requires enabling of accounting).
.TP
\fBmcs/group\fR
only users with the same group can share the nodes.
.TP
\fBmcs/user\fR
a node cannot be shared with other users.
.RE

.TP
\fBMessageTimeout\fR
Time permitted for a round\-trip communication to complete
in seconds. Default value is 10 seconds. For systems with
shared nodes, the slurmd daemon could be paged out and
necessitate higher values.

.TP
\fBMinJobAge\fR
The minimum age of a completed job before its record is purged from
Slurm's active database. Set the values of \fBMaxJobCount\fR and
to ensure the slurmctld daemon does not exhaust
its memory or other resources. The default value is 300 seconds.
A value of zero prevents any job record purging.
In order to eliminate some possible race conditions, the minimum non\-zero
value for \fBMinJobAge\fR recommended is 2.

.TP
\fBMpiDefault\fR
Identifies the default type of MPI to be used.
Srun may override this configuration parameter in any case.
Currently supported versions include:
\fBopenmpi\fR,
\fBpmi2\fR,
\fBpmix\fR, and
\fBnone\fR (default, which works for many other versions of MPI).
More information about MPI use is available here
<https://slurm.schedmd.com/mpi_guide.html>.

.TP
\fBMpiParams\fR
MPI parameters.
Used to identify ports used by older versions of OpenMPI and native
Cray systems.  The input format is "ports=12000\-12999" to identify a range of
communication ports to be used.
NOTE: This is not needed for modern versions of OpenMPI, taking it out can cause
a small boost in scheduling performance.
NOTE: This is require for Cray's PMI.
.TP
\fBMsgAggregationParams\fR
Message aggregation parameters. Message aggregation
is an optional feature that may improve system performance by reducing
the number of separate messages passed between nodes. The feature
works by routing messages through one or more message collector
nodes between their source and destination nodes. At each
collector node, messages with the same destination received
during a defined message collection window are packaged into a single
composite message. When the window expires, the composite message
is sent to the next collector node on
the route to its destination. The route between each source
and destination node is provided by the Route plugin. When a
composite message is received at its destination node, the
original messages are extracted and processed as if they
had been sent directly.
.br
.br
Currently, the only message types supported by message
aggregation are the node registration, batch script completion,
step completion, and epilog complete messages.
.br
.br
The format for this parameter is as follows:
.RE
.RS
.TP 12
\fBMsgAggregationParams=\fR\fI<option>\fR\fB=\fR\fI<value>\fR
where \fI<option>\fR=\fI<value>\fR specify a particular control
variable. Multiple, comma-separated \fI<option>\fR=\fI<value>\fR
pairs may be specified. Supported options are as follows:
.br
.RS
.TP
\fBWindowMsgs=\fI<number>\fR
where \fI<number>\fR is the maximum number of messages
in each message collection window.
.TP
\fBWindowTime=\fI<time>\fR
where \fI<time>\fR is the maximum elapsed time in milliseconds of
each message collection window.
.br
.br
.TP
.RE
.RE
A window expires when either \fBWindowMsgs\fR or \fBWindowTime\fR is
reached. By default, message aggregation is disabled. To enable
the feature, set \fBWindowMsgs\fR to a value greater than 1. The
default value for \fBWindowTime\fR is 100 milliseconds.
.RE
.RE

.TP
\fBOverTimeLimit\fR
Number of minutes by which a job can exceed its time limit before
being canceled.
Normally a job's time limit is treated as a \fIhard\fR limit and the job will be
killed upon reaching that limit.
Configuring \fBOverTimeLimit\fR will result in the job's time limit being
treated like a \fIsoft\fR limit.
Adding the \fBOverTimeLimit\fR value to the \fIsoft\fR time limit provides a
\fIhard\fR time limit, at which point the job is canceled.
This is particularly useful for backfill scheduling, which bases upon
each job's soft time limit.
The default value is zero.
May not exceed exceed 65533 minutes.
A value of "UNLIMITED" is also supported.

.TP
\fBPluginDir\fR
Identifies the places in which to look for Slurm plugins.
This is a colon\-separated list of directories, like the PATH
environment variable.
The default value is "/usr/local/lib/slurm".

.TP
\fBPlugStackConfig\fR
Location of the config file for Slurm stackable plugins that use
the Stackable Plugin Architecture for Node job (K)control (SPANK).
This provides support for a highly configurable set of plugins to
be called before and/or after execution of each task spawned as
part of a user's job step.  Default location is "plugstack.conf"
in the same directory as the system slurm.conf. For more information
on SPANK plugins, see the \fBspank\fR(8) manual.

.TP
\fBPowerParameters\fR
System power management parameters.
The supported parameters are specific to the \fBPowerPlugin\fR.
Changes to this value take effect when the Slurm daemons are reconfigured.
More information about system power management is available here
<https://slurm.schedmd.com/power_mgmt.html>.
Options current supported by any plugins are listed below.
.RS
.TP
\fBbalance_interval=#\fR
Specifies the time interval, in seconds, between attempts to rebalance power
caps across the nodes.
This also controls the frequency at which Slurm attempts to collect current
power consumption data (old data may be used until new data is available from
the underlying infrastructure and values below 10 seconds are not recommended
for Cray systems).
The default value is 30 seconds.
Supported by the power/cray plugin.
.TP
\fBcapmc_path=\fR
Specifies the absolute path of the capmc command.
The default value is "/opt/cray/capmc/default/bin/capmc".
Supported by the power/cray plugin.
.TP
\fBcap_watts=#\fR
Specifies the total power limit to be established across all compute nodes
managed by Slurm.
A value of 0 sets every compute node to have an unlimited cap.
The default value is 0.
Supported by the power/cray plugin.
.TP
\fBdecrease_rate=#\fR
Specifies the maximum rate of change in the power cap for a node where the
actual power usage is below the power cap by an amount greater than
\fBlower_threshold\fR (see below).
Value represents a percentage of the difference between a node's minimum and
maximum power consumption.
The default value is 50 percent.
Supported by the power/cray plugin.
.TP
\fBget_timeout=#\fR
Amount of time allowed to get power state information in milliseconds.
The default value is 5,000 milliseconds or 5 seconds.
Supported by the power/cray plugin and represents the time allowed for the
capmc command to respond to various "get" options.
.TP
\fBincrease_rate=#\fR
Specifies the maximum rate of change in the power cap for a node where the
actual power usage is within \fBupper_threshold\fR (see below) of the power cap.
Value represents a percentage of the difference between a node's minimum and
maximum power consumption.
The default value is 20 percent.
Supported by the power/cray plugin.
.TP
\fBjob_level\fR
All nodes associated with every job will have the same power cap, to the extent
possible.
Also see the \-\-power=level option on the job submission commands.
.TP
\fBjob_no_level\fR
Disable the user's ability to set every node associated with a job to the same
power cap.
Each node will have it's power cap set independently.
This disables the \-\-power=level option on the job submission commands.
.TP
\fBlower_threshold=#\fR
Specify a lower power consumption threshold.
If a node's current power consumption is below this percentage of its current
cap, then its power cap will be reduced.
The default value is 90 percent.
Supported by the power/cray plugin.
.TP
\fBrecent_job=#\fR
If a job has started or resumed execution (from suspend) on a compute node
within this number of seconds from the current time, the node's power cap will
be increased to the maximum.
The default value is 300 seconds.
Supported by the power/cray plugin.
.TP
\fBset_timeout=#\fR
Amount of time allowed to set power state information in milliseconds.
The default value is 30,000 milliseconds or 30 seconds.
Supported by the power/cray plugin and represents the time allowed for the
capmc command to respond to various "set" options.
.TP
\fBset_watts=#\fR
Specifies the power limit to be set on every compute nodes managed by Slurm.
Every node gets this same power cap and there is no variation through time
based upon actual power usage on the node.
Supported by the power/cray plugin.
.TP
\fBupper_threshold=#\fR
Specify an upper power consumption threshold.
If a node's current power consumption is above this percentage of its current
cap, then its power cap will be increased to the extent possible.
The default value is 95 percent.
Supported by the power/cray plugin.
.RE

.TP
\fBPowerPlugin\fR
Identifies the plugin used for system power management.
Currently supported plugins include:
\fBcray\fR and
\fBnone\fR.
Changes to this value require restarting Slurm daemons to take effect.
More information about system power management is available here
<https://slurm.schedmd.com/power_mgmt.html>.
By default, no power plugin is loaded.

.TP
\fBPreemptMode\fR
Enables gang scheduling and/or controls the mechanism used to preempt
jobs.  When the \fBPreemptType\fR parameter is set to enable preemption, the
\fBPreemptMode\fR selects the default mechanism used to preempt the lower
priority jobs for the cluster. \fBPreemptMode\fR may be specified on a
per partition basis to override this default value if
\fBPreemptType=preempt/partition_prio\fR, but a valid default \fBPreemptMode\fR
value must be specified for the cluster as a whole when preemption is enabled.
The \fBGANG\fR option is used to
enable gang scheduling independent of whether preemption is enabled
(the \fBPreemptType\fR setting).  The \fBGANG\fR option can be
specified in addition to a \fBPreemptMode\fR setting with the two
options comma separated.  The \fBSUSPEND\fR option requires that gang
scheduling be enabled (i.e, "PreemptMode=SUSPEND,GANG").
\fBNOTE:
For performance reasons, the backfill scheduler reserves whole nodes for jobs,
not partial nodes. If during backfill scheduling a job preempts one or more
other jobs, the whole nodes for those preempted jobs are reserved for the
preemptor job, even if the preemptor job requested fewer resources than that.
These reserved nodes aren't available to other jobs during that backfill
cycle, even if the other jobs could fit on the nodes. Therefore, jobs may
preempt more resources during a single backfill iteration than they requested.
.RS
.TP 12
\fBOFF\fR
is the default value and disables job preemption and gang scheduling.
.TP
\fBCANCEL\fR
always cancel the job.
.TP
\fBCHECKPOINT\fR
preempts jobs by checkpointing them (if possible) or canceling them.
.TP
\fBGANG\fR
enables gang scheduling (time slicing) of jobs in the same partition.
NOTE: Gang scheduling is performed independently for each partition, so
configuring partitions with overlapping nodes and gang scheduling is generally
not recommended.
.TP
\fBREQUEUE\fR
preempts jobs by requeuing them (if possible) or canceling them.
For jobs to be requeued they must have the \-\-requeue sbatch option set
or the cluster wide JobRequeue parameter in slurm.conf must be set to one.
.TP
\fBSUSPEND\fR
If PreemptType=preempt/partition_prio is configured then suspend and
automatically resume the low priority jobs.
If PreemptType=preempt/qos is configured, then the jobs sharing resources
will always time slice rather than one job remaining suspended.
The \fBSUSPEND\fR may only be used with the \fBGANG\fR option
(the gang scheduler module performs the job resume operation).
.RE

.TP
\fBPreemptType\fR
This specifies the plugin used to identify which jobs can be
preempted in order to start a pending job.
.RS
.TP
\fBpreempt/none\fR
Job preemption is disabled.
This is the default.
.TP
\fBpreempt/partition_prio\fR
Job preemption is based upon partition priority tier.
Jobs in higher priority partitions (queues) may preempt jobs from lower
priority partitions.
This is not compatible with \fBPreemptMode=OFF\fR.
.TP
\fBpreempt/qos\fR
Job preemption rules are specified by Quality Of Service (QOS) specifications
in the Slurm database.
This option is not compatible with \fBPreemptMode=OFF\fR.
A configuration of \fBPreemptMode=SUSPEND\fR is only supported by the
\fBSelectType=select/cons_res\fR and \fBSelectType=select/cons_tres\fR plugins.
.RE

.TP
\fBPriorityDecayHalfLife\fR
This controls how long prior resource use is considered in determining
how over\- or under\-serviced an association is (user, bank account and
cluster) in determining job priority.
The record of usage will be decayed over time, with half of the original value
cleared at age \fBPriorityDecayHalfLife\fR.
If set to 0 no decay will be applied.
This is helpful if you want to enforce hard time limits per association.  If
set to 0 \fBPriorityUsageResetPeriod\fR must be set to some interval.
Applicable only if PriorityType=priority/multifactor.
The unit is a time string (i.e. min, hr:min:00, days\-hr:min:00,
or days\-hr).  The default value is 7\-0 (7 days).

.TP
\fBPriorityCalcPeriod\fR
The period of time in minutes in which the half-life decay will be
re-calculated.
Applicable only if PriorityType=priority/multifactor.
The default value is 5 (minutes).

.TP
\fBPriorityFavorSmall\fR
Specifies that small jobs should be given preferential scheduling priority.
Applicable only if PriorityType=priority/multifactor.
Supported values are "YES" and "NO".  The default value is "NO".

.TP
\fBPriorityFlags\fR
Flags to modify priority behavior.
Applicable only if PriorityType=priority/multifactor.
The keywords below have no associated value
(e.g. "PriorityFlags=ACCRUE_ALWAYS,SMALL_RELATIVE_TO_TIME").
.RS
.TP 17
\fBACCRUE_ALWAYS\fR
If set, priority age factor will be increased despite job dependencies
or holds.
.TP
\fBCALCULATE_RUNNING\fR
If set, priorities will be recalculated not only for pending jobs, but also
running and suspended jobs.
.TP
\fBDEPTH_OBLIVIOUS\fR
If set, priority will be calculated based similar to the normal multifactor
calculation, but depth of the associations in the tree do not adversely effect
their priority. This option automatically enables NO_FAIR_TREE.
.TP
\fBNO_FAIR_TREE\fR
Disables the "fair tree" algorithm, and reverts to "classic" fair share
priority scheduling.
.TP
\fBINCR_ONLY\fR
If set, priority values will only increase in value. Job priority will never
decrease in value.
.TP
\fBMAX_TRES\fR
If set, the weighted TRES value (e.g. TRESBillingWeights) is calculated as the
MAX of individual TRES' on a node (e.g. cpus, mem, gres) plus the sum of all
global TRES' (e.g. licenses).
.TP
\fBNO_NORMAL_ALL\fR
If set, all NO_NORMAL_* flags are set.
.TP
\fBNO_NORMAL_ASSOC\fR
If set, the associaton factor is not normalized against the highest association
priority.
.TP
\fBNO_NORMAL_PART\fR
If set, the partition factor is not normalized against the highest partition
\fBPriorityTier\fR.
.TP
\fBNO_NORMAL_QOS\fR
If set, the QOS factor is not normalized against the highest qos priority.
.TP
\fBNO_NORMAL_TRES\fR
If set, the QOS factor is not normalized against the job's partition TRES
counts.
.TP
\fBSMALL_RELATIVE_TO_TIME\fR
If set, the job's size component will be based upon not the job size alone, but
the job's size divided by it's time limit.
.RE

.TP
\fBPriorityParameters\fR
Arbitrary string used by the PriorityType plugin.

.TP
\fBPriorityMaxAge\fR
Specifies the job age which will be given the maximum age factor in computing
priority. For example, a value of 30 minutes would result in all jobs over
30 minutes old would get the same age\-based priority.
Applicable only if PriorityType=priority/multifactor.
The unit is a time string (i.e. min, hr:min:00, days\-hr:min:00,
or days\-hr).  The default value is 7\-0 (7 days).

.TP
\fBPriorityUsageResetPeriod\fR
At this interval the usage of associations will be reset to 0.  This is used
if you want to enforce hard limits of time usage per association.  If
PriorityDecayHalfLife is set to be 0 no decay will happen and this is the
only way to reset the usage accumulated by running jobs.  By default this is
turned off and it is advised to use the PriorityDecayHalfLife option to avoid
not having anything running on your cluster, but if your schema is set up to
only allow certain amounts of time on your system this is the way to do it.
Applicable only if PriorityType=priority/multifactor.
.RS
.TP 12
\fBNONE\fR
Never clear historic usage. The default value.
.TP
\fBNOW\fR
Clear the historic usage now.
Executed at startup and reconfiguration time.
.TP
\fBDAILY\fR
Cleared every day at midnight.
.TP
\fBWEEKLY\fR
Cleared every week on Sunday at time 00:00.
.TP
\fBMONTHLY\fR
Cleared on the first day of each month at time 00:00.
.TP
\fBQUARTERLY\fR
Cleared on the first day of each quarter at time 00:00.
.TP
\fBYEARLY\fR
Cleared on the first day of each year at time 00:00.
.RE

.TP
\fBPriorityType\fR
This specifies the plugin to be used in establishing a job's scheduling
priority. Supported values are "priority/basic" (jobs are prioritized
by order of arrival), "priority/multifactor" (jobs are prioritized based
upon size, age, fair\-share of allocation, etc).
Also see \fBPriorityFlags\fR for configuration options.
The default value is "priority/basic".

.RS
.nr step 1 1
When not FIFO scheduling, jobs are prioritized in the following order:
.IP \n[step]. 3
Jobs that can preempt
.IP \n+[step].
Jobs with an advanced reservation
.IP \n+[step].
Partition Priority Tier
.IP \n+[step].
Job Priority
.IP \n+[step].
Job Id
.RE


.TP
\fBPriorityWeightAge\fR
An integer value that sets the degree to which the queue wait time
component contributes to the job's priority.
Applicable only if PriorityType=priority/multifactor.
The default value is 0.

.TP
\fBPriorityWeightAssoc\fR
An integer value that sets the degree to which the association
component contributes to the job's priority.
Applicable only if PriorityType=priority/multifactor.
The default value is 0.

.TP
\fBPriorityWeightFairshare\fR
An integer value that sets the degree to which the fair-share
component contributes to the job's priority.
Applicable only if PriorityType=priority/multifactor.
The default value is 0.

.TP
\fBPriorityWeightJobSize\fR
An integer value that sets the degree to which the job size
component contributes to the job's priority.
Applicable only if PriorityType=priority/multifactor.
The default value is 0.

.TP
\fBPriorityWeightPartition\fR
Partition factor used by priority/multifactor plugin in calculating job priority.
Applicable only if PriorityType=priority/multifactor.
The default value is 0.

.TP
\fBPriorityWeightQOS\fR
An integer value that sets the degree to which the Quality Of Service
component contributes to the job's priority.
Applicable only if PriorityType=priority/multifactor.
The default value is 0.

.TP
\fBPriorityWeightTRES\fR
A comma separated list of TRES Types and weights that sets the degree that each
TRES Type contributes to the job's priority.

.nf
e.g.
PriorityWeightTRES=CPU=1000,Mem=2000,GRES/gpu=3000
.fi

Applicable only if PriorityType=priority/multifactor and if
AccountingStorageTRES is configured with each TRES Type.
Negative values are allowed.
The default values are 0.

.TP
\fBPrivateData\fR
This controls what type of information is hidden from regular users.
By default, all information is visible to all users.
User \fBSlurmUser\fR and \fBroot\fR can always view all information.
Multiple values may be specified with a comma separator.
Acceptable values include:
.RS
.TP
\fBaccounts\fR
(NON-SlurmDBD ACCOUNTING ONLY) Prevents users from viewing any account
definitions unless they are coordinators of them.
.TP
\fBcloud\fR
Powered down nodes in the cloud are visible.
.TP
\fBevents\fR
prevents users from viewing event information unless they have operator status
or above.
.TP
\fBjobs\fR
Prevents users from viewing jobs or job steps belonging
to other users. (NON-SlurmDBD ACCOUNTING ONLY) Prevents users from viewing
job records belonging to other users unless they are coordinators of
the association running the job when using sacct.
.TP
\fBnodes\fR
Prevents users from viewing node state information.
.TP
\fBpartitions\fR
Prevents users from viewing partition state information.
.TP
\fBreservations\fR
Prevents regular users from viewing reservations which they can not use.
.TP
\fBusage\fR
Prevents users from viewing usage of any other user, this applies to sshare.
(NON-SlurmDBD ACCOUNTING ONLY) Prevents users from viewing
usage of any other user, this applies to sreport.
.TP
\fBusers\fR
(NON-SlurmDBD ACCOUNTING ONLY) Prevents users from viewing
information of any user other than themselves, this also makes it so users can
only see associations they deal with.
Coordinators can see associations of all users they are coordinator of,
but can only see themselves when listing users.
.RE

.TP
\fBProctrackType\fR
Identifies the plugin to be used for process tracking on a job step basis.
The slurmd daemon uses this mechanism to identify all processes
which are children of processes it spawns for a user job step.
The slurmd daemon must be restarted for a change in ProctrackType
to take effect.
NOTE: "proctrack/linuxproc" and "proctrack/pgid" can fail to
identify all processes associated with a job since processes
can become a child of the init process (when the parent process
terminates) or change their process group.
To reliably track all processes, "proctrack/cgroup" is highly recommended.
NOTE: The \fBJobContainerType\fR applies to a job allocation, while
\fBProctrackType\fR applies to job steps.
Acceptable values at present include:
.RS
.TP 20
\fBproctrack/cgroup\fR
which uses linux cgroups to constrain and track processes, and is the default.
NOTE: see "man cgroup.conf" for configuration details
.TP
\fBproctrack/cray\fR
which uses Cray proprietary process tracking
.TP
\fBproctrack/linuxproc\fR
which uses linux process tree using parent process IDs.
.TP
\fBproctrack/pgid\fR
which uses process group IDs
.RE

.TP
\fBProlog\fR
Fully qualified pathname of a program for the slurmd to execute
whenever it is asked to run a job step from a new job allocation (e.g.
"/usr/local/slurm/prolog"). A glob pattern (See \fBglob\fR (7)) may
also be used to specify more than one program to run (e.g.
"/etc/slurm/prolog.d/*"). The slurmd executes the prolog before starting
the first job step.  The prolog script or scripts may be used to purge files,
enable user login, etc.  By default there is no prolog. Any configured script
is expected to complete execution quickly (in less time than
\fBMessageTimeout\fR).
If the prolog fails (returns a non\-zero exit code), this will result in the
node being set to a DRAIN state and the job being requeued in a held state,
unless \fBnohold_on_prolog_fail\fR is configured in
\fBSchedulerParameters\fR.
See \fBProlog and Epilog Scripts\fR for more information.

.TP
\fBPrologEpilogTimeout\fR
The interval in seconds Slurms waits for Prolog and Epilog before terminating
them. The default behavior is to wait indefinitely. This interval applies to
the Prolog and Epilog run by slurmd daemon before and after the job, the
PrologSlurmctld and EpilogSlurmctld run by slurmctld daemon, and the SPANK
plugins run by the slurmstepd daemon.

.TP
\fBPrologFlags\fR
Flags to control the Prolog behavior. By default no flags are set.
Multiple flags may be specified in a comma\-separated list.
Currently supported options are:
.RS
.TP 8
\fBAlloc\fR
If set, the Prolog script will be executed at job allocation. By default,
Prolog is executed just before the task is launched. Therefore, when salloc
is started, no Prolog is executed. Alloc is useful for preparing things
before a user starts to use any allocated resources.
In particular, this flag is needed on a Cray system when cluster compatibility
mode is enabled.

\fBNOTE: Use of the Alloc flag will increase the time required to start jobs.\fR
.TP
\fBContain\fR
At job allocation time, use the ProcTrack plugin to create a job container
on all allocated compute nodes.
This container may be used for user processes not launched under Slurm control,
for example the PAM module may place processes launch through a direct user
login into this container.
Setting the Contain implicitly sets the Alloc flag.
You must set ProctrackType=proctrack/cgroup when using the Contain flag.
.TP
\fBNoHold\fR
If set, the Alloc flag should also be set.  This will allow for salloc to not
block until the prolog is finished on each node.  The blocking will happen when
steps reach the slurmd and before any execution has happened in the step.
This is a much faster way to work and if using srun to launch your tasks you
should use this flag. This flag cannot be combined with the Contain or X11
flags.
.TP
\fBSerial\fR
By default, the Prolog and Epilog scripts run concurrently on each node.
This flag forces those scripts to run serially within each node, but with
a significant penalty to job throughput on each node.
.TP
\fBX11\fR
Enable Slurm's built-in X11 forwarding capabilities. Slurm must have been
compiled with libssh2 support enabled, and either SSH hostkey authentication
or per-users SSH key authentication must be enabled within the cluster. Only
RSA keys are supported at this time. Setting the X11 flag implicitly enables
both Contain and Alloc flags as well.
.RE

.TP
\fBPrologSlurmctld\fR
Fully qualified pathname of a program for the slurmctld daemon to execute
before granting a new job allocation (e.g.
"/usr/local/slurm/prolog_controller").
The program executes as SlurmUser on the same node where the slurmctld daemon
executes, giving it permission to drain
nodes and requeue the job if a failure occurs or cancel the job if appropriate.
The program can be used to reboot nodes or perform other work to prepare
resources for use.
Exactly what the program does and how it accomplishes this is completely at
the discretion of the system administrator.
Information about the job being initiated, it's allocated nodes, etc. are
passed to the program using environment variables.
While this program is running, the nodes associated with the job will be
have a POWER_UP/CONFIGURING flag set in their state, which can be readily
viewed.
The slurmctld daemon will wait indefinitely for this program to complete.
Once the program completes with an exit code of zero, the nodes will be
considered ready for use and the program will be started.
If some node can not be made available for use, the program should drain
the node (typically using the scontrol command) and terminate with a non\-zero
exit code.
A non\-zero exit code will result in the job being requeued (where possible)
or killed. Note that only batch jobs can be requeued.
See \fBProlog and Epilog Scripts\fR for more information.

.TP
\fBPropagatePrioProcess\fR
Controls the scheduling priority (nice value) of user spawned tasks.
.RS
.TP 5
\fB0\fR
The tasks will inherit the scheduling priority from the slurm daemon.
This is the default value.
.TP
\fB1\fR
The tasks will inherit the scheduling priority of the command used to
submit them (e.g. \fBsrun\fR or \fBsbatch\fR).
Unless the job is submitted by user root, the tasks will have a scheduling
priority no higher than the slurm daemon spawning them.
.TP
\fB2\fR
The tasks will inherit the scheduling priority of the command used to
submit them (e.g. \fBsrun\fR or \fBsbatch\fR) with the restriction that
their nice value will always be one higher than the slurm daemon (i.e.
the tasks scheduling priority will be lower than the slurm daemon).
.RE

.TP
\fBPropagateResourceLimits\fR
A list of comma separated resource limit names.
The slurmd daemon uses these names to obtain the associated (soft) limit
values from the user's process environment on the submit node.
These limits are then propagated and applied to the jobs that
will run on the compute nodes.
This parameter can be useful when system limits vary among nodes.
Any resource limits that do not appear in the list are not propagated.
However, the user can override this by specifying which resource limits
to propagate with the sbatch or srun "\-\-propagate" option. If neither
\fBPropagateResourceLimits\fR or \fBPropagateResourceLimitsExcept\fR are
configured and the "\-\-propagate" option is not specified, then the default
action is to propagate all limits. Only one of the parameters, either
PropagateResourceLimits or PropagateResourceLimitsExcept, may be specified.
The user limits can not exceed hard limits under which the slurmd daemon
operates. If the user limits are not propagated, the limits from the slurmd
daemon will be propagated to the user's job. The limits used for the Slurm
daemons can be set in the /etc/sysconf/slurm file. For more information, see:
https://slurm.schedmd.com/faq.html#memlock
The following limit names are supported by Slurm (although some
options may not be supported on some systems):
.RS
.TP 10
\fBALL\fR
All limits listed below (default)
.TP
\fBNONE\fR
No limits listed below
.TP
\fBAS\fR
The maximum address space for a process
.TP
\fBCORE\fR
The maximum size of core file
.TP
\fBCPU\fR
The maximum amount of CPU time
.TP
\fBDATA\fR
The maximum size of a process's data segment
.TP
\fBFSIZE\fR
The maximum size of files created. Note that if the user sets FSIZE to less
than the current size of the slurmd.log, job launches will fail with
a 'File size limit exceeded' error.
.TP
\fBMEMLOCK\fR
The maximum size that may be locked into memory
.TP
\fBNOFILE\fR
The maximum number of open files
.TP
\fBNPROC\fR
The maximum number of processes available
.TP
\fBRSS\fR
The maximum resident set size
.TP
\fBSTACK\fR
The maximum stack size
.RE

.TP
\fBPropagateResourceLimitsExcept\fR
A list of comma separated resource limit names.
By default, all resource limits will be propagated, (as described by
the \fBPropagateResourceLimits\fR parameter), except for the limits
appearing in this list.   The user can override this by specifying which
resource limits to propagate with the sbatch or srun "\-\-propagate" option.
See \fBPropagateResourceLimits\fR above for a list of valid limit names.

.TP
\fBRebootProgram\fR
Program to be executed on each compute node to reboot it. Invoked on each node
once it becomes idle after the command "scontrol reboot_nodes" is executed by
an authorized user or a job is submitted with the "\-\-reboot" option.
After rebooting, the node is returned to normal use.
See \fBResumeTimeout\fR to configure the time you expect a reboot to finish in.
A node will be marked DOWN if it doesn't reboot within \fBResumeTimeout\fR.

.TP
\fBReconfigFlags\fR
Flags to control various actions that may be taken when an "scontrol
reconfig" command is issued. Currently the options are:
.RS
.TP 17
\fBKeepPartInfo\fR
If set, an "scontrol reconfig" command will maintain the in\-memory
value of partition "state" and other parameters that may have been
dynamically updated by "scontrol update".  Partition information in
the slurm.conf file will be merged with in\-memory data.  This flag
supersedes the KeepPartState flag.
.TP
\fBKeepPartState\fR
If set, an "scontrol reconfig" command will preserve only the current
"state" value of in\-memory partitions and will reset all other
parameters of the partitions that may have been dynamically updated by
"scontrol update" to the values from the slurm.conf file.  Partition
information in the slurm.conf file will be merged with in\-memory
data.
.RE
.RS 7
The default for the above flags is not set, and the
"scontrol reconfig" will rebuild the partition information using only
the definitions in the slurm.conf file.
.RE

.TP
\fBRequeueExit\fR
Enables automatic requeue for batch jobs which exit with the specified
values.
Separate multiple exit code by a comma and/or specify numeric ranges using a
"\-" separator (e.g. "RequeueExit=1\-9,18")
Jobs will be put back in to pending state and later scheduled again.
Restarted jobs will have the environment variable \fBSLURM_RESTART_COUNT\fP
set to the number of times the job has been restarted.

.TP
\fBRequeueExitHold\fR
Enables automatic requeue for batch jobs which exit with the specified
values, with these jobs being held until released manually by the user.
Separate multiple exit code by a comma and/or specify numeric ranges using a
"\-" separator (e.g. "RequeueExitHold=10\-12,16")
These jobs are put in the \fBJOB_SPECIAL_EXIT\fP exit state.
Restarted jobs will have the environment variable \fBSLURM_RESTART_COUNT\fP
set to the number of times the job has been restarted.

.TP
\fBResumeFailProgram\fR
The program that will be executed when nodes fail to resume to by
\fBResumeTimeout\fR. The argument to the program will be the names of the failed
nodes (using Slurm's hostlist expression format).

.TP
\fBResumeProgram\fR
Slurm supports a mechanism to reduce power consumption on nodes that
remain idle for an extended period of time.
This is typically accomplished by reducing voltage and frequency or powering
the node down.
\fBResumeProgram\fR is the program that will be executed when a node
in power save mode is assigned work to perform.
For reasons of reliability, \fBResumeProgram\fR may execute more than once
for a node when the \fBslurmctld\fR daemon crashes and is restarted.
If \fBResumeProgram\fR is unable to restore a node to service with a responding
slurmd and an updated BootTime, it should requeue any job associated with the
node and set the node state to DOWN. If the node isn't actually rebooted
(i.e. when multiple-slurmd is configured) starting slurmd with "-b" option
might be useful.
The program executes as \fBSlurmUser\fR.
The argument to the program will be the names of nodes to
be removed from power savings mode (using Slurm's hostlist
expression format).
By default no program is run.
Related configuration options include \fBResumeTimeout\fR, \fBResumeRate\fR,
\fBSuspendRate\fR, \fBSuspendTime\fR, \fBSuspendTimeout\fR, \fBSuspendProgram\fR,
\fBSuspendExcNodes\fR, and \fBSuspendExcParts\fR.
More information is available at the Slurm web site
( https://slurm.schedmd.com/power_save.html ).

.TP
\fBResumeRate\fR
The rate at which nodes in power save mode are returned to normal
operation by \fBResumeProgram\fR.
The value is number of nodes per minute and it can be used to prevent
power surges if a large number of nodes in power save mode are
assigned work at the same time (e.g. a large job starts).
A value of zero results in no limits being imposed.
The default value is 300 nodes per minute.
Related configuration options include \fBResumeTimeout\fR, \fBResumeProgram\fR,
\fBSuspendRate\fR, \fBSuspendTime\fR, \fBSuspendTimeout\fR, \fBSuspendProgram\fR,
\fBSuspendExcNodes\fR, and \fBSuspendExcParts\fR.

.TP
\fBResumeTimeout\fR
Maximum time permitted (in seconds) between when a node resume request
is issued and when the node is actually available for use.
Nodes which fail to respond in this time frame will be marked DOWN and
the jobs scheduled on the node requeued.
Nodes which reboot after this time frame will be marked DOWN with a reason of
"Node unexpectedly rebooted."
The default value is 60 seconds.
Related configuration options include \fBResumeProgram\fR, \fBResumeRate\fR,
\fBSuspendRate\fR, \fBSuspendTime\fR, \fBSuspendTimeout\fR, \fBSuspendProgram\fR,
\fBSuspendExcNodes\fR and \fBSuspendExcParts\fR.
More information is available at the Slurm web site
( https://slurm.schedmd.com/power_save.html ).

.TP
\fBResvEpilog\fR
Fully qualified pathname of a program for the slurmctld to execute
when a reservation ends. The program can be used to cancel jobs, modify
partition configuration, etc.
The reservation named will be passed as an argument to the program.
By default there is no epilog.

.TP
\fBResvOverRun\fR
Describes how long a job already running in a reservation should be
permitted to execute after the end time of the reservation has been
reached.
The time period is specified in minutes and the default value is 0
(kill the job immediately).
The value may not exceed 65533 minutes, although a value of "UNLIMITED"
is supported to permit a job to run indefinitely after its reservation
is terminated.

.TP
\fBResvProlog\fR
Fully qualified pathname of a program for the slurmctld to execute
when a reservation begins. The program can be used to cancel jobs, modify
partition configuration, etc.
The reservation named will be passed as an argument to the program.
By default there is no prolog.

.TP
\fBReturnToService\fR
Controls when a DOWN node will be returned to service.
The default value is 0.
Supported values include
.RS
.TP 4
\fB0\fR
A node will remain in the DOWN state until a system administrator
explicitly changes its state (even if the slurmd daemon registers
and resumes communications).
.TP
\fB1\fR
A DOWN node will become available for use upon registration with a
valid configuration only if it was set DOWN due to being non\-responsive.
If the node was set DOWN for any other reason (low memory,
unexpected reboot, etc.), its state will not automatically
be changed.
A node registers with a valid configuration if its memory, GRES, CPU count,
etc. are equal to or greater than the values configured in slurm.conf.
.TP
\fB2\fR
A DOWN node will become available for use upon registration with a
valid configuration.  The node could have been set DOWN for any reason.
A node registers with a valid configuration if its memory, GRES, CPU count,
etc. are equal to or greater than the values configured in slurm.conf.
(Disabled on Cray ALPS systems.)
.RE

.TP
\fBRoutePlugin\fR
Identifies the plugin to be used for defining which nodes will be used
for message forwarding and message aggregation.
.RS
.TP
\fBroute/default\fR
default, use TreeWidth.
.TP
\fBroute/topology\fR
use the switch hierarchy defined in a \fItopology.conf\fR file.
TopologyPlugin=topology/tree is required.
.RE

.TP
\fBSallocDefaultCommand\fR
Normally, \fBsalloc\fR(1) will run the user's default shell when
a command to execute is not specified on the \fBsalloc\fR command line.
If \fBSallocDefaultCommand\fR is specified, \fBsalloc\fR will instead
run the configured command. The command is passed to '/bin/sh \-c', so
shell metacharacters are allowed, and commands with multiple arguments
should be quoted. For instance:

.nf
    SallocDefaultCommand = "$SHELL"
.fi

would run the shell in the user's $SHELL environment variable.
and

.nf
    SallocDefaultCommand = "srun \-n1 \-N1 \-\-mem\-per\-cpu=0 \-\-pty \-\-preserve\-env \-\-mpi=none $SHELL"
.fi

would run spawn the user's default shell on the allocated resources, but not
consume any of the CPU or memory resources, configure it as a pseudo\-terminal,
and preserve all of the job's environment variables (i.e. and not over\-write
them with the job step's allocation information).

For systems with generic resources (GRES) defined, the \fBSallocDefaultCommand\fR
value should explicitly specify a zero count for the configured GRES.
Failure to do so will result in the launched shell consuming those GRES and
preventing subsequent srun commands from using them.
For example, on Cray systems add "\-\-gres=craynetwork:0" as shown below:
.nf
    SallocDefaultCommand = "srun \-n1 \-N1 \-\-mem\-per\-cpu=0 \-\-gres=craynetwork:0 \-\-pty \-\-preserve\-env \-\-mpi=none $SHELL"
.fi

For systems with TaskPlugin set, adding an option of "\-\-cpu\-bind=no" is
recommended if the default shell should have access to all of the CPUs
allocated to the job on that node, otherwise the shell may be limited to a
single cpu or core.

.TP
\fBSbcastParameters\fR
Controls sbcast command behavior. Multiple options can be specified in a comma
separated list.
Supported values include:
.RS
.TP 15
\fBDestDir=\fR
Destination directory for file being broadcast to allocated compute nodes.
Default value is current working directory.
.TP
\fBCompression=\fR
Specify default file compression library to be used.
Supported values are "lz4", "none" and "zlib".
The default value with the sbcast \-\-compress option is "lz4" and "none" otherwise.
Some compression libraries may be unavailable on some systems.
.RE

.TP
\fBSchedulerParameters\fR
The interpretation of this parameter varies by \fBSchedulerType\fR.
Multiple options may be comma separated.
.RS
.TP
\fBallow_zero_lic\fR
If set, then job submissions requesting more than configured licenses won't be
rejected.
.TP
\fBassoc_limit_stop\fR
If set and a job cannot start due to association limits, then do not attempt
to initiate any lower priority jobs in that partition. Setting this can
decrease system throughput and utilization, but avoid potentially starving larger
jobs by preventing them from launching indefinitely.
.TP
\fBbatch_sched_delay=#\fR
How long, in seconds, the scheduling of batch jobs can be delayed.
This can be useful in a high\-throughput environment in which batch jobs are
submitted at a very high rate (i.e. using the sbatch command) and one wishes
to reduce the overhead of attempting to schedule each job at submit time.
The default value is 3 seconds.
.TP
\fBbb_array_stage_cnt=#\fR
Number of tasks from a job array that should be available for burst buffer
resource allocation. Higher values will increase the system overhead as each
task from the job array will be moved to it's own job record in memory, so
relatively small values are generally recommended.
The default value is 10.
.TP
\fBbf_busy_nodes\fR
When selecting resources for pending jobs to reserve for future execution
(i.e. the job can not be started immediately), then preferentially select
nodes that are in use.
This will tend to leave currently idle resources available for backfilling
longer running jobs, but may result in allocations having less than optimal
network topology.
This option is currently only supported by the select/cons_res and
select/cons_tres plugins (or select/cray with SelectTypeParameters set to
"OTHER_CONS_RES" or "OTHER_CONS_TRES", which layers the select/cray plugin
over the select/cons_res or select/cons_tres plugin respectively).
.TP
\fBbf_continue\fR
The backfill scheduler periodically releases locks in order to permit other
operations to proceed rather than blocking all activity for what could be an
extended period of time.
Setting this option will cause the backfill scheduler to continue processing
pending jobs from its original job list after releasing locks even if job
or node state changes.
This can result in lower priority jobs being backfill scheduled instead
of newly arrived higher priority jobs, but will permit more queued jobs to be
considered for backfill scheduling.
.TP
\fBbf_hetjob_prio=[min|avg|max]\fR
At the beginning of each backfill scheduling cycle, a list of pending to be
scheduled jobs is sorted according to the precedence order configured in
\fBPriorityType\fR. This option instructs the scheduler to alter the sorting
algorithm to ensure that all components belonging to the same heterogeneous job
will be attempted to be scheduled consecutively (thus not fragmented in the
resulting list). More specifically, all components from the same heterogeneous
job will be treated as if they all have the same priority (minimum, average or
maximum depending upon this option's parameter) when compared with other jobs
(or other heterogeneous job components). The original order will be preserved
within the same heterogeneous job. Note that the operation is calculated for
the \fBPriorityTier\fR layer and for the \fBPriority\fR resulting from the
priority/multifactor plugin calculations. When enabled, if any heterogeneous job
requested an advanced reservation, then all of that job's components will be
treated as if they had requested an advanced reservation (and get
preferential treatment in scheduling).

Note that this operation does not update the \fBPriority\fR values of the
heterogeneous job components, only their order within the list, so the output of
the sprio command will not be effected.

Heterogeneous jobs have special scheduling properties: they are only scheduled
by the backfill scheduling plugin, each of their components is considered
separately when reserving resources (and might have different \fBPriorityTier\fR
or different \fBPriority\fR values), and no heterogeneous job component is
actually allocated resources until all if its components can be initiated.
This may imply potential scheduling deadlock scenarios because components
from different heterogeneous jobs can start reserving resources in an
interleaved fashion (not consecutively), but none of the jobs can reserve
resources for all components and start. Enabling this option can help to
mitigate this problem. By default, this option is disabled.
.TP
\fBbf_ignore_newly_avail_nodes\fR
If set, then only resources available at the beginning of a backfill cycle
will be considered for use. Otherwise resources made available during that
backfill cycle (during a yield with bf_continue set) may be used for lower
priority jobs, delaying the initiation of higher priority jobs.
Disabled by default.
.TP
\fBbf_interval=#\fR
The number of seconds between backfill iterations.
Higher values result in less overhead and better responsiveness.
This option applies only to \fBSchedulerType=sched/backfill\fR.
The default value is 30 seconds.

.TP
\fBbf_job_part_count_reserve=#\fR
The backfill scheduling logic will reserve resources for the specified count
of highest priority jobs in each partition.
For example, bf_job_part_count_reserve=10 will cause the backfill scheduler to
reserve resources for the ten highest priority jobs in each partition.
Any lower priority job that can be started using currently available resources
and not adversely impact the expected start time of these higher priority jobs
will be started by the backfill scheduler
The default value is zero, which will reserve resources for any pending job
and delay initiation of lower priority jobs.
Also see bf_min_age_reserve and bf_min_prio_reserve.

.TP
\fBbf_max_job_array_resv=#\fR
The maximum number of tasks from a job array for which the backfill scheduler
will reserve resources in the future.
Since job arrays can potentially have millions of tasks, the overhead in
reserving resources for all tasks can be prohibitive.
In addition various limits may prevent all the jobs from starting at the
expected times.
This has no impact upon the number of tasks from a job array that can be
started immediately, only those tasks expected to start at some future time.
The default value is 20 tasks.
NOTE:
Jobs submitted to multiple partitions appear in the job queue once per
partition. If different copies of a single job array record aren't consecutive
in the job queue and another job array record is in between, then
bf_max_job_array_resv tasks are considered per partition that the job is
submitted to.
.TP
\fBbf_max_job_assoc=#\fR
The maximum number of jobs per user association to attempt starting with the
backfill scheduler.
This setting is similar to \fBbf_max_job_user\fR but is handy if a user
has multiple assocations equating to basically different users.
One can set this limit to prevent users from flooding the backfill
queue with jobs that cannot start and that prevent jobs from other users
to start.
The default value is 0, which means no limit.
This option applies only to \fBSchedulerType=sched/backfill\fR.
Also see the \fBbf_max_job_user\fR \fBbf_max_job_part\fR, \fBbf_max_job_test\fR
and \fBbf_max_job_user_part=#\fR options.
Set \fBbf_max_job_test\fR to a value much higher than \fBbf_max_job_assoc\fR.
.TP
\fBbf_max_job_part=#\fR
The maximum number of jobs per partition to attempt starting with the backfill
scheduler. This can be especially helpful for systems with large numbers of
partitions and jobs.
The default value is 0, which means no limit.
This option applies only to \fBSchedulerType=sched/backfill\fR.
Also see the \fBpartition_job_depth\fR and \fBbf_max_job_test\fR options.
Set \fBbf_max_job_test\fR to a value much higher than \fBbf_max_job_part\fR.
.TP
\fBbf_max_job_start=#\fR
The maximum number of jobs which can be initiated in a single iteration
of the backfill scheduler.
The default value is 0, which means no limit.
This option applies only to \fBSchedulerType=sched/backfill\fR.
.TP
\fBbf_max_job_test=#\fR
The maximum number of jobs to attempt backfill scheduling for
(i.e. the queue depth).
Higher values result in more overhead and less responsiveness.
Until an attempt is made to backfill schedule a job, its expected
initiation time value will not be set.
The default value is 100.
In the case of large clusters, configuring a relatively small value may be
desirable.
This option applies only to \fBSchedulerType=sched/backfill\fR.
.TP
\fBbf_max_job_user=#\fR
The maximum number of jobs per user to attempt starting with the backfill
scheduler for ALL partitions.
One can set this limit to prevent users from flooding the backfill
queue with jobs that cannot start and that prevent jobs from other users
to start.  This is similar to the MAXIJOB limit in Maui.
The default value is 0, which means no limit.
This option applies only to \fBSchedulerType=sched/backfill\fR.
Also see the \fBbf_max_job_part\fR, \fBbf_max_job_test\fR and
\fBbf_max_job_user_part=#\fR options.
Set \fBbf_max_job_test\fR to a value much higher than \fBbf_max_job_user\fR.
.TP
\fBbf_max_job_user_part=#\fR
The maximum number of jobs per user per partition to attempt starting with the
backfill scheduler for any single partition.
The default value is 0, which means no limit.
This option applies only to \fBSchedulerType=sched/backfill\fR.
Also see the \fBbf_max_job_part\fR, \fBbf_max_job_test\fR and
\fBbf_max_job_user=#\fR options.
.TP
\fBbf_max_time=#\fR
The maximum time the backfill scheduler can spend (including time spent sleeping
when locks are released) before discontinuing, even if maximum job counts have
not been reached.
This option applies only to \fBSchedulerType=sched/backfill\fR.
The default value is the value of bf_interval (which defaults to 30 seconds).
NOTE: This needs to be high enough that scheduling isn't always disabled, and
low enough that our interactive workload can get through in a reasonable period
of time.  Certainly needs to be below 256 (the default RPC thread limit).
Running around the middle (150) may give you good results.
.TP
\fBbf_min_age_reserve=#\fR
The backfill and main scheduling logic will not reserve resources for pending
jobs until they have been pending and runnable for at least the specified
number of seconds.
In addition, jobs waiting for less than the specified number of seconds will
not prevent a newly submitted job from starting immediately, even if the newly
submitted job has a lower priority.
This can be valuable if jobs lack time limits or all time limits have the same
value.
The default value is zero, which will reserve resources for any pending job
and delay initiation of lower priority jobs.
Also see bf_job_part_count_reserve and bf_min_prio_reserve.
.TP
\fBbf_min_prio_reserve=#\fR
The backfill and main scheduling logic will not reserve resources for pending
jobs unless they have a priority equal to or higher than the specified value.
In addition, jobs with a lower priority will not prevent a newly submitted job
from starting immediately, even if the newly submitted job has a lower priority.
This can be valuable if one wished to maximum system utilization without regard
for job priority below a certain threshold.
The default value is zero, which will reserve resources for any pending job
and delay initiation of lower priority jobs.
Also see bf_job_part_count_reserve and bf_min_age_reserve.
.TP
\fBbf_resolution=#\fR
The number of seconds in the resolution of data maintained about when jobs
begin and end.
Higher values result in less overhead and better responsiveness.
The default value is 60 seconds.
This option applies only to \fBSchedulerType=sched/backfill\fR.
.TP
\fBbf_window=#\fR
The number of minutes into the future to look when considering jobs to schedule.
Higher values result in more overhead and less responsiveness.
The default value is 1440 minutes (one day).
A value at least as long as the highest allowed time limit is generally
advisable to prevent job starvation.
In order to limit the amount of data managed by the backfill scheduler,
if the value of \fBbf_window\fR is increased, then it is generally advisable
to also increase \fBbf_resolution\fR.
This option applies only to \fBSchedulerType=sched/backfill\fR.
.TP
\fBbf_window_linear=#\fR
For performance reasons, the backfill scheduler will decrease precision in
calculation of job expected termination times. By default, the precision starts
at 30 seconds and that time interval doubles with each evaluation of currently
executing jobs when trying to determine when a pending job can start. This
algorithm can support an environment with many thousands of running jobs, but
can result in the expected start time of pending jobs being gradually being
deferred due to lack of precision. A value for bf_window_linear will cause
the time interval to be increased by a constant amount on each iteration.
The value is specified in units of seconds. For example, a value of 60 will
cause the backfill scheduler on the first iteration to identify the job ending
soonest and determine if the pending job can be started after that job plus
all other jobs expected to end within 30 seconds (default initial value) of the
first job. On the next iteration, the pending job will be evaluated for
starting after the next job expected to end plus all jobs ending within
90 seconds of that time (30 second default, plus the 60 second option value).
The third iteration will have a 150 second window and the fourth 210 seconds.
Without this option, the time windows will double on each iteration and thus
be 30, 60, 120, 240 seconds, etc. The use of bf_window_linear is not recommended
with more than a few hundred simultaneously executing jobs.
.TP
\fBbf_yield_interval=#\fR
The backfill scheduler will periodically relinquish locks in order for other
pending operations to take place.
This specifies the times when the locks are relinquish in microseconds.
The default value is 2,000,000 microseconds (2 seconds).
Smaller values may be helpful for high throughput computing when used in
conjunction with the \fBbf_continue\fR option.
Also see the \fBbf_yield_sleep\fR option.
.TP
\fBbf_yield_sleep=#\fR
The backfill scheduler will periodically relinquish locks in order for other
pending operations to take place.
This specifies the length of time for which the locks are relinquish in
microseconds.
The default value is 500,000 microseconds (0.5 seconds).
Also see the \fBbf_yield_interval\fR option.
.TP
\fBbuild_queue_timeout=#\fR
Defines the maximum time that can be devoted to building a queue of jobs to
be tested for scheduling.
If the system has a huge number of jobs with dependencies, just building the
job queue can take so much time as to adversely impact overall system
performance and this parameter can be adjusted as needed.
The default value is 2,000,000 microseconds (2 seconds).
.TP
\fBdefault_queue_depth=#\fR
The default number of jobs to attempt scheduling (i.e. the queue depth) when a
running job completes or other routine actions occur, however the frequency
with which the scheduler is run may be limited by using the \fBdefer\fR or
\fBsched_min_interval\fR parameters described below.
The full queue will be tested on a less frequent basis as defined by the
\fBsched_interval\fR option described below. The default value is 100.
See the \fBpartition_job_depth\fR option to limit depth by partition.
.TP
\fBdefer\fR
Setting this option will avoid attempting to schedule each job
individually at job submit time, but defer it until a later time when
scheduling multiple jobs simultaneously may be possible.
This option may improve system responsiveness when large numbers of jobs
(many hundreds) are submitted at the same time, but it will delay the
initiation time of individual jobs. Also see \fBdefault_queue_depth\fR above.
.TP
\fBdelay_boot=#\fR
Do not reboot nodes in order to satisfied this job's feature specification if
the job has been eligible to run for less than this time period.
If the job has waited for less than the specified period, it will use only
nodes which already have the specified features.
The argument is in units of minutes.
Individual jobs may override this default value with the \fB\-\-delay\-boot\fR
option.
.TP
\fBdefault_gbytes\fR
The default units in job submission memory and temporary disk size specification
will be gigabytes rather than megabytes.
Users can override the default by using a suffix of "M" for megabytes.
.TP
\fBdisable_job_shrink\fR
Deny user requests to shrink the side of running jobs. (However, running jobs
may still shrink due to node failure if the \-\-no-kill option was set.)
.TP
\fBdisable_hetero_steps\fR
Disable job steps that span heterogeneous job allocations.
The default value on Cray systems.
.TP
\fBenable_hetero_steps\fR
Enable job steps that span heterogeneous job allocations.
The default value except for Cray systems.
.TP
\fBenable_user_top\fR
Enable use of the "scontrol top" command by non-privileged users.
.TP
\fBIgnore_NUMA\fR
Some processors (e.g. AMD Opteron 6000 series) contain multiple NUMA nodes per
socket. This is a configuration which does not map into the hardware entities
that Slurm optimizes resource allocation for (PU/thread, core, socket,
baseboard, node and network switch). In order to optimize resource allocations
on such hardware, Slurm will consider each NUMA node within the socket as a
separate socket by default. Use the Ignore_NUMA option to report the correct
socket count, but \fBnot\fR optimize resource allocations on the NUMA nodes.
.TP
\fBinventory_interval=#\fR
On a Cray system using Slurm on top of ALPS this limits the number of times
a Basil Inventory call is made.  Normally this call happens every scheduling
consideration to attempt to close a node state change window with respects to
what ALPS has.  This call is rather slow, so making it less frequently improves
performance dramatically, but in the situation where a node changes state the
window is as large as this setting.  In an HTC environment this setting is a
must and we advise around 10 seconds.
.TP
\fBkill_invalid_depend\fR
If a job has an invalid dependency and it can never run terminate it
and set its state to be JOB_CANCELLED. By default the job stays pending
with reason DependencyNeverSatisfied.
.TP
\fBmax_array_tasks\fR
Specify the maximum number of tasks that be included in a job array.
The default limit is MaxArraySize, but this option can be used to set a lower
limit. For example, max_array_tasks=1000 and MaxArraySize=100001 would permit
a maximum task ID of 100000, but limit the number of tasks in any single job
array to 1000.
.TP
\fBmax_depend_depth=#\fR
Maximum number of jobs to test for a circular job dependency. Stop testing
after this number of job dependencies have been tested. The default value is
10 jobs.
.TP
\fBmax_rpc_cnt=#\fR
If the number of active threads in the slurmctld daemon is equal to or
larger than this value, defer scheduling of jobs.
This can improve Slurm's ability to process requests at a cost of initiating
new jobs less frequently.
The default value is zero, which disables this option.
If a value is set, then a value of 10 or higher is recommended.
.TP
\fBmax_sched_time=#\fR
How long, in seconds, that the main scheduling loop will execute for before
exiting.
If a value is configured, be aware that all other Slurm operations will be
deferred during this time period.
Make certain the value is lower than \fBMessageTimeout\fR.
If a value is not explicitly configured, the default value is half of
\fBMessageTimeout\fR with a minimum default value of 1 second and a maximum
default value of 2 seconds.
For example if MessageTimeout=10, the time limit will be 2 seconds
(i.e. MIN(10/2, 2) = 2).
.TP
\fBmax_script_size=#\fR
Specify the maximum size of a batch script, in bytes.
The default value is 4 megabytes.
Larger values may adversely impact system performance.
.TP
\fBmax_switch_wait=#\fR
Maximum number of seconds that a job can delay execution waiting for the
specified desired switch count. The default value is 300 seconds.
.TP
\fBno_backup_scheduling\fR
If used, the backup controller will not schedule jobs when it takes over. The
backup controller will allow jobs to be submitted, modified and cancelled but
won't schedule new jobs. This is useful in Cray environments when the backup
controller resides on an external Cray node.  A restart is required to alter
this option. This is explicitly set on a Cray/ALPS system.
.TP
\fBno_env_cache\fR
If used, any job started on node that fails to load the env from a node will
fail instead of using the cached env.  This will also implicitly imply the
requeue_setup_env_fail option as well.
.TP
\fBpack_serial_at_end\fR
If used with the select/cons_res or select/cons_tres plugin,
then put serial jobs at the end of
the available nodes rather than using a best fit algorithm.
This may reduce resource fragmentation for some workloads.
.TP
\fBpartition_job_depth=#\fR
The default number of jobs to attempt scheduling (i.e. the queue depth)
from each partition/queue in Slurm's main scheduling logic.
The functionality is similar to that provided by the \fBbf_max_job_part\fR
option for the backfill scheduling logic.
The default value is 0 (no limit).
Job's excluded from attempted scheduling based upon partition will not be
counted against the \fBdefault_queue_depth\fR limit.
Also see the \fBbf_max_job_part\fR option.
.TP
\fBpermit_job_expansion\fR
Allow running jobs to request additional nodes be merged in with the current
job allocation.
.TP
\fBpreempt_reorder_count=#\fR
Specify how many attempts should be made in reording preemptable jobs to
minimize the count of jobs preempted.
The default value is 1. High values may adversely impact performance.
The logic to support this option is only available in the select/cons_res and
select/cons_tres plugins.
.TP
\fBpreempt_strict_order\fR
If set, then execute extra logic in an attempt to preempt only the lowest
priority jobs.
It may be desirable to set this configuration parameter when there are multiple
priorities of preemptable jobs.
The logic to support this option is only available in the select/cons_res and
select/cons_tres plugins.
.TP
\fBpreempt_youngest_first\fR
If set, then the preemption sorting algorithm will be changed to sort by the
job start times to favor preempting younger jobs over older. (Requires
preempt/partition_prio or preempt/qos plugins.)
.TP
\fBnohold_on_prolog_fail\fR
By default if the Prolog exits with a non-zero value the job is requeued in
held state. By specifying this parameter the job will be requeued but not
held so that the scheduler can dispatch it to another host.
.TP
\fBreduce_completing_frag\fR
This option is used to control how scheduling of resources is performed when
jobs are in completing state, which influences potential fragmentation.
If the option is not set then no jobs will be started in any partition when
any job is in completing state.
If the option is set then no jobs will be started in any individual partition
that has a job in completing state.
In addition, no jobs will be started in any partition with nodes that overlap
with any nodes in the partition of the completing job.
This option is to be used in conjunction with \fBCompleteWait\fR.
NOTE: \fBCompleteWait\fR must be set for this to work.
.TP
\fBrequeue_setup_env_fail\fR
By default if a job environment setup fails the job keeps running with
a limited environment. By specifying this parameter the job will be
requeued in held state and the execution node drained.
.TP
\fBsalloc_wait_nodes\fR
If defined, the salloc command will wait until all allocated nodes are ready for
use (i.e. booted) before the command returns. By default, salloc will return as
soon as the resource allocation has been made.
.TP
\fBsbatch_wait_nodes\fR
If defined, the sbatch script will wait until all allocated nodes are ready for
use (i.e. booted) before the initiation. By default, the sbatch script will be
initiated as soon as the first node in the job allocation is ready. The sbatch
command can use the \-\-wait\-all\-nodes option to override this configuration
parameter.
.TP
\fBsched_interval=#\fR
How frequently, in seconds, the main scheduling loop will execute and test all
pending jobs.
The default value is 60 seconds.
.TP
\fBsched_max_job_start=#\fR
The maximum number of jobs that the main scheduling logic will start in any
single execution.
The default value is zero, which imposes no limit.
.TP
\fBsched_min_interval=#\fR
How frequently, in microseconds, the main scheduling loop will execute and test
any pending jobs.
The scheduler runs in a limited fashion every time that any event happens which
could enable a job to start (e.g. job submit, job terminate, etc.).
If these events happen at a high frequency, the scheduler can run very
frequently and consume significant resources if not throttled by this option.
This option specifies the minimum time between the end of one scheduling
cycle and the beginning of the next scheduling cycle.
A value of zero will disable throttling of the scheduling logic interval.
The default value is 1,000,000 microseconds on Cray/ALPS systems and
2 microseconds on other systems.
.TP
\fBspec_cores_first\fR
Specialized cores will be selected from the first cores of the first sockets,
cycling through the sockets on a round robin basis.
By default, specialized cores will be selected from the last cores of the
last sockets, cycling through the sockets on a round robin basis.
.TP
\fBstep_retry_count=#\fR
When a step completes and there are steps ending resource allocation, then
retry step allocations for at least this number of pending steps.
Also see \fBstep_retry_time\fR.
The default value is 8 steps.
.TP
\fBstep_retry_time=#\fR
When a step completes and there are steps ending resource allocation, then
retry step allocations for all steps which have been pending for at least this
number of seconds.
Also see \fBstep_retry_count\fR.
The default value is 60 seconds.
.TP
\fBwhole_hetjob\fR
Requests to cancel, hold or release any component of a heterogeneous job will
be applied to all components of the job.

NOTE: this option was previously named whole_pack and this is still supported
for retrocompatibility.
.RE

.TP
\fBSchedulerTimeSlice\fR
Number of seconds in each time slice when gang scheduling is enabled
(\fBPreemptMode=SUSPEND,GANG\fR).
The value must be between 5 seconds and 65533 seconds.
The default value is 30 seconds.

.TP
\fBSchedulerType\fR
Identifies the type of scheduler to be used.
Note the \fBslurmctld\fR daemon must be restarted for a change in
scheduler type to become effective (reconfiguring a running daemon has
no effect for this parameter).
The \fBscontrol\fR command can be used to manually change job priorities
if desired.
Acceptable values include:
.RS
.TP
\fBsched/backfill\fR
For a backfill scheduling module to augment the default FIFO scheduling.
Backfill scheduling will initiate lower\-priority jobs if doing
so does not delay the expected initiation time of any higher
priority job.
Effectiveness of backfill scheduling is dependent upon users specifying
job time limits, otherwise all jobs will have the same time limit and
backfilling is impossible.
Note documentation for the \fBSchedulerParameters\fR option above.
This is the default configuration.
.TP
\fBsched/builtin\fR
This is the FIFO scheduler which initiates jobs in priority order.
If any job in the partition can not be scheduled, no lower priority job in that
partition will be scheduled.
An exception is made for jobs that can not run due to partition constraints
(e.g. the time limit) or down/drained nodes.
In that case, lower priority jobs can be initiated and not impact the higher
priority job.
.TP
\fBsched/hold\fR
To hold all newly arriving jobs if a file "/etc/slurm.hold"
exists otherwise use the built\-in FIFO scheduler
.RE

.TP
\fBSelectType\fR
Identifies the type of resource selection algorithm to be used.
Changing this value can only be done by restarting the slurmctld daemon
and will result in the loss of all job information (running and pending)
since the job state save format used by each plugin is different.
Acceptable values include
.RS
.TP
\fBselect/cons_res\fR
The resources (cores and memory) within a node are individually allocated as
consumable resources.
Note that whole nodes can be allocated to jobs for selected
partitions by using the \fIOverSubscribe=Exclusive\fR option.
See the partition \fBOverSubscribe\fR parameter for more information.
.TP
\fBselect/cray\fR
for a Cray system.
The default value is "select/cray" for all Cray systems.
.TP
\fBselect/linear\fR
for allocation of entire nodes assuming a one\-dimensional array of nodes in
which sequentially ordered nodes are preferable.
For a heterogeneous cluster (e.g. different CPU counts on the various nodes),
resource allocations will favor nodes with high CPU counts as needed based upon
the job's node and CPU specification if \fBTopologyPlugin=topology/none\fR is
configured. Use of other topology plugins with select/linear and heterogeneous
nodes is not recommended and may result in valid job allocation requests being
rejected.
This is the default value.
.TP
\fBselect/cons_tres\fR
The resources (cores, memory, GPUs and all other trackable resources) within
a node are individually allocated as consumable resources.
Note that whole nodes can be allocated to jobs for selected
partitions by using the \fIOverSubscribe=Exclusive\fR option.
See the partition \fBOverSubscribe\fR parameter for more information.
.RE

.TP
\fBSelectTypeParameters\fR
The permitted values of \fBSelectTypeParameters\fR depend upon the
configured value of \fBSelectType\fR.
The only supported options for \fBSelectType=select/linear\fR are
\fBCR_ONE_TASK_PER_CORE\fR and
\fBCR_Memory\fR, which treats memory as a consumable resource and
prevents memory over subscription with job preemption or gang scheduling.
By default \fBSelectType=select/linear\fR allocates whole nodes to jobs without
considering their memory consumption.
By default \fBSelectType=select/cons_res\fR, \fBSelectType=select/cray\fR,
and \fBSelectType=select/cons_tres\fR, use
\fBCR_CPU\fR, which allocates CPU (threads)
to jobs without considering their memory consumption.
.RS
.TP
The following options are supported for \fBSelectType=select/cray\fR:
.RS
.TP
\fBOTHER_CONS_RES\fR
Layer the select/cons_res plugin under the select/cray plugin, the default is
to layer on select/linear.  This also allows all the options available for
\fBSelectType=select/cons_res\fR.
.TP
\fBOTHER_CONS_TRES\fR
Layer the select/cons_tres plugin under the select/cray plugin, the default is
to layer on select/linear.  This also allows all the options available for
\fBSelectType=select/cons_tres\fR.
.TP
\fBNHC_ABSOLUTELY_NO\fR
Never run the node health check. Implies NHC_NO and NHC_NO_STEPS as well.
.TP
\fBNHC_NO_STEPS\fR
Do not run the node health check after each step.  Default is to run
after each step.
.TP
\fBNHC_NO\fR
Do not run the node health check after each allocation.  Default is to run
after each allocation.  This also sets NHC_NO_STEPS, so the NHC will never run
except when nodes have been left with unkillable steps.
.RE
.TP
The following options are supported by the \fBSelectType=select/cons_res\fR
and \fBSelectType=select/cons_tres\fR plugins:
.RS
.TP
\fBCR_CPU\fR
CPUs are consumable resources.
Configure the number of \fBCPUs\fR on each node, which may be equal to the
count of cores or hyper\-threads on the node depending upon the desired minimum
resource allocation.
The node's \fBBoards\fR, \fBSockets\fR, \fBCoresPerSocket\fR and
\fBThreadsPerCore\fR may optionally be configured and result in job
allocations which have improved locality; however doing so will prevent
more than one job being from being allocated on each core.
.TP
\fBCR_CPU_Memory\fR
CPUs and memory are consumable resources.
Configure the number of \fBCPUs\fR on each node, which may be equal to the
count of cores or hyper\-threads on the node depending upon the desired minimum
resource allocation.
The node's \fBBoards\fR, \fBSockets\fR, \fBCoresPerSocket\fR and
\fBThreadsPerCore\fR may optionally be configured and result in job
allocations which have improved locality; however doing so will prevent
more than one job being from being allocated on each core.
Setting a value for \fBDefMemPerCPU\fR is strongly recommended.
.TP
\fBCR_Core\fR
Cores are consumable resources.
On nodes with hyper\-threads, each thread is counted as a CPU to
satisfy a job's resource requirement, but multiple jobs are not
allocated threads on the same core.
The count of CPUs allocated to a job may be rounded up to account for every
CPU on an allocated core.
.TP
\fBCR_Core_Memory\fR
Cores and memory are consumable resources.
On nodes with hyper\-threads, each thread is counted as a CPU to
satisfy a job's resource requirement, but multiple jobs are not
allocated threads on the same core.
The count of CPUs allocated to a job may be rounded up to account for every
CPU on an allocated core.
Setting a value for \fBDefMemPerCPU\fR is strongly recommended.
.TP
\fBCR_ONE_TASK_PER_CORE\fR
Allocate one task per core by default.
Without this option, by default one task will be allocated per
thread on nodes with more than one \fBThreadsPerCore\fR configured.
NOTE: This option cannot be used with CR_CPU*.
.TP
\fBCR_CORE_DEFAULT_DIST_BLOCK\fR
Allocate cores within a node using block distribution by default.
This is a pseudo\-best\-fit algorithm that minimizes the number of
boards and minimizes the number of sockets (within minimum boards)
used for the allocation.
This default behavior can be overridden specifying a particular
"\-m" parameter with srun/salloc/sbatch.
Without this option, cores will be allocated cyclicly across the sockets.
.TP
\fBCR_LLN\fR
Schedule resources to jobs on the least loaded nodes (based upon the number
of idle CPUs). This is generally only recommended for an environment with
serial jobs as idle resources will tend to be highly fragmented, resulting
in parallel jobs being distributed across many nodes.
Note that node \fBWeight\fR takes precedence over how many idle resources are
on each node.
Also see the partition configuration parameter \fBLLN\fR
use the least loaded nodes in selected partitions.
.TP
\fBCR_Pack_Nodes\fR
If a job allocation contains more resources than will be used for launching
tasks (e.g. if whole nodes are allocated to a job), then rather than
distributing a job's tasks evenly across it's allocated nodes, pack them as
tightly as possible on these nodes.
For example, consider a job allocation containing two \fBentire\fR nodes with
eight CPUs each.
If the job starts ten tasks across those two nodes without this option, it will
start five tasks on each of the two nodes.
With this option, eight tasks will be started on the first node and two tasks
on the second node.
.TP
\fBCR_Socket\fR
Sockets are consumable resources.
On nodes with multiple cores, each core or thread is counted as a CPU
to satisfy a job's resource requirement, but multiple jobs are not
allocated resources on the same socket.
.TP
\fBCR_Socket_Memory\fR
Memory and sockets are consumable resources.
On nodes with multiple cores, each core or thread is counted as a CPU
to satisfy a job's resource requirement, but multiple jobs are not
allocated resources on the same socket.
Setting a value for \fBDefMemPerCPU\fR is strongly recommended.
.TP
\fBCR_Memory\fR
Memory is a consumable resource.
NOTE: This implies \fIOverSubscribe=YES\fR or \fIOverSubscribe=FORCE\fR for
all partitions.
Setting a value for \fBDefMemPerCPU\fR is strongly recommended.
.RE
.RE

.TP
\fBSlurmUser\fR
The name of the user that the \fBslurmctld\fR daemon executes as.
For security purposes, a user other than "root" is recommended.
This user must exist on all nodes of the cluster for authentication
of communications between Slurm components.
The default value is "root".

.TP
\fBSlurmdParameters\fR
Parameters specific to the Slurmd.
Multiple options may be comma separated.
.RS
.TP
\fBshutdown_on_reboot\fR
If set, the Slurmd will shut itself down when a reboot request is received.
.RE

.TP
\fBSlurmdUser\fR
The name of the user that the \fBslurmd\fR daemon executes as.
This user must exist on all nodes of the cluster for authentication
of communications between Slurm components.
The default value is "root".

.TP
\fBSlurmctldAddr\fR
An optional address to be used for communications to the currently active
slurmctld daemon, normally used with Virtual IP addressing of the currently
active server.
If this parameter is not specified then each primary and backup server will
have its own unique address used for communications as specified in the
\fBSlurmctldHost\fR parameter.
If this parameter is specified then the \fBSlurmctldHost\fR parameter will
still be used for communications to specific slurmctld primary or backup
servers, for example to cause all of them to read the current configuration
files or shutdown.
Also see the \fBSlurmctldPrimaryOffProg\fR and \fBSlurmctldPrimaryOnProg\fR
configuration parameters to configure programs to manipulate virtual IP
address manipulation.

.TP
\fBSlurmctldDebug\fR
The level of detail to provide \fBslurmctld\fR daemon's logs.
The default value is \fBinfo\fR.
If the \fBslurmctld\fR daemon is initiated with \-v or \-\-verbose options,
that debug level will be preserve or restored upon reconfiguration.

.RS
.TP 10
\fBquiet\fR
Log nothing
.TP
\fBfatal\fR
Log only fatal errors
.TP
\fBerror\fR
Log only errors
.TP
\fBinfo\fR
Log errors and general informational messages
.TP
\fBverbose\fR
Log errors and verbose informational messages
.TP
\fBdebug\fR
Log errors and verbose informational messages and debugging messages
.TP
\fBdebug2\fR
Log errors and verbose informational messages and more debugging messages
.TP
\fBdebug3\fR
Log errors and verbose informational messages and even more debugging messages
.TP
\fBdebug4\fR
Log errors and verbose informational messages and even more debugging messages
.TP
\fBdebug5\fR
Log errors and verbose informational messages and even more debugging messages
.RE

.TP
\fBSlurmctldHost\fR
The short, or long, hostname of the machine where Slurm control daemon is
executed (i.e. the name returned by the command "hostname \-s").
This hostname is optionally followed by the address, either the IP address or
a name by which the address can be identifed, enclosed in parentheses (e.g.
SlurmctldHost=master1(12.34.56.78)). This value must be specified at least once.
If specified more than once, the first hostname named will be where the daemon
runs.
If the first specified host fails, the daemon will execute on the second host.
If both the first and second specified host fails, the daemon will execute on
the third host.

.TP
\fBSlurmctldLogFile\fR
Fully qualified pathname of a file into which the \fBslurmctld\fR daemon's
logs are written.
The default value is none (performs logging via syslog).
.br
See the section \fBLOGGING\fR if a pathname is specified.

.TP
\fBSlurmctldParameters\fR
Multiple options may be comma-separated.

.RS
.TP
\fBallow_user_triggers\fR
Permit setting triggers from non-root/slurm_user users. SlurmUser must also
be set to root to permit these triggers to work. See the \fBstrigger\fR man
page for additional details.
.RE

.TP
\fBSlurmctldPidFile\fR
Fully qualified pathname of a file into which the  \fBslurmctld\fR daemon
may write its process id. This may be used for automated signal processing.
The default value is "/var/run/slurmctld.pid".

.TP
\fBSlurmctldPlugstack\fR
A comma delimited list of Slurm controller plugins to be started when the
daemon begins and terminated when it ends.
Only the plugin's init and fini functions are called.

.TP
\fBSlurmctldPort\fR
The port number that the Slurm controller, \fBslurmctld\fR, listens
to for work. The default value is SLURMCTLD_PORT as established at system
build time. If none is explicitly specified, it will be set to 6817.
\fBSlurmctldPort\fR may also be configured to support a range of port
numbers in order to accept larger bursts of incoming messages by specifying
two numbers separated by a dash (e.g. \fBSlurmctldPort=6817\-6818\fR).
NOTE: Either \fBslurmctld\fR and \fBslurmd\fR daemons must not
execute on the same nodes or the values of \fBSlurmctldPort\fR and
\fBSlurmdPort\fR must be different.

\fBNote\fR: On Cray systems, Realm-Specific IP Addressing (RSIP) will
automatically try to interact with anything opened on ports 8192\-60000.
Configure SlurmctldPort to use a port outside of the configured SrunPortRange
and RSIP's port range.

.TP
\fBSlurmctldPrimaryOffProg\fR
This program is executed when a slurmctld daemon running as the primary server
becomes a backup server. By default no program is executed.
See also the related "SlurmctldPrimaryOnProg" parameter.

.TP
\fBSlurmctldPrimaryOnProg\fR
This program is executed when a slurmctld daemon running as a backup server
becomes the primary server. By default no program is executed.
When using virtual IP addresses to manage High Available Slurm services,
this program can be used to add the IP address to an interface (and optionally
try to kill the unresponsive  slurmctld daemon and flush the ARP caches on
nodes on the local ethernet fabric).
See also the related "SlurmctldPrimaryOffProg" parameter.
.TP
\fBSlurmctldSyslogDebug\fR
The slurmctld daemon will log events to the syslog file at the specified
level of detail. If not set, the slurmctld daemon will log to syslog at
level \fBfatal\fR, unless there is no \fBSlurmctldLogFile\fR and it is running
in the background, in which case it will log to syslog at the level specified
by \fBSlurmctldDebug\fR (at \fBfatal\fR in the case that \fBSlurmctldDebug\fR
is set to \fBquiet\fR) or it is run in the foreground, when it will be set to
quiet.

.RS
.TP 10
\fBquiet\fR
Log nothing
.TP
\fBfatal\fR
Log only fatal errors
.TP
\fBerror\fR
Log only errors
.TP
\fBinfo\fR
Log errors and general informational messages
.TP
\fBverbose\fR
Log errors and verbose informational messages
.TP
\fBdebug\fR
Log errors and verbose informational messages and debugging messages
.TP
\fBdebug2\fR
Log errors and verbose informational messages and more debugging messages
.TP
\fBdebug3\fR
Log errors and verbose informational messages and even more debugging messages
.TP
\fBdebug4\fR
Log errors and verbose informational messages and even more debugging messages
.TP
\fBdebug5\fR
Log errors and verbose informational messages and even more debugging messages
.RE


.TP
\fBSlurmctldTimeout\fR
The interval, in seconds, that the backup controller waits for the
primary controller to respond before assuming control.
The default value is 120 seconds.
May not exceed 65533.

.TP
\fBSlurmdDebug\fR
The level of detail to provide \fBslurmd\fR daemon's logs.
The default value is \fBinfo\fR.
.RS
.TP 10
\fBquiet\fR
Log nothing
.TP
\fBfatal\fR
Log only fatal errors
.TP
\fBerror\fR
Log only errors
.TP
\fBinfo\fR
Log errors and general informational messages
.TP
\fBverbose\fR
Log errors and verbose informational messages
.TP
\fBdebug\fR
Log errors and verbose informational messages and debugging messages
.TP
\fBdebug2\fR
Log errors and verbose informational messages and more debugging messages
.TP
\fBdebug3\fR
Log errors and verbose informational messages and even more debugging messages
.TP
\fBdebug4\fR
Log errors and verbose informational messages and even more debugging messages
.TP
\fBdebug5\fR
Log errors and verbose informational messages and even more debugging messages
.RE

.TP
\fBSlurmdLogFile\fR
Fully qualified pathname of a file into which the  \fBslurmd\fR daemon's
logs are written.
The default value is none (performs logging via syslog).
Any "%h" within the name is replaced with the hostname on which the
\fBslurmd\fR is running.
Any "%n" within the name is replaced with the Slurm node name on which the
\fBslurmd\fR is running.
.br
See the section \fBLOGGING\fR if a pathname is specified.

.TP
\fBSlurmdPidFile\fR
Fully qualified pathname of a file into which the  \fBslurmd\fR daemon may write
its process id. This may be used for automated signal processing.
Any "%h" within the name is replaced with the hostname on which the
\fBslurmd\fR is running.
Any "%n" within the name is replaced with the Slurm node name on which the
\fBslurmd\fR is running.
The default value is "/var/run/slurmd.pid".

.TP
\fBSlurmdPort\fR
The port number that the Slurm compute node daemon, \fBslurmd\fR, listens
to for work. The default value is SLURMD_PORT as established at system
build time. If none is explicitly specified, its value will be 6818.
NOTE: Either slurmctld and slurmd daemons must not execute
on the same nodes or the values of \fBSlurmctldPort\fR and \fBSlurmdPort\fR
must be different.

\fBNote\fR: On Cray systems, Realm-Specific IP Addressing (RSIP) will
automatically try to interact with anything opened on ports 8192\-60000.
Configure SlurmdPort to use a port outside of the configured SrunPortRange
and RSIP's port range.

.TP
\fBSlurmdSpoolDir\fR
Fully qualified pathname of a directory into which the \fBslurmd\fR
daemon's state information and batch job script information are written. This
must be a common pathname for all nodes, but should represent a directory which
is local to each node (reference a local file system). The default value
is "/var/spool/slurmd".
Any "%h" within the name is replaced with the hostname on which the
\fBslurmd\fR is running.
Any "%n" within the name is replaced with the Slurm node name on which the
\fBslurmd\fR is running.

.TP
\fBSlurmdSyslogDebug\fR
The slurmd daemon will log events to the syslog file at the specified
level of detail. If not set, the slurmd daemon will log to syslog at
level \fBfatal\fR, unless there is no \fBSlurmdLogFile\fR and it is running
in the background, in which case it will log to syslog at the level specified
by \fBSlurmdDebug\fR  (at \fBfatal\fR in the case that \fBSlurmdDebug\fR
is set to \fBquiet\fR) or it is run in the foreground, when it will be set to
quiet.

.RS
.TP 10
\fBquiet\fR
Log nothing
.TP
\fBfatal\fR
Log only fatal errors
.TP
\fBerror\fR
Log only errors
.TP
\fBinfo\fR
Log errors and general informational messages
.TP
\fBverbose\fR
Log errors and verbose informational messages
.TP
\fBdebug\fR
Log errors and verbose informational messages and debugging messages
.TP
\fBdebug2\fR
Log errors and verbose informational messages and more debugging messages
.TP
\fBdebug3\fR
Log errors and verbose informational messages and even more debugging messages
.TP
\fBdebug4\fR
Log errors and verbose informational messages and even more debugging messages
.TP
\fBdebug5\fR
Log errors and verbose informational messages and even more debugging messages
.RE

.TP
\fBSlurmdTimeout\fR
The interval, in seconds, that the Slurm controller waits for \fBslurmd\fR
to respond before configuring that node's state to DOWN.
A value of zero indicates the node will not be tested by \fBslurmctld\fR to
confirm the state of \fBslurmd\fR, the node will not be automatically set to
a DOWN state indicating a non\-responsive \fBslurmd\fR, and some other tool
will take responsibility for monitoring the state of each compute node
and its \fBslurmd\fR daemon.
Slurm's hierarchical communication mechanism is used to ping the \fBslurmd\fR
daemons in order to minimize system noise and overhead.
The default value is 300 seconds.
The value may not exceed 65533 seconds.

.TP
\fBSlurmSchedLogFile\fR
Fully qualified pathname of the scheduling event logging file.
The syntax of this parameter is the same as for \fBSlurmctldLogFile\fR.
In order to configure scheduler logging, set both the \fBSlurmSchedLogFile\fR
and \fBSlurmSchedLogLevel\fR parameters.

.TP
\fBSlurmSchedLogLevel\fR
The initial level of scheduling event logging, similar to the
\fBSlurmctldDebug\fR parameter used to control the initial level of
\fBslurmctld\fR logging.
Valid values for \fBSlurmSchedLogLevel\fR are "0" (scheduler logging
disabled) and "1" (scheduler logging enabled).
If this parameter is omitted, the value defaults to "0" (disabled).
In order to configure scheduler logging, set both the \fBSlurmSchedLogFile\fR
and \fBSlurmSchedLogLevel\fR parameters.
The scheduler logging level can be changed dynamically using \fBscontrol\fR.

.TP
\fBSrunEpilog\fR
Fully qualified pathname of an executable to be run by srun following
the completion of a job step.  The command line arguments for the
executable will be the command and arguments of the job step.  This
configuration parameter may be overridden by srun's \fB\-\-epilog\fR
parameter. Note that while the other "Epilog" executables (e.g.,
TaskEpilog) are run by slurmd on the compute nodes where the tasks are
executed, the \fBSrunEpilog\fR runs on the node where the "srun" is
executing.

.TP
\fBSrunPortRange\fR
The \fBsrun\fR creates a set of listening ports to communicate with the
controller, the slurmstepd and to handle the application I/O.
By default these ports are ephemeral meaning the port numbers are selected
by the kernel. Using this parameter allow sites to configure a range of ports
from which srun ports will be selected. This is useful if sites want to
allow only certain port range on their network.

\fBNote\fR: On Cray systems, Realm-Specific IP Addressing (RSIP) will
automatically try to interact with anything opened on ports 8192\-60000.
Configure SrunPortRange to use a range of ports above those used by RSIP,
ideally 1000 or more ports, for example "SrunPortRange=60001\-63000".

\fBNote\fR: A sufficient number of ports must be configured based on the
estimated number of srun on the submission nodes considering that srun opens
3 listening ports plus 2 more for every 48 hosts. Example:
.RS
.TP 18
\fBsrun \-N 48\fR will use 5 listening ports.

.TP
\fBsrun \-N 50\fR will use 7 listening ports.
.TP

\fBsrun \-N 200\fR will use 13 listening ports.
.RE

.TP
\fBSrunProlog\fR
Fully qualified pathname of an executable to be run by srun prior to
the launch of a job step.  The command line arguments for the
executable will be the command and arguments of the job step.  This
configuration parameter may be overridden by srun's \fB\-\-prolog\fR
parameter. Note that while the other "Prolog" executables (e.g.,
TaskProlog) are run by slurmd on the compute nodes where the tasks are
executed, the \fBSrunProlog\fR runs on the node where the "srun" is
executing.

.TP
\fBStateSaveLocation\fR
Fully qualified pathname of a directory into which the Slurm controller,
\fBslurmctld\fR, saves its state (e.g. "/usr/local/slurm/checkpoint").
Slurm state will saved here to recover from system failures.
\fBSlurmUser\fR must be able to create files in this directory.
If you have a \fBBackupController\fR configured, this location should be
readable and writable by both systems.
Since all running and pending job information is stored here, the use of
a reliable file system (e.g. RAID) is recommended.
The default value is "/var/spool".
If any slurm daemons terminate abnormally, their core files will also be written
into this directory.

.TP
\fBSuspendExcNodes\fR
Specifies the nodes which are to not be placed in power save mode, even
if the node remains idle for an extended period of time.
Use Slurm's hostlist expression to identify nodes with an optional ":" separator
and count of nodes to exclude from the preceding range.
For example "nid[10-20]:4" will prevent 4 usable nodes (i.e IDLE and not 
DOWN, DRAINING or already powered down) in the set "nid[10-20]" from being
powered down.
Multiple sets of nodes can be specified with or without counts in a comma
separated list (e.g "nid[10-20]:4,nid[80-90]:2").
If a node count specification is given, any list of nodes to NOT have a node
count must be after the last specification with a count.
For example "nid[10-20]:4,nid[60-70]" will exclude 4 nodes in the set
"nid[10-20]:4" plus all nodes in the set "nid[60-70]" while
"nid[1-3],nid[10-20]:4" will exclude 4 nodes from the set "nid[1-3],nid[10-20]".
By default no nodes are excluded.
Related configuration options include \fBResumeTimeout\fR, \fBResumeProgram\fR,
\fBResumeRate\fR, \fBSuspendProgram\fR, \fBSuspendRate\fR, \fBSuspendTime\fR,
\fBSuspendTimeout\fR, and \fBSuspendExcParts\fR.

.TP
\fBSuspendExcParts\fR
Specifies the partitions whose nodes are to not be placed in power save
mode, even if the node remains idle for an extended period of time.
Multiple partitions can be identified and separated by commas.
By default no nodes are excluded.
Related configuration options include \fBResumeTimeout\fR, \fBResumeProgram\fR,
\fBResumeRate\fR, \fBSuspendProgram\fR, \fBSuspendRate\fR, \fBSuspendTime\fR
\fBSuspendTimeout\fR, and \fBSuspendExcNodes\fR.

.TP
\fBSuspendProgram\fR
\fBSuspendProgram\fR is the program that will be executed when a node
remains idle for an extended period of time.
This program is expected to place the node into some power save mode.
This can be used to reduce the frequency and voltage of a node or
completely power the node off.
The program executes as \fBSlurmUser\fR.
The argument to the program will be the names of nodes to
be placed into power savings mode (using Slurm's hostlist
expression format).
By default, no program is run.
Related configuration options include \fBResumeTimeout\fR, \fBResumeProgram\fR,
\fBResumeRate\fR, \fBSuspendRate\fR, \fBSuspendTime\fR, \fBSuspendTimeout\fR,
\fBSuspendExcNodes\fR, and \fBSuspendExcParts\fR.

.TP
\fBSuspendRate\fR
The rate at which nodes are placed into power save mode by \fBSuspendProgram\fR.
The value is number of nodes per minute and it can be used to prevent
a large drop in power consumption (e.g. after a large job completes).
A value of zero results in no limits being imposed.
The default value is 60 nodes per minute.
Related configuration options include \fBResumeTimeout\fR, \fBResumeProgram\fR,
\fBResumeRate\fR, \fBSuspendProgram\fR, \fBSuspendTime\fR, \fBSuspendTimeout\fR,
\fBSuspendExcNodes\fR, and \fBSuspendExcParts\fR.

.TP
\fBSuspendTime\fR
Nodes which remain idle for this number of seconds will be placed into
power save mode by \fBSuspendProgram\fR.
For efficient system utilization, it is recommended that the value of
\fBSuspendTime\fR be at least as large as the sum of \fBSuspendTimeout\fR
plus \fBResumeTimeout\fR.
A value of \-1 disables power save mode and is the default.
Related configuration options include \fBResumeTimeout\fR, \fBResumeProgram\fR,
\fBResumeRate\fR, \fBSuspendProgram\fR, \fBSuspendRate\fR, \fBSuspendTimeout\fR,
\fBSuspendExcNodes\fR, and \fBSuspendExcParts\fR.

.TP
\fBSuspendTimeout\fR
Maximum time permitted (in seconds) between when a node suspend request
is issued and when the node is shutdown.
At that time the node must be ready for a resume request to be issued
as needed for new work.
The default value is 30 seconds.
Related configuration options include \fBResumeProgram\fR, \fBResumeRate\fR,
\fBResumeTimeout\fR, \fBSuspendRate\fR, \fBSuspendTime\fR, \fBSuspendProgram\fR,
\fBSuspendExcNodes\fR and \fBSuspendExcParts\fR.
More information is available at the Slurm web site
( https://slurm.schedmd.com/power_save.html ).

.TP
\fBSwitchType\fR
Identifies the type of switch or interconnect used for application
communications.
Acceptable values include
"switch/cray" for Cray systems,
"switch/none" for switches not requiring special processing for job launch
or termination (Ethernet, and InfiniBand) and
The default value is "switch/none".
All Slurm daemons, commands and running jobs must be restarted for a
change in \fBSwitchType\fR to take effect.
If running jobs exist at the time \fBslurmctld\fR is restarted with a new
value of \fBSwitchType\fR, records of all jobs in any state may be lost.

.TP
\fBTaskEpilog\fR
Fully qualified pathname of a program to be execute as the slurm job's
owner after termination of each task.
See \fBTaskProlog\fR for execution order details.

.TP
\fBTaskPlugin\fR
Identifies the type of task launch plugin, typically used to provide
resource management within a node (e.g. pinning tasks to specific
processors). More than one task plugin can be specified in a comma separated
list. The prefix of "task/" is optional. Acceptable values include:
.RS
.TP 15
\fBtask/affinity\fR
enables resource containment using CPUSETs.
This enables the \-\-cpu\-bind and/or \-\-mem\-bind srun options.
If you use "task/affinity" and encounter problems, it may be due to
the variety of system calls used to implement task affinity on
different operating systems.
.TP
\fBtask/cgroup\fR
enables resource containment using Linux control cgroups.
This enables the \-\-cpu\-bind and/or \-\-mem\-bind srun options.
NOTE: see "man cgroup.conf" for configuration details.
.TP
\fBtask/none\fR
for systems requiring no special handling of user tasks.
Lacks support for the \-\-cpu\-bind and/or \-\-mem\-bind srun options.
The default value is "task/none".
.RE

\fBNOTE:\fR It is recommended to stack \fBtask/affinity,task/cgroup\fR together
when configuring TaskPlugin, and setting \fBTaskAffinity=no\fR and
\fBConstrainCores=yes\fR in \fBcgroup.conf\fR. This setup uses the task/affinity
plugin for setting the affinity of the tasks (which is better and different than
task/cgroup) and uses the task/cgroup plugin to fence tasks into the specified
resources, thus combining the best of both pieces.

\fBNOTE:\fR For CRAY systems only: task/cgroup must be used with, and listed
\fBafter\fR task/cray in TaskPlugin. The task/affinity plugin can be listed
everywhere, but the previous constrain must be satisfied. So for CRAY systems,
a configuration like this is recommended:

TaskPlugin=task/affinity,task/cray,task/cgroup

.TP
\fBTaskPluginParam\fR
Optional parameters for the task plugin.
Multiple options should be comma separated.
If \fBNone\fR, \fBBoards\fR, \fBSockets\fR, \fBCores\fR, \fBThreads\fR,
and/or \fBVerbose\fR are specified, they will override
the \fB\-\-cpu\-bind\fR option specified by the user
in the \fBsrun\fR command.
\fBNone\fR, \fBBoards\fR, \fBSockets\fR, \fBCores\fR and \fBThreads\fR are mutually
exclusive and since they decrease scheduling flexibility are not generally
recommended (select no more than one of them).
\fBCpusets\fR and \fBSched\fR
are mutually exclusive (select only one of them).
All TaskPluginParam options are supported on FreeBSD except \fBCpusets\fR.
The \fBSched\fR option uses cpuset_setaffinity() on FreeBSD, not sched_setaffinity().

.RS
.TP 10
\fBBoards\fR
Bind tasks to boards by default.
Overrides automatic binding.
.TP
\fBCores\fR
Bind tasks to cores by default.
Overrides automatic binding.
.TP
\fBCpusets\fR
Use cpusets to perform task affinity functions.
By default, \fBSched\fR task binding is performed.
.TP
\fBNone\fR
Perform no task binding by default.
Overrides automatic binding.
.TP
\fBSched\fR
Use \fIsched_setaffinity\fR (if available) to bind tasks to
processors.
.TP
\fBSockets\fR
Bind to sockets by default.
Overrides automatic binding.
.TP
\fBThreads\fR
Bind to threads by default.
Overrides automatic binding.
.TP
\fBSlurmdOffSpec\fR
If specialized cores or CPUs are identified for the node (i.e. the
\fBCoreSpecCount\fR or \fBCpuSpecList\fR are configured for the node),
then Slurm daemons running on the compute node (i.e. slurmd and slurmstepd)
should run outside of those resources (i.e. specialized resources are
completely unavailable to Slurm daemons and jobs spawned by Slurm).
This option may not be used with the \fBtask/cray\fR plugin.
.TP
\fBVerbose\fR
Verbosely report binding before tasks run.
Overrides user options.
.TP
\fBAutobind\fR
Set a default binding in the event that "auto binding" doesn't find a match.
Set to Threads, Cores or Sockets (E.g. TaskPluginParam=autobind=threads).
.RE

.TP
\fBTaskProlog\fR
Fully qualified pathname of a program to be execute as the slurm job's
owner prior to initiation of each task.
Besides the normal environment variables, this has SLURM_TASK_PID
available to identify the process ID of the task being started.
Standard output from this program can be used to control the environment
variables and output for the user program.
.RS
.TP 20
\fBexport NAME=value\fR
Will set environment variables for the task being spawned.
Everything after the equal sign to the end of the
line will be used as the value for the environment variable.
Exporting of functions is not currently supported.
.TP
\fBprint ...\fR
Will cause that line (without the leading "print ")
to be printed to the job's standard output.
.TP
\fBunset NAME\fR
Will clear environment variables for the task being spawned.
.TP
The order of task prolog/epilog execution is as follows:
.TP
\fB1. pre_launch_priv()\fR
Function in TaskPlugin
.TP
\fB1. pre_launch()\fR
Function in TaskPlugin
.TP
\fB2. TaskProlog\fR
System\-wide per task program defined in slurm.conf
.TP
\fB3. user prolog\fR
Job step specific task program defined using
\fBsrun\fR's \fB\-\-task\-prolog\fR option or \fBSLURM_TASK_PROLOG\fR
environment variable
.TP
\fB4.\fR Execute the job step's task
.TP
\fB5. user epilog\fR
Job step specific task program defined using
\fBsrun\fR's \fB\-\-task\-epilog\fR option or \fBSLURM_TASK_EPILOG\fR
environment variable
.TP
\fB6. TaskEpilog\fR
System\-wide per task program defined in slurm.conf
.TP
\fB7. post_term()\fR
Function in TaskPlugin
.RE

.TP
\fBTCPTimeout\fR
Time permitted for TCP connection to be established. Default value is 2 seconds.

.TP
\fBTmpFS\fR
Fully qualified pathname of the file system available to user jobs for
temporary storage. This parameter is used in establishing a node's \fBTmpDisk\fR
space.
The default value is "/tmp".

.TP
\fBTopologyParam\fR
Comma separated options identifying network topology options.
.RS
.TP 15
\fBDragonfly\fR
Optimize allocation for Dragonfly network.
Valid when TopologyPlugin=topology/tree.
.TP
\fBTopoOptional\fR
Only optimize allocation for network topology if the job includes a switch
option. Since optimizing resource allocation for topology involves much higher
system overhead, this option can be used to impose the extra overhead only on
jobs which can take advantage of it. If most job allocations are not optimized
for network topology, they make fragment resources to the point that topology
optimization for other jobs will be difficult to achieve.
\fBNOTE\fR: Jobs may span across nodes without common parent switches with
this enabled.
.RE

.TP
\fBTopologyPlugin\fR
Identifies the plugin to be used for determining the network topology
and optimizing job allocations to minimize network contention.
See \fBNETWORK TOPOLOGY\fR below for details.
Additional plugins may be provided in the future which gather topology
information directly from the network.
Acceptable values include:
.RS
.TP 21
\fBtopology/3d_torus\fR
best\-fit logic over three\-dimensional topology
.TP
\fBtopology/node_rank\fR
orders nodes based upon information a node_rank field in the node record
as generated by a select plugin. Slurm performs a best\-fit algorithm over
those ordered nodes
.TP
\fBtopology/none\fR
default for other systems, best\-fit logic over one\-dimensional topology
.TP
\fBtopology/tree\fR
used for a hierarchical network as described in a \fItopology.conf\fR file
.RE

.TP
\fBTrackWCKey\fR
Boolean yes or no.  Used to set display and track of the Workload
Characterization Key.  Must be set to track correct wckey usage.
NOTE: You must also set TrackWCKey in your slurmdbd.conf file to create
historical usage reports.

.TP
\fBTreeWidth\fR
\fBSlurmd\fR daemons use a virtual tree network for communications.
\fBTreeWidth\fR specifies the width of the tree (i.e. the fanout).
On architectures with a front end node running the slurmd daemon, the value
must always be equal to or greater than the number of front end nodes which
eliminates the need for message forwarding between the slurmd daemons.
On other architectures the default value is 50, meaning each slurmd daemon can
communicate with up to 50 other slurmd daemons and over 2500 nodes can be
contacted with two message hops.
The default value will work well for most clusters.
Optimal system performance can typically be achieved if \fBTreeWidth\fR
is set to the square root of the number of nodes in the cluster for
systems having no more than 2500 nodes or the cube root for larger
systems. The value may not exceed 65533.

.TP
\fBUnkillableStepProgram\fR
If the processes in a job step are determined to be unkillable for a period
of time specified by the \fBUnkillableStepTimeout\fR variable, the program
specified by \fBUnkillableStepProgram\fR will be executed.
This program can be used to take special actions to clean up the unkillable
processes and/or notify computer administrators.
The program will be run \fBSlurmdUser\fR (usually "root") on the compute node.
By default no program is run.

.TP
\fBUnkillableStepTimeout\fR
The length of time, in seconds, that Slurm will wait before deciding that
processes in a job step are unkillable (after they have been signaled with
SIGKILL) and execute \fBUnkillableStepProgram\fR as described above.
The default timeout value is 60 seconds.
If exceeded, the compute node will be drained to prevent future jobs from being
scheduled on the node.

.TP
\fBUsePAM\fR
If set to 1, PAM (Pluggable Authentication Modules for Linux) will be enabled.
PAM is used to establish the upper bounds for resource limits. With PAM support
enabled, local system administrators can dynamically configure system resource
limits. Changing the upper bound of a resource limit will not alter the limits
of running jobs, only jobs started after a change has been made will pick up
the new limits.
The default value is 0 (not to enable PAM support).
Remember that PAM also needs to be configured to support Slurm as a service.
For sites using PAM's directory based configuration option, a configuration
file named \fBslurm\fR should be created. The module\-type, control\-flags, and
module\-path names that should be included in the file are:
.br
auth        required      pam_localuser.so
.br
auth        required      pam_shells.so
.br
account     required      pam_unix.so
.br
account     required      pam_access.so
.br
session     required      pam_unix.so
.br
For sites configuring PAM with a general configuration file, the appropriate
lines (see above), where \fBslurm\fR is the service\-name, should be added.

\fBNOTE\fR: UsePAM option has nothing to do with the
\fBcontribs/pam/pam_slurm\fR and/or \fBcontribs/pam_slurm_adopt\fR modules. So
these two modules can work independently of the value set for UsePAM.

.TP
\fBVSizeFactor\fR
Memory specifications in job requests apply to real memory size (also known
as resident set size). It is possible to enforce virtual memory limits for
both jobs and job steps by limiting their virtual memory to some percentage
of their real memory allocation. The \fBVSizeFactor\fR parameter specifies
the job's or job step's virtual memory limit as a percentage of its real
memory limit. For example, if a job's real memory limit is 500MB and
VSizeFactor is set to 101 then the job will be killed if its real memory
exceeds 500MB or its virtual memory exceeds 505MB (101 percent of the
real memory limit).
The default value is 0, which disables enforcement of virtual memory limits.
The value may not exceed 65533 percent.

.TP
\fBWaitTime\fR
Specifies how many seconds the srun command should by default wait after
the first task terminates before terminating all remaining tasks. The
"\-\-wait" option on the srun command line overrides this value.
The default value is 0, which disables this feature.
May not exceed 65533 seconds.

.TP
\fBX11Parameters\fR
For use with Slurm's built-in X11 forwarding implementation.
.RS
.TP 8
\fBlocal_xauthority\fR
If set, xauth data on the compute node will be placed in a temporary file
(under \fBTmpFS\fR) rather than in \fB~/.Xauthority\fR, and the
\fBXAUTHORITY\fR environment variable will be injected into the job's
environment (as well as any process captured by pam_slurm_adopt).
This can help avoid file locking contention on the user's home directory.
.RE

.LP
The configuration of nodes (or machines) to be managed by Slurm is
also specified in \fB/etc/slurm.conf\fR.
Changes in node configuration (e.g. adding nodes, changing their
processor count, etc.) require restarting both the slurmctld daemon
and the slurmd daemons.
All slurmd daemons must know each node in the system to forward
messages in support of hierarchical communications.
Only the NodeName must be supplied in the configuration file.
All other node configuration information is optional.
It is advisable to establish baseline node configurations,
especially if the cluster is heterogeneous.
Nodes which register to the system with less than the configured resources
(e.g. too little memory), will be placed in the "DOWN" state to
avoid scheduling jobs on them.
Establishing baseline configurations will also speed Slurm's
scheduling process by permitting it to compare job requirements
against these (relatively few) configuration parameters and
possibly avoid having to check job requirements
against every individual node's configuration.
The resources checked at node registration time are: CPUs,
RealMemory and TmpDisk.
While baseline values for each of these can be established
in the configuration file, the actual values upon node
registration are recorded and these actual values may be
used for scheduling purposes (depending upon the value of
\fBFastSchedule\fR in the configuration file.
.LP
Default values can be specified with a record in which
\fBNodeName\fR is "DEFAULT".
The default entry values will apply only to lines following it in the
configuration file and the default values can be reset multiple times
in the configuration file with multiple entries where "NodeName=DEFAULT".
Each line where \fBNodeName\fR is "DEFAULT" will replace or add to previous
default values and not a reinitialize the default values.
The "NodeName=" specification must be placed on every line
describing the configuration of nodes.
A single node name can not appear as a NodeName value in more than one line
(duplicate node name records will be ignored).
In fact, it is generally possible and desirable to define the
configurations of all nodes in only a few lines.
This convention permits significant optimization in the scheduling
of larger clusters.
In order to support the concept of jobs requiring consecutive nodes
on some architectures,
node specifications should be place in this file in consecutive order.
No single node name may be listed more than once in the configuration
file.
Use "DownNodes=" to record the state of nodes which are temporarily
in a DOWN, DRAIN or FAILING state without altering permanent
configuration information.
A job step's tasks are allocated to nodes in order the nodes appear
in the configuration file. There is presently no capability within
Slurm to arbitrarily order a job step's tasks.
.LP
Multiple node names may be comma separated (e.g. "alpha,beta,gamma")
and/or a simple node range expression may optionally be used to
specify numeric ranges of nodes to avoid building a configuration
file with large numbers of entries.
The node range expression can contain one  pair of square brackets
with a sequence of comma separated numbers and/or ranges of numbers
separated by a "\-" (e.g. "linux[0\-64,128]", or "lx[15,18,32\-33]").
Note that the numeric ranges can include one or more leading
zeros to indicate the numeric portion has a fixed number of digits
(e.g. "linux[0000\-1023]").
Multiple numeric ranges can be included in the expression
(e.g. "rack[0\-63]_blade[0\-41]").
If one or more numeric expressions are included, one of them
must be at the end of the name (e.g. "unit[0\-31]rack" is invalid),
but arbitrary names can always be used in a comma separated list.
.LP
The node configuration specified the following information:

.TP
\fBNodeName\fR
Name that Slurm uses to refer to a node.
Typically this would be the string that "/bin/hostname \-s" returns.
It may also be the fully qualified domain name as returned by "/bin/hostname \-f"
(e.g. "foo1.bar.com"), or any valid domain name associated with the host
through the host database (/etc/hosts) or DNS, depending on the resolver
settings.  Note that if the short form of the hostname is not used, it
may prevent use of hostlist expressions (the numeric portion in brackets
must be at the end of the string).
It may also be an arbitrary string if \fBNodeHostname\fR is specified.
If the \fBNodeName\fR is "DEFAULT", the values specified
with that record will apply to subsequent node specifications
unless explicitly set to other values in that node record or
replaced with a different set of default values.
Each line where \fBNodeName\fR is "DEFAULT" will replace or add to previous
default values and not a reinitialize the default values.
For architectures in which the node order is significant,
nodes will be considered consecutive in the order defined.
For example, if the configuration for "NodeName=charlie" immediately
follows the configuration for "NodeName=baker" they will be
considered adjacent in the computer.

.TP
\fBNodeHostname\fR
Typically this would be the string that "/bin/hostname \-s" returns.
It may also be the fully qualified domain name as returned by "/bin/hostname \-f"
(e.g. "foo1.bar.com"), or any valid domain name associated with the host
through the host database (/etc/hosts) or DNS, depending on the resolver
settings.  Note that if the short form of the hostname is not used, it
may prevent use of hostlist expressions (the numeric portion in brackets
must be at the end of the string).
A node range expression can be used to specify a set of nodes.
If an expression is used, the number of nodes identified by
\fBNodeHostname\fR on a line in the configuration file must
be identical to the number of nodes identified by \fBNodeName\fR.
By default, the \fBNodeHostname\fR will be identical in value to
\fBNodeName\fR.

.TP
\fBNodeAddr\fR
Name that a node should be referred to in establishing
a communications path.
This name will be used as an
argument to the gethostbyname() function for identification.
If a node range expression is used to designate multiple nodes,
they must exactly match the entries in the \fBNodeName\fR
(e.g. "NodeName=lx[0\-7] NodeAddr=elx[0\-7]").
\fBNodeAddr\fR may also contain IP addresses.
By default, the \fBNodeAddr\fR will be identical in value to
\fBNodeHostname\fR.

.TP
\fBBoards\fR
Number of Baseboards in nodes with a baseboard controller.
Note that when Boards is specified, SocketsPerBoard,
CoresPerSocket, and ThreadsPerCore should be specified.
Boards and CPUs are mutually exclusive.
The default value is 1.

.TP
\fBCoreSpecCount\fR
Number of cores reserved for system use.
These cores will not be available for allocation to user jobs.
Depending upon the \fBTaskPluginParameter\fR option of \fBSlurmOffSpec\fR,
Slurm daemons (i.e. slurmd and slurmstepd) may either be confined to these
resources (the default) or prevented from using these resources.
Isolation of the Slurm daemons from user jobs may improve application performance.
If this option and \fBCpuSpecList\fR are both designated for a
node, an error is generated.  For information on the algorithm used by Slurm
to select the cores refer to the core specialization documentation
( https://slurm.schedmd.com/core_spec.html ).

.TP
\fBCoresPerSocket\fR
Number of cores in a single physical processor socket (e.g. "2").
The CoresPerSocket value describes physical cores, not the
logical number of processors per socket.
\fBNOTE\fR: If you have multi\-core processors, you will likely
need to specify this parameter in order to optimize scheduling.
The default value is 1.

.TP
\fBCpuBind\fR
If a job step request does not specify an option to control how tasks are bound
to allocated CPUs (\-\-cpu-bind) and all nodes allocated to the job have the same
\fBCpuBind\fR option the node \fBCpuBind\fR option will control how tasks are
bound to allocated resources. Supported values for \fBCpuBind\fR are "none",
"board", "socket", "ldom" (NUMA), "core" and "thread".

.TP
\fBCPUs\fR
Number of logical processors on the node (e.g. "2").
CPUs and Boards are mutually exclusive. It can be set to the total
number of sockets, cores or threads. This can be useful when you
want to schedule only the cores on a hyper-threaded node.
If \fBCPUs\fR is omitted, it will be set equal to the product of
\fBSockets\fR, \fBCoresPerSocket\fR, and \fBThreadsPerCore\fR.
The default value is 1.

.TP
\fBCpuSpecList\fR
A comma delimited list of Slurm abstract CPU IDs reserved for system use.
The list will be expanded to include all other CPUs, if any, on the same cores.
These cores will not be available for allocation to user jobs.
Depending upon the \fBTaskPluginParameter\fR option of \fBSlurmOffSpec\fR,
Slurm daemons (i.e. slurmd and slurmstepd) may either be confined to these
resources (the default) or prevented from using these resources.
Isolation of the Slurm daemons from user jobs may improve application performance.
If this option and \fBCoreSpecCount\fR are both designated for a node,
an error is generated.
This option has no effect unless cgroup job confinement is also configured
(\fBTaskPlugin=task/cgroup\fR with \fBConstrainCores=yes\fR in cgroup.conf).

.TP
\fBFeature\fR
A comma delimited list of arbitrary strings indicative of some
characteristic associated with the node.
There is no value associated with a feature at this time, a node
either has a feature or it does not.
If desired a feature may contain a numeric component indicating,
for example, processor speed.
By default a node has no features.
Also see \fBGres\fR.

.TP
\fBGres\fR
A comma delimited list of generic resources specifications for a node.
The format is: "<name>[:<type>][:no_consume]:<number>[K|M|G]".
The first field is the resource name, which matches the GresType configuration
parameter name.
The optional type field might be used to identify a model of that generic
resource.
A generic resource can also be specified as non\-consumable (i.e. multiple
jobs can use the same generic resource) with the optional field ":no_consume".
The final field must specify a generic resources count.
A suffix of "K", "M", "G", "T" or "P" may be used to multiply the number by
1024, 1048576, 1073741824, etc. respectively.
(e.g."Gres=gpu:tesla:1,gpu:kepler:1,bandwidth:lustre:no_consume:4G").
By default a node has no generic resources and its maximum count is
that of an unsigned 64bit integer.
Also see \fBFeature\fR.

.TP
\fBMemSpecLimit\fR
Amount of memory, in megabytes, reserved for system use and not available
for user allocations.
If the task/cgroup plugin is configured and that plugin constrains memory
allocations (i.e. \fBTaskPlugin=task/cgroup\fR in slurm.conf, plus
\fBConstrainRAMSpace=yes\fR in cgroup.conf), then Slurm compute node daemons
(slurmd plus slurmstepd) will be allocated the specified memory limit. Note that
having the Memory set in \fBSelectTypeParameters\fR as any of the options that
has it as a consumable resource is needed for this option to work.
The daemons will not be killed if they exhaust the memory allocation
(ie. the Out-Of-Memory Killer is disabled for the daemon's memory cgroup).
If the task/cgroup plugin is not configured, the specified memory will only be
unavailable for user allocations.

.TP
\fBPort\fR
The port number that the Slurm compute node daemon, \fBslurmd\fR, listens
to for work on this particular node. By default there is a single port number
for all \fBslurmd\fR daemons on all compute nodes as defined by the
\fBSlurmdPort\fR configuration parameter. Use of this option is not generally
recommended except for development or testing purposes. If multiple
\fBslurmd\fR daemons execute on a node this can specify a range of ports.

\fBNote\fR: On Cray systems, Realm-Specific IP Addressing (RSIP) will
automatically try to interact with anything opened on ports 8192\-60000.
Configure Port to use a port outside of the configured SrunPortRange and
RSIP's port range.

.TP
\fBProcs\fR
See \fBCPUs\fR.

.TP
\fBRealMemory\fR
Size of real memory on the node in megabytes (e.g. "2048").
The default value is 1. Lowering RealMemory with the goal of setting
aside some amount for the OS and not available for job allocations
will not work as intended if Memory is not set as a consumable
resource in \fBSelectTypeParameters\fR. So one of the *_Memory
options need to be enabled for that goal to be accomplished.
Also see \fBMemSpecLimit\fR.

.TP
\fBReason\fR
Identifies the reason for a node being in state "DOWN", "DRAINED"
"DRAINING", "FAIL" or "FAILING".
Use quotes to enclose a reason having more than one word.

.TP
\fBSockets\fR
Number of physical processor sockets/chips on the node (e.g. "2").
If Sockets is omitted, it will be inferred from
\fBCPUs\fR, \fBCoresPerSocket\fR, and \fBThreadsPerCore\fR.
\fBNOTE\fR: If you have multi\-core processors, you will likely
need to specify these parameters.
Sockets and SocketsPerBoard are mutually exclusive.
If Sockets is specified when Boards is also used,
Sockets is interpreted as SocketsPerBoard rather than total sockets.
The default value is 1.

.TP
\fBSocketsPerBoard\fR
Number of physical processor sockets/chips on a baseboard.
Sockets and SocketsPerBoard are mutually exclusive.
The default value is 1.

.TP
\fBState\fR
State of the node with respect to the initiation of user jobs.
Acceptable values are "CLOUD", "DOWN", "DRAIN", "FAIL", "FAILING", "FUTURE"
and "UNKNOWN".
Node states of "BUSY" and "IDLE" should not be specified in the node
configuration, but set the node state to "UNKNOWN" instead.
Setting the node state to "UNKNOWN" will result in the node state being set to
"BUSY", "IDLE" or other appropriate state based upon recovered system state
information.
The default value is "UNKNOWN".
Also see the \fBDownNodes\fR parameter below.
.RS
.TP 10
\fBCLOUD\fP
Indicates the node exists in the cloud.
It's initial state will be treated as powered down.
The node will be available for use after it's state is recovered from Slurm's
state save file or the slurmd daemon starts on the compute node.
.TP
\fBDOWN\fP
Indicates the node failed and is unavailable to be allocated work.
.TP
\fBDRAIN\fP
Indicates the node is unavailable to be allocated work.on.
.TP
\fBFAIL\fP
Indicates the node is expected to fail soon, has
no jobs allocated to it, and will not be allocated
to any new jobs.
.TP
\fBFAILING\fP
Indicates the node is expected to fail soon, has
one or more jobs allocated to it, but will not be allocated
to any new jobs.
.TP
\fBFUTURE\fP
Indicates the node is defined for future use and need not
exist when the Slurm daemons are started. These nodes can be made available
for use simply by updating the node state using the scontrol command rather
than restarting the slurmctld daemon. After these nodes are made available,
change their \fRState\fR in the slurm.conf file. Until these nodes are made
available, they will not be seen using any Slurm commands or nor will
any attempt be made to contact them.
.TP
\fBUNKNOWN\fP
Indicates the node's state is undefined (BUSY or IDLE),
but will be established when the \fBslurmd\fR daemon on that node
registers.
The default value is "UNKNOWN".
.RE

.TP
\fBThreadsPerCore\fR
Number of logical threads in a single physical core (e.g. "2").
Note that the Slurm can allocate resources to jobs down to the
resolution of a core. If your system is configured with more than
one thread per core, execution of a different job on each thread
is not supported unless you configure \fBSelectTypeParameters=CR_CPU\fR
plus \fBCPUs\fR; do not configure \fBSockets\fR, \fBCoresPerSocket\fR or
\fBThreadsPerCore\fR.
A job can execute a one task per thread from within one job step or
execute a distinct job step on each of the threads.
Note also if you are running with more than 1 thread per core and running
the select/cons_res or select/cons_tres plugin then you will want to set
the SelectTypeParameters
variable to something other than CR_CPU to avoid unexpected results.
The default value is 1.

.TP
\fBTmpDisk\fR
Total size of temporary disk storage in \fBTmpFS\fR in megabytes
(e.g. "16384"). \fBTmpFS\fR (for "Temporary File System")
identifies the location which jobs should use for temporary storage.
Note this does not indicate the amount of free
space available to the user on the node, only the total file
system size. The system administration should ensure this file
system is purged as needed so that user jobs have access to
most of this space.
The Prolog and/or Epilog programs (specified in the configuration file)
might be used to ensure the file system is kept clean.
The default value is 0.

.TP
\fBTRESWeights\fR TRESWeights are used to calculate a value that represents how
busy a node is. Currently only used in federation configurations. TRESWeights
are different from TRESBillingWeights \-\- which is used for fairshare
calcuations.

TRES weights are specified as a comma\-separated list of
\fI<TRES Type>\fR=\fI<TRES Weight>\fR pairs.
.nf
e.g.
NodeName=node1 ... TRESWeights="CPU=1.0,Mem=0.25G,GRES/gpu=2.0"
.fi

By default the weighted TRES value is calculated as the sum of all node TRES
types multiplied by their corresponding TRES weight.

If PriorityFlags=MAX_TRES is configured, the weighted TRES value is calculated
as the MAX of individual node TRES' (e.g. cpus, mem, gres).

.TP
\fBWeight\fR
The priority of the node for scheduling purposes.
All things being equal, jobs will be allocated the nodes with
the lowest weight which satisfies their requirements.
For example, a heterogeneous collection of nodes might
be placed into a single partition for greater system
utilization, responsiveness and capability. It would be
preferable to allocate smaller memory nodes rather than larger
memory nodes if either will satisfy a job's requirements.
The units of weight are arbitrary, but larger weights
should be assigned to nodes with more processors, memory,
disk space, higher processor speed, etc.
Note that if a job allocation request can not be satisfied
using the nodes with the lowest weight, the set of nodes
with the next lowest weight is added to the set of nodes
under consideration for use (repeat as needed for higher
weight values). If you absolutely want to minimize the number
of higher weight nodes allocated to a job (at a cost of higher
scheduling overhead), give each node a distinct \fBWeight\fR
value and they will be added to the pool of nodes being
considered for scheduling individually.
The default value is 1.

.LP
The "DownNodes=" configuration permits you to mark certain nodes as in a
DOWN, DRAIN, FAIL, or FAILING state without altering the permanent
configuration information listed under a "NodeName=" specification.

.TP
\fBDownNodes\fR
Any node name, or list of node names, from the "NodeName=" specifications.

.TP
\fBReason\fR
Identifies the reason for a node being in state "DOWN", "DRAIN",
"FAIL" or "FAILING.
\Use quotes to enclose a reason having more than one word.

.TP
\fBState\fR
State of the node with respect to the initiation of user jobs.
Acceptable values are "DOWN", "DRAIN", "FAIL", "FAILING" and "UNKNOWN".
Node states of "BUSY" and "IDLE" should not be specified in the node
configuration, but set the node state to "UNKNOWN" instead.
Setting the node state to "UNKNOWN" will result in the node state being set to
"BUSY", "IDLE" or other appropriate state based upon recovered system state
information.
The default value is "UNKNOWN".
.RS
.TP 10
\fBDOWN\fP
Indicates the node failed and is unavailable to be allocated work.
.TP
\fBDRAIN\fP
Indicates the node is unavailable to be allocated work.on.
.TP
\fBFAIL\fP
Indicates the node is expected to fail soon, has
no jobs allocated to it, and will not be allocated
to any new jobs.
.TP
\fBFAILING\fP
Indicates the node is expected to fail soon, has
one or more jobs allocated to it, but will not be allocated
to any new jobs.
.TP
\fBUNKNOWN\fP
Indicates the node's state is undefined (BUSY or IDLE),
but will be established when the \fBslurmd\fR daemon on that node
registers.
The default value is "UNKNOWN".
.RE

.LP
On computers where frontend nodes are used to execute batch scripts
rather than compute nodes (Cray ALPS systems), one may configure one or more
frontend nodes using the configuration parameters defined below. These options
are very similar to those used in configuring compute nodes. These options may
only be used on systems configured and built with the appropriate parameters
(\-\-have\-front\-end) or a system determined to have the appropriate
architecture by the configure script (Cray ALPS systems).
The front end configuration specifies the following information:

.TP
\fBAllowGroups\fR
Comma separated list of group names which may execute jobs on this front end
node. By default, all groups may use this front end node.
If \fBat least\fR one group associated with the user attempting to execute the
job is in AllowGroups, he will be permitted to use this front end node.
May not be used with the \fBDenyGroups\fR option.

.TP
\fBAllowUsers\fR
Comma separated list of user names which may execute jobs on this front end
node. By default, all users may use this front end node.
May not be used with the \fBDenyUsers\fR option.

.TP
\fBDenyGroups\fR
Comma separated list of group names which are prevented from executing jobs on
this front end node.
May not be used with the \fBAllowGroups\fR option.

.TP
\fBDenyUsers\fR
Comma separated list of user names which are prevented from executing jobs on
this front end node.
May not be used with the \fBAllowUsers\fR option.

.TP
\fBFrontendName\fR
Name that Slurm uses to refer to a frontend node.
Typically this would be the string that "/bin/hostname \-s" returns.
It may also be the fully qualified domain name as returned by "/bin/hostname \-f"
(e.g. "foo1.bar.com"), or any valid domain name associated with the host
through the host database (/etc/hosts) or DNS, depending on the resolver
settings.  Note that if the short form of the hostname is not used, it
may prevent use of hostlist expressions (the numeric portion in brackets
must be at the end of the string).
If the \fBFrontendName\fR is "DEFAULT", the values specified
with that record will apply to subsequent node specifications
unless explicitly set to other values in that frontend node record or
replaced with a different set of default values.
Each line where \fBFrontendName\fR is "DEFAULT" will replace or add to previous
default values and not a reinitialize the default values.
Note that since the naming of front end nodes would typically not follow that
of the compute nodes (e.g. lacking X, Y and Z coordinates found in the compute
node naming scheme), each front end node name should be listed separately and
without a hostlist expression (i.e. frontend00,frontend01" rather than
"frontend[00-01]").</p>

.TP
\fBFrontendAddr\fR
Name that a frontend node should be referred to in establishing
a communications path. This name will be used as an
argument to the gethostbyname() function for identification.
As with \fBFrontendName\fR, list the individual node addresses rather than
using a hostlist expression.
The number of \fBFrontendAddr\fR records per line must equal the number of
\fBFrontendName\fR records per line (i.e. you can't map to node names to
one address).
\fBFrontendAddr\fR may also contain IP addresses.
By default, the \fBFrontendAddr\fR will be identical in value to
\fBFrontendName\fR.

.TP
\fBPort\fR
The port number that the Slurm compute node daemon, \fBslurmd\fR, listens
to for work on this particular frontend node. By default there is a single port
number for all \fBslurmd\fR daemons on all frontend nodes as defined by the
\fBSlurmdPort\fR configuration parameter. Use of this option is not generally
recommended except for development or testing purposes.

\fBNote\fR: On Cray systems, Realm-Specific IP Addressing (RSIP) will
automatically try to interact with anything opened on ports 8192\-60000.
Configure Port to use a port outside of the configured SrunPortRange and
RSIP's port range.

.TP
\fBReason\fR
Identifies the reason for a frontend node being in state "DOWN", "DRAINED"
"DRAINING", "FAIL" or "FAILING".
Use quotes to enclose a reason having more than one word.

.TP
\fBState\fR
State of the frontend node with respect to the initiation of user jobs.
Acceptable values are "DOWN", "DRAIN", "FAIL", "FAILING" and "UNKNOWN".
"DOWN" indicates the frontend node has failed and is unavailable to be
allocated work.
"DRAIN" indicates the frontend node is unavailable to be allocated work.
"FAIL" indicates the frontend node is expected to fail soon, has
no jobs allocated to it, and will not be allocated to any new jobs.
"FAILING" indicates the frontend node is expected to fail soon, has
one or more jobs allocated to it, but will not be allocated to any new jobs.
"UNKNOWN" indicates the frontend node's state is undefined (BUSY or IDLE),
but will be established when the \fBslurmd\fR daemon on that node registers.
The default value is "UNKNOWN".
Also see the \fBDownNodes\fR parameter below.

For example: "FrontendName=frontend[00\-03] FrontendAddr=efrontend[00\-03]
State=UNKNOWN" is used to define four front end nodes for running slurmd
daemons.

.LP
The partition configuration permits you to establish different job
limits or access controls for various groups (or partitions) of nodes.
Nodes may be in more than one partition, making partitions serve
as general purpose queues.
For example one may put the same set of nodes into two different
partitions, each with different constraints (time limit, job sizes,
groups allowed to use the partition, etc.).
Jobs are allocated resources within a single partition.
Default values can be specified with a record in which
\fBPartitionName\fR is "DEFAULT".
The default entry values will apply only to lines following it in the
configuration file and the default values can be reset multiple times
in the configuration file with multiple entries where "PartitionName=DEFAULT".
The "PartitionName=" specification must be placed on every line
describing the configuration of partitions.
Each line where \fBPartitionName\fR is "DEFAULT" will replace or add to previous
default values and not a reinitialize the default values.
A single partition name can not appear as a PartitionName value in more than
one line (duplicate partition name records will be ignored).
If a partition that is in use is deleted from the configuration and slurm
is restarted or reconfigured (scontrol reconfigure), jobs using the partition
are canceled.
\fBNOTE:\fR Put all parameters for each partition on a single line.
Each line of partition configuration information should
represent a different partition.
The partition configuration file contains the following information:

.TP
\fBAllocNodes\fR
Comma separated list of nodes from which users can submit jobs in the
partition.
Node names may be specified using the node range expression syntax
described above.
The default value is "ALL".

.TP
\fBAllowAccounts\fR
Comma separated list of accounts which may execute jobs in the partition.
The default value is "ALL".
\fBNOTE:\fR If AllowAccounts is used then DenyAccounts will not be enforced.
Also refer to DenyAccounts.

.TP
\fBAllowGroups\fR
Comma separated list of group names which may execute jobs in the partition.
If \fBat least\fR one group associated with the user attempting to execute the
job is in AllowGroups, he will be permitted to use this partition.
Jobs executed as user root can use any partition without regard to
the value of AllowGroups.
If user root attempts to execute a job as another user (e.g. using
srun's \-\-uid option), this other user must be in one of groups
identified by AllowGroups for the job to successfully execute.
The default value is "ALL".
When set, all partitions that a user does not have access will be hidden from
display regardless of the settings used for PrivateData.
\fBNOTE:\fR For performance reasons, Slurm maintains a list of user IDs
allowed to use each partition and this is checked at job submission time.
This list of user IDs is updated when the \fBslurmctld\fR daemon is restarted,
reconfigured (e.g. "scontrol reconfig") or the partition's \fBAllowGroups\fR
value is reset, even if is value is unchanged
(e.g. "scontrol update PartitionName=name AllowGroups=group").
For a user's access to a partition to change, both his group membership must
change and Slurm's internal user ID list must change using one of the methods
described above.

.TP
\fBAllowQos\fR
Comma separated list of Qos which may execute jobs in the partition.
Jobs executed as user root can use any partition without regard to
the value of AllowQos.
The default value is "ALL".
\fBNOTE:\fR If AllowQos is used then DenyQos will not be enforced.
Also refer to DenyQos.

.TP
\fBAlternate\fR
Partition name of alternate partition to be used if the state of this partition
is "DRAIN" or "INACTIVE."

.TP
\fBCpuBind\fR
If a job step request does not specify an option to control how tasks are bound
to allocated CPUs (\-\-cpu-bind) and all nodes allocated to the job do not have
the same \fBCpuBind\fR option the node. Then the partition's \fBCpuBind\fR
option will control how tasks are bound to allocated resources.
Supported values for\fBCpuBind\fR are "none", "board", "socket", "ldom" (NUMA),
"core" and "thread".

.TP
\fBDefault\fR
If this keyword is set, jobs submitted without a partition
specification will utilize this partition.
Possible values are "YES" and "NO".
The default value is "NO".

.TP
\fBDefCpusPerGPU\fR
Default count of CPUs allocated per allocated GPU.

.TP
\fBDefMemPerCPU\fR
Default real memory size available per allocated CPU in megabytes.
Used to avoid over\-subscribing memory and causing paging.
\fBDefMemPerCPU\fR would generally be used if individual processors
are allocated to jobs (\fBSelectType=select/cons_res\fR or
\fBSelectType=select/cons_tres\fR).
If not set, the \fBDefMemPerCPU\fR value for the entire cluster will be used.
Also see \fBDefMemPerGPU\fR, \fBDefMemPerNode\fR and \fBMaxMemPerCPU\fR.
\fBDefMemPerCPU\fR, \fBDefMemPerGPU\fR and \fBDefMemPerNode\fR are mutually
exclusive.

.TP
\fBDefMemPerGPU\fR
Default real memory size available per allocated GPU in megabytes.
Also see \fBDefMemPerCPU\fR, \fBDefMemPerNode\fR and \fBMaxMemPerCPU\fR.
\fBDefMemPerCPU\fR, \fBDefMemPerGPU\fR and \fBDefMemPerNode\fR are mutually
exclusive.

.TP
\fBDefMemPerNode\fR
Default real memory size available per allocated node in megabytes.
Used to avoid over\-subscribing memory and causing paging.
\fBDefMemPerNode\fR would generally be used if whole nodes
are allocated to jobs (\fBSelectType=select/linear\fR) and
resources are over\-subscribed (\fBOverSubscribe=yes\fR or
\fBOverSubscribe=force\fR).
If not set, the \fBDefMemPerNode\fR value for the entire cluster will be used.
Also see \fBDefMemPerCPU\fR, \fBDefMemPerGPU\fR and \fBMaxMemPerCPU\fR.
\fBDefMemPerCPU\fR, \fBDefMemPerGPU\fR and \fBDefMemPerNode\fR are mutually
exclusive.

.TP
\fBDenyAccounts\fR
Comma separated list of accounts which may not execute jobs in the partition.
By default, no accounts are denied access
\fBNOTE:\fR If AllowAccounts is used then DenyAccounts will not be enforced.
Also refer to AllowAccounts.

.TP
\fBDenyQos\fR
Comma separated list of Qos which may not execute jobs in the partition.
By default, no QOS are denied access
\fBNOTE:\fR If AllowQos is used then DenyQos will not be enforced.
Also refer AllowQos.

.TP
\fBDefaultTime\fR
Run time limit used for jobs that don't specify a value. If not set
then MaxTime will be used.
Format is the same as for MaxTime.

.TP
\fBDisableRootJobs\fR
If set to "YES" then user root will be prevented from running any jobs
on this partition.
The default value will be the value of \fBDisableRootJobs\fR set
outside of a partition specification (which is "NO", allowing user
root to execute jobs).

.TP
\fBExclusiveUser\fR
If set to "YES" then nodes will be exclusively allocated to users.
Multiple jobs may be run for the same user, but only one user can be active
at a time.
This capability is also available on a per-job basis by using the
\fB\-\-exclusive=user\fR option.

.TP
\fBGraceTime\fR
Specifies, in units of seconds, the preemption grace time
to be extended to a job which has been selected for preemption.
The default value is zero, no preemption grace time is allowed on
this partition.
Once a job has been selected for preemption, its end time is set to the current
time plus GraceTime. The job's tasks are immediately sent SIGCONT and SIGTERM
signals in order to provide notification of its imminent termination.
This is followed by the SIGCONT, SIGTERM and SIGKILL signal sequence upon
reaching its new end time. This second set of signals is sent to both the
tasks \fBand\fR the containing batch script, if applicable.
Meaningful only for PreemptMode=CANCEL.
See also the global \fBKillWait\fR configuration parameter.

.TP
\fBHidden\fR
Specifies if the partition and its jobs are to be hidden by default.
Hidden partitions will by default not be reported by the Slurm APIs or commands.
Possible values are "YES" and "NO".
The default value is "NO".
Note that partitions that a user lacks access to by virtue of the
\fBAllowGroups\fR parameter will also be hidden by default.

.TP
\fBLLN\fR
Schedule resources to jobs on the least loaded nodes (based upon the number
of idle CPUs). This is generally only recommended for an environment with
serial jobs as idle resources will tend to be highly fragmented, resulting
in parallel jobs being distributed across many nodes.
Note that node \fBWeight\fR takes precedence over how many idle resources are
on each node.
Also see the \fBSelectParameters\fR configuration parameter \fBCR_LLN\fR to
use the least loaded nodes in every partition.

.TP
\fBMaxCPUsPerNode\fR
Maximum number of CPUs on any node available to all jobs from this partition.
This can be especially useful to schedule GPUs. For example a node can be
associated with two Slurm partitions (e.g. "cpu" and "gpu") and the
partition/queue "cpu" could be limited to only a subset of the node's CPUs,
ensuring that one or more CPUs would be available to jobs in the "gpu"
partition/queue.

.TP
\fBMaxMemPerCPU\fR
Maximum real memory size available per allocated CPU in megabytes.
Used to avoid over\-subscribing memory and causing paging.
\fBMaxMemPerCPU\fR would generally be used if individual processors
are allocated to jobs (\fBSelectType=select/cons_res\fR or
\fBSelectType=select/cons_tres\fR).
If not set, the \fBMaxMemPerCPU\fR value for the entire cluster will be used.
Also see \fBDefMemPerCPU\fR and \fBMaxMemPerNode\fR.
\fBMaxMemPerCPU\fR and \fBMaxMemPerNode\fR are mutually exclusive.

.TP
\fBMaxMemPerNode\fR
Maximum real memory size available per allocated node in megabytes.
Used to avoid over\-subscribing memory and causing paging.
\fBMaxMemPerNode\fR would generally be used if whole nodes
are allocated to jobs (\fBSelectType=select/linear\fR) and
resources are over\-subscribed (\fBOverSubscribe=yes\fR or
\fBOverSubscribe=force\fR).
If not set, the \fBMaxMemPerNode\fR value for the entire cluster will be used.
Also see \fBDefMemPerNode\fR and \fBMaxMemPerCPU\fR.
\fBMaxMemPerCPU\fR and \fBMaxMemPerNode\fR are mutually exclusive.

.TP
\fBMaxNodes\fR
Maximum count of nodes which may be allocated to any single job.
The default value is "UNLIMITED", which is represented internally as \-1.
This limit does not apply to jobs executed by SlurmUser or user root.

.TP
\fBMaxTime\fR
Maximum run time limit for jobs.
Format is minutes, minutes:seconds, hours:minutes:seconds,
days\-hours, days\-hours:minutes, days\-hours:minutes:seconds or
"UNLIMITED".
Time resolution is one minute and second values are rounded up to
the next minute.
This limit does not apply to jobs executed by SlurmUser or user root.

.TP
\fBMinNodes\fR
Minimum count of nodes which may be allocated to any single job.
The default value is 0.
This limit does not apply to jobs executed by SlurmUser or user root.

.TP
\fBNodes\fR
Comma separated list of nodes which are associated with this partition.
Node names may be specified using the node range expression syntax
described above. A blank list of nodes
(i.e. "Nodes= ") can be used if one wants a partition to exist,
but have no resources (possibly on a temporary basis).
A value of "ALL" is mapped to all nodes configured in the cluster.

.TP
\fBOverSubscribe\fR
Controls the ability of the partition to execute more than one job at a
time on each resource (node, socket or core depending upon the value
of \fBSelectTypeParameters\fR).
If resources are to be over\-subscribed, avoiding memory over\-subscription
is very important.
\fBSelectTypeParameters\fR should be configured to treat
memory as a consumable resource and the \fB\-\-mem\fR option
should be used for job allocations.
Sharing of resources is typically useful only when using gang scheduling
(\fBPreemptMode=suspend,gang\fR).
Possible values for \fBOverSubscribe\fR are "EXCLUSIVE", "FORCE", "YES", and "NO".
Note that a value of "YES" or "FORCE" can negatively impact performance
for systems with many thousands of running jobs.
The default value is "NO".
For more information see the following web pages:
.br
.na
\fIhttps://slurm.schedmd.com/cons_res.html\fR,
.br
\fIhttps://slurm.schedmd.com/cons_res_share.html\fR,
.br
\fIhttps://slurm.schedmd.com/gang_scheduling.html\fR, and
.br
\fIhttps://slurm.schedmd.com/preempt.html\fR.
.ad

.RS
.TP 12
\fBEXCLUSIVE\fR
Allocates entire nodes to jobs even with \fBSelectType=select/cons_res\fR or
\fBSelectType=select/cons_tres\fR configured.
Jobs that run in partitions with "OverSubscribe=EXCLUSIVE" will have
exclusive access to all allocated nodes.
.TP
\fBFORCE\fR
Makes all resources in the partition available for oversubscription without
any means for users to disable it.
May be followed with a colon and maximum number of jobs in
running or suspended state.
For example "OverSubscribe=FORCE:4" enables each node, socket or
core to oversubscribe each resource four ways.
Recommended only for systems running with gang scheduling
(\fBPreemptMode=suspend,gang\fR).
NOTE: \fIPreemptType=QOS\fR will permit one additional job to be run
on the partition if started due to job preemption. For example, a configuration
of \fIOverSubscribe=FORCE:1\fR will only permit one job per resources normally,
but a second job can be started if done so through preemption based upon QOS.
The use of \fIPreemptType=QOS\fR and \fIPreemptType=Suspend\fR only applies
with \fBSelectType=select/cons_res\fR or \fBSelectType=select/cons_tres\fR.
.TP
\fBYES\fR
Makes all resources in the partition available for sharing upon request by
the job.
Resources will only be over\-subscribed when explicitly requested
by the user using the "\-\-oversubscribe" option on job submission.
May be followed with a colon and maximum number of jobs in
running or suspended state.
For example "OverSubscribe=YES:4" enables each node, socket or
core to execute up to four jobs at once.
Recommended only for systems running with gang scheduling
(\fBPreemptMode=suspend,gang\fR).
.TP
\fBNO\fR
Selected resources are allocated to a single job. No resource will be
allocated to more than one job.
.RE

.TP
\fBPartitionName\fR
Name by which the partition may be referenced (e.g. "Interactive").
This name can be specified by users when submitting jobs.
If the \fBPartitionName\fR is "DEFAULT", the values specified
with that record will apply to subsequent partition specifications
unless explicitly set to other values in that partition record or
replaced with a different set of default values.
Each line where \fBPartitionName\fR is "DEFAULT" will replace or add to previous
default values and not a reinitialize the default values.

.TP
\fBPreemptMode\fR
Mechanism used to preempt jobs from this partition when
\fBPreemptType=preempt/partition_prio\fR is configured.
This partition specific \fBPreemptMode\fR configuration parameter will override
the \fBPreemptMode\fR configuration parameter set for the cluster as a whole.
The cluster\-level \fBPreemptMode\fR must include the GANG option if
\fBPreemptMode\fR is configured to SUSPEND for any partition.
The cluster\-level \fBPreemptMode\fR must not be OFF if \fBPreemptMode\fR
is enabled for any  partition.
See the description of the cluster\-level \fBPreemptMode\fR configuration
parameter above for further information.

.TP
\fBPriorityJobFactor\fR
Partition factor used by priority/multifactor plugin in calculating job priority.
The value may not exceed 65533.
Also see PriorityTier.

.TP
\fBPriorityTier\fR
Jobs submitted to a partition with a higher priority tier value will be
dispatched before pending jobs in partition with lower priority tier value and,
if possible, they will preempt running jobs from partitions with lower priority
tier values.
Note that a partition's priority tier takes precedence over a job's priority.
The value may not exceed 65533.
Also see PriorityJobFactor.

.TP
\fBQOS\fR
Used to extend the limits available to a QOS on a partition.  Jobs will not be
associated to this QOS outside of being associated to the partition.  They
will still be associated to their requested QOS.
By default, no QOS is used.
\fBNOTE:\fR If a limit is set in both the Partition's QOS and the Job's QOS
the Partition QOS will be honored unless the Job's QOS has the
\fBOverPartQOS\fR flag set in which the Job's QOS will have priority.

.TP
\fBReqResv\fR
Specifies users of this partition are required to designate a reservation
when submitting a job. This option can be useful in restricting usage
of a partition that may have higher priority or additional resources to be
allowed only within a reservation.
Possible values are "YES" and "NO".
The default value is "NO".

.TP
\fBRootOnly\fR
Specifies if only user ID zero (i.e. user \fIroot\fR) may allocate resources
in this partition. User root may allocate resources for any other user,
but the request must be initiated by user root.
This option can be useful for a partition to be managed by some
external entity (e.g. a higher\-level job manager) and prevents
users from directly using those resources.
Possible values are "YES" and "NO".
The default value is "NO".

.TP
\fBSelectTypeParameters\fR
Partition\-specific resource allocation type.
This option replaces the global \fBSelectTypeParameters\fR value.
Supported values are \fBCR_Core\fR, \fBCR_Core_Memory\fR, \fBCR_Socket\fR and
\fBCR_Socket_Memory\fR.
Use requires the system\-wide \fBSelectTypeParameters\fR value be set to
any of the four supported values previously listed; otherwise, the
partition-specific value will be ignored.

.TP
\fBShared\fR
The \fBShared\fR configuration parameter has been replaced by the
\fBOverSubscribe\fR parameter described above.

.TP
\fBState\fR
State of partition or availability for use.  Possible values
are "UP", "DOWN", "DRAIN" and "INACTIVE". The default value is "UP".
See also the related "Alternate" keyword.
.RS
.TP 10
\fBUP\fP
Designates that new jobs may queued on the partition, and that
jobs may be allocated nodes and run from the partition.
.TP
\fBDOWN\fP
Designates that new jobs may be queued on the partition, but
queued jobs may not be allocated nodes and run from the partition. Jobs
already running on the partition continue to run. The jobs
must be explicitly canceled to force their termination.
.TP
\fBDRAIN\fP
Designates that no new jobs may be queued on the partition (job
submission requests will be denied with an error message), but jobs
already queued on the partition may be allocated nodes and run.
See also the "Alternate" partition specification.
.TP
\fBINACTIVE\fP
Designates that no new jobs may be queued on the partition,
and jobs already queued may not be allocated nodes and run.
See also the "Alternate" partition specification.
.RE

.TP
\fBTRESBillingWeights\fR
TRESBillingWeights is used to define the billing weights of each TRES type that
will be used in calculating the usage of a job. The calculated usage is used
when calculating fairshare and when enforcing the TRES billing limit on jobs.

Billing weights are specified as a comma\-separated list of
\fI<TRES Type>\fR=\fI<TRES Billing Weight>\fR pairs.

Any TRES Type is available for billing. Note that the base unit for memory and
burst buffers is megabytes.

By default the billing of TRES is calculated as the sum of all TRES types
multiplied by their corresponding billing weight.

The weighted amount of a resource can be adjusted by adding a suffix of K,M,G,T
or P after the billing weight. For example, a memory weight of "mem=.25" on a
job allocated 8GB will be billed 2048 (8192MB *.25) units. A memory weight of
"mem=.25G" on the same job will be billed 2 (8192MB * (.25/1024)) units.

Negative values are allowed.

When a job is allocated 1 CPU and 8 GB of memory on a partition configured with
TRESBillingWeights="CPU=1.0,Mem=0.25G,GRES/gpu=2.0", the billable TRES will be:
(1*1.0) + (8*0.25) + (0*2.0) = 3.0.

If PriorityFlags=MAX_TRES is configured, the billable TRES is calculated as the
MAX of individual TRES' on a node (e.g. cpus, mem, gres) plus the sum of all
global TRES' (e.g. licenses). Using the same example above the billable TRES
will be MAX(1*1.0, 8*0.25) + (0*2.0) = 2.0.

If TRESBillingWeights is not defined then the job is billed against the total
number of allocated CPUs.

\fBNOTE:\fR TRESBillingWeights doesn't affect job priority directly as it is
currently not used for the size of the job. If you want TRES' to play a role in
the job's priority then refer to the PriorityWeightTRES option.

.RE

.SH "Prolog and Epilog Scripts"
There are a variety of prolog and epilog program options that
execute with various permissions and at various times.
The four options most likely to be used are:
\fBProlog\fR and \fBEpilog\fR (executed once on each compute node
for each job) plus \fBPrologSlurmctld\fR and \fBEpilogSlurmctld\fR
(executed once on the \fBControlMachine\fR for each job).

NOTE:  Standard output and error messages are normally not preserved.
Explicitly write output and error messages to an appropriate location
if you wish to preserve that information.

NOTE:  By default the Prolog script is ONLY run on any individual
node when it first sees a job step from a new allocation; it does not
run the Prolog immediately when an allocation is granted.  If no job steps
from an allocation are run on a node, it will never run the Prolog for that
allocation.  This Prolog behaviour can be changed by the
\fBPrologFlags\fR parameter.  The Epilog, on the other hand, always
runs on every node of an allocation when the allocation is released.

If the Epilog fails (returns a non\-zero exit code), this will result in the
node being set to a DRAIN state.
If the EpilogSlurmctld fails (returns a non\-zero exit code), this will only
be logged.
If the Prolog fails (returns a non\-zero exit code), this will result in the
node being set to a DRAIN state and the job being requeued in a held state
unless \fBnohold_on_prolog_fail\fR is configured in
\fBSchedulerParameters\fR.
If the PrologSlurmctld fails (returns a non\-zero exit code), this will result
in the job requeued to executed on another node if possible. Only batch jobs
can be requeued.
 Interactive jobs (salloc and srun) will be cancelled if the
PrologSlurmctld fails.


Information about the job is passed to the script using environment
variables.
Unless otherwise specified, these environment variables are available
to all of the programs.
.TP
\fBSLURM_ARRAY_JOB_ID\fR
If this job is part of a job array, this will be set to the job ID.
Otherwise it will not be set.
To reference this specific task of a job array, combine
SLURM_ARRAY_JOB_ID with SLURM_ARRAY_TASK_ID
(e.g. "scontrol update ${SLURM_ARRAY_JOB_ID}_{$SLURM_ARRAY_TASK_ID} ...");
Available in \fBPrologSlurmctld\fR and \fBEpilogSlurmctld\fR only.
.TP
\fBSLURM_ARRAY_TASK_ID\fR
If this job is part of a job array, this will be set to the task ID.
Otherwise it will not be set.
To reference this specific task of a job array, combine
SLURM_ARRAY_JOB_ID with SLURM_ARRAY_TASK_ID
(e.g. "scontrol update ${SLURM_ARRAY_JOB_ID}_{$SLURM_ARRAY_TASK_ID} ...");
Available in \fBPrologSlurmctld\fR and \fBEpilogSlurmctld\fR only.
.TP
\fBSLURM_ARRAY_TASK_MAX\fR
If this job is part of a job array, this will be set to the maximum
task ID.
Otherwise it will not be set.
Available in \fBPrologSlurmctld\fR and \fBEpilogSlurmctld\fR only.
.TP
\fBSLURM_ARRAY_TASK_MIN\fR
If this job is part of a job array, this will be set to the minimum
task ID.
Otherwise it will not be set.
Available in \fBPrologSlurmctld\fR and \fBEpilogSlurmctld\fR only.
.TP
\fBSLURM_ARRAY_TASK_STEP\fR
If this job is part of a job array, this will be set to the step
size of task IDs.
Otherwise it will not be set.
Available in \fBPrologSlurmctld\fR and \fBEpilogSlurmctld\fR only.
.TP
\fBSLURM_CLUSTER_NAME\fR
Name of the cluster executing the job.
.TP
\fBSLURM_JOB_ACCOUNT\fR
Account name used for the job.
Available in \fBPrologSlurmctld\fR and \fBEpilogSlurmctld\fR only.
.TP
\fBSLURM_JOB_CONSTRAINTS\fR
Features required to run the job.
Available in \fBProlog\fR, \fBPrologSlurmctld\fR and \fBEpilogSlurmctld\fR only.
.TP
\fBSLURM_JOB_DERIVED_EC\fR
The highest exit code of all of the job steps.
Available in \fBEpilogSlurmctld\fR only.
.TP
\fBSLURM_JOB_EXIT_CODE\fR
The exit code of the job script (or salloc). The value is the status
as returned by the wait() system call (See wait(2))
Available in \fBEpilogSlurmctld\fR only.
.TP
\fBSLURM_JOB_EXIT_CODE2\fR
The exit code of the job script (or salloc). The value has the format
<exit>:<sig>. The first number is the exit code, typically as set by the
exit() function. The second number of the signal that caused the process to
terminate if it was terminated by a signal.
Available in \fBEpilogSlurmctld\fR only.
.TP
\fBSLURM_JOB_GID\fR
Group ID of the job's owner.
Available in \fBPrologSlurmctld\fR, \fBEpilogSlurmctld\fR and \fBTaskProlog\fR only.
.TP
\fBSLURM_JOB_GPUS\fR
GPU IDs allocated to the job (if any).
Available in the \fBProlog\fR only.
.TP
\fBSLURM_JOB_GROUP\fR
Group name of the job's owner.
Available in \fBPrologSlurmctld\fR and \fBEpilogSlurmctld\fR only.
.TP
\fBSLURM_JOB_ID\fR
Job ID.
CAUTION: If this job is the first task of a job array, then Slurm commands using
this job ID will refer to the entire job array rather than this specific task
of the job array.
.TP
\fBSLURM_JOB_NAME\fR
Name of the job.
Available in \fBPrologSlurmctld\fR and \fBEpilogSlurmctld\fR only.
.TP
\fBSLURM_JOB_NODELIST\fR
Nodes assigned to job. A Slurm hostlist expression.
"scontrol show hostnames" can be used to convert this to a
list of individual host names.
Available in \fBPrologSlurmctld\fR and \fBEpilogSlurmctld\fR only.
.TP
\fBSLURM_JOB_PARTITION\fR
Partition that job runs in.
Available in \fBProlog\fR, \fBPrologSlurmctld\fR and \fBEpilogSlurmctld\fR only.
.TP
\fBSLURM_JOB_UID\fR
User ID of the job's owner.
.TP
\fBSLURM_JOB_USER\fR
User name of the job's owner.

.SH "NETWORK TOPOLOGY"
Slurm is able to optimize job allocations to minimize network contention.
Special Slurm logic is used to optimize allocations on systems with a
three\-dimensional interconnect.
and information about configuring those systems are available on
web pages available here: <https://slurm.schedmd.com/>.
For a hierarchical network, Slurm needs to have detailed information
about how nodes are configured on the network switches.
.LP
Given network topology information, Slurm allocates all of a job's
resources onto a single leaf of the network (if possible) using a best\-fit
algorithm.
Otherwise it will allocate a job's resources onto multiple leaf switches
so as to minimize the use of higher\-level switches.
The \fBTopologyPlugin\fR parameter controls which plugin is used to
collect network topology information.
The only values presently supported are "topology/3d_torus" (default for
Cray XT/XE systems, performs best\-fit logic over three\-dimensional topology),
"topology/none" (default for other systems,
best\-fit logic over one\-dimensional topology),
"topology/tree" (determine the network topology based
upon information contained in a topology.conf file,
see "man topology.conf" for more information).
Future plugins may gather topology information directly from the network.
The topology information is optional.
If not provided, Slurm will perform a best\-fit algorithm assuming the
nodes are in a one\-dimensional array as configured and the communications
cost is related to the node distance in this array.

.SH "RELOCATING CONTROLLERS"
If the cluster's computers used for the primary or backup controller
will be out of service for an extended period of time, it may be
desirable to relocate them.
In order to do so, follow this procedure:
.LP
1. Stop the Slurm daemons
.br
2. Modify the slurm.conf file appropriately
.br
3. Distribute the updated slurm.conf file to all nodes
.br
4. Restart the Slurm daemons
.LP
There should be no loss of any running or pending jobs.
Ensure that any nodes added to the cluster have the current
slurm.conf file installed.
.LP
\fBCAUTION:\fR If two nodes are simultaneously configured as the
primary controller (two nodes on which \fBControlMachine\fR specify
the local host and the \fBslurmctld\fR daemon is executing on each),
system behavior will be destructive.
If a compute node has an incorrect \fBControlMachine\fR or
\fBBackupController\fR parameter, that node may be rendered
unusable, but no other harm will result.

.SH "EXAMPLE"
.LP
#
.br
# Sample /etc/slurm.conf for dev[0\-25].llnl.gov
.br
# Author: John Doe
.br
# Date: 11/06/2001
.br
#
.br
SlurmctldHost=dev0(12.34.56.78)  # Primary server
.br
SlurmctldHost=dev1(12.34.56.79)  # Backup server
.br
#
.br
AuthType=auth/munge
.br
Epilog=/usr/local/slurm/epilog
.br
Prolog=/usr/local/slurm/prolog
.br
FastSchedule=1
.br
FirstJobId=65536
.br
InactiveLimit=120
.br
JobCompType=jobcomp/filetxt
.br
JobCompLoc=/var/log/slurm/jobcomp
.br
KillWait=30
.br
MaxJobCount=10000
.br
MinJobAge=3600
.br
PluginDir=/usr/local/lib:/usr/local/slurm/lib
.br
ReturnToService=0
.br
SchedulerType=sched/backfill
.br
SlurmctldLogFile=/var/log/slurm/slurmctld.log
.br
SlurmdLogFile=/var/log/slurm/slurmd.log
.br
SlurmctldPort=7002
.br
SlurmdPort=7003
.br
SlurmdSpoolDir=/var/spool/slurmd.spool
.br
StateSaveLocation=/var/spool/slurm.state
.br
SwitchType=switch/none
.br
TmpFS=/tmp
.br
WaitTime=30
.br
JobCredentialPrivateKey=/usr/local/slurm/private.key
.br
.na
JobCredentialPublicCertificate=/usr/local/slurm/public.cert
.ad
.br
#
.br
# Node Configurations
.br
#
.br
NodeName=DEFAULT CPUs=2 RealMemory=2000 TmpDisk=64000
.br
NodeName=DEFAULT State=UNKNOWN
.br
NodeName=dev[0\-25] NodeAddr=edev[0\-25] Weight=16
.br
# Update records for specific DOWN nodes
.br
DownNodes=dev20 State=DOWN Reason="power,ETA=Dec25"
.br
#
.br
# Partition Configurations
.br
#
.br
PartitionName=DEFAULT MaxTime=30 MaxNodes=10 State=UP
.br
PartitionName=debug Nodes=dev[0\-8,18\-25] Default=YES
.br
PartitionName=batch Nodes=dev[9\-17]  MinNodes=4
.br
PartitionName=long Nodes=dev[9\-17] MaxTime=120 AllowGroups=admin

.SH "INCLUDE MODIFIERS"
The "include" key word can be used with modifiers within the specified
pathname. These modifiers would be replaced with cluster name or other
information depending on which modifier is specified. If the included file
is not an absolute path name (i.e. it does not start with a slash), it will
searched for in the same directory as the slurm.conf file.
.TP
\fB%c\fR
Cluster name specified in the slurm.conf will be used.
.TP
\fBEXAMPLE\fR
.RE
ClusterName=linux
.br
include /home/slurm/etc/%c_config
.br
# Above line interpreted as
.br
# "include /home/slurm/etc/linux_config"

.SH "FILE AND DIRECTORY PERMISSIONS"
There are three classes of files:
Files used by \fBslurmctld\fR must be accessible by user \fBSlurmUser\fR
and accessible by the primary and backup control machines.
Files used by \fBslurmd\fR must be accessible by user root and
accessible from every compute node.
A few files need to be accessible by normal users on all login and
compute nodes.
While many files and directories are listed below, most of them will
not be used with most configurations.
.TP
\fBAccountingStorageLoc\fR
If this specifies a file, it must be writable by user \fBSlurmUser\fR.
The file must be accessible by the primary and backup control machines.
It is recommended that the file be readable by all users from login and
compute nodes.
.TP
\fBEpilog\fR
Must be executable by user root.
It is recommended that the file be readable by all users.
The file must exist on every compute node.
.TP
\fBEpilogSlurmctld\fR
Must be executable by user \fBSlurmUser\fR.
It is recommended that the file be readable by all users.
The file must be accessible by the primary and backup control machines.
.TP
\fBHealthCheckProgram\fR
Must be executable by user root.
It is recommended that the file be readable by all users.
The file must exist on every compute node.
.TP
\fBJobCheckpointDir\fR
Must be writable by user \fBSlurmUser\fR and no other users.
The file must be accessible by the primary and backup control machines.
.TP
\fBJobCompLoc\fR
If this specifies a file, it must be writable by user \fBSlurmUser\fR.
The file must be accessible by the primary and backup control machines.
.TP
\fBJobCredentialPrivateKey\fR
Must be readable only by user \fBSlurmUser\fR and writable by no other users.
The file must be accessible by the primary and backup control machines.
.TP
\fBJobCredentialPublicCertificate\fR
Readable to all users on all nodes.
Must not be writable by regular users.
.TP
\fBMailProg\fR
Must be executable by user \fBSlurmUser\fR.
Must not be writable by regular users.
The file must be accessible by the primary and backup control machines.
.TP
\fBProlog\fR
Must be executable by user root.
It is recommended that the file be readable by all users.
The file must exist on every compute node.
.TP
\fBPrologSlurmctld\fR
Must be executable by user \fBSlurmUser\fR.
It is recommended that the file be readable by all users.
The file must be accessible by the primary and backup control machines.
.TP
\fBResumeProgram\fR
Must be executable by user \fBSlurmUser\fR.
The file must be accessible by the primary and backup control machines.
.TP
\fBSallocDefaultCommand\fR
Must be executable by all users.
The file must exist on every login and compute node.
.TP
\fBslurm.conf\fR
Readable to all users on all nodes.
Must not be writable by regular users.
.TP
\fBSlurmctldLogFile\fR
Must be writable by user \fBSlurmUser\fR.
The file must be accessible by the primary and backup control machines.
.TP
\fBSlurmctldPidFile\fR
Must be writable by user root.
Preferably writable and removable by \fBSlurmUser\fR.
The file must be accessible by the primary and backup control machines.
.TP
\fBSlurmdLogFile\fR
Must be writable by user root.
A distinct file must exist on each compute node.
.TP
\fBSlurmdPidFile\fR
Must be writable by user root.
A distinct file must exist on each compute node.
.TP
\fBSlurmdSpoolDir\fR
Must be writable by user root.
A distinct file must exist on each compute node.
.TP
\fBSrunEpilog\fR
Must be executable by all users.
The file must exist on every login and compute node.
.TP
\fBSrunProlog\fR
Must be executable by all users.
The file must exist on every login and compute node.
.TP
\fBStateSaveLocation\fR
Must be writable by user \fBSlurmUser\fR.
The file must be accessible by the primary and backup control machines.
.TP
\fBSuspendProgram\fR
Must be executable by user \fBSlurmUser\fR.
The file must be accessible by the primary and backup control machines.
.TP
\fBTaskEpilog\fR
Must be executable by all users.
The file must exist on every compute node.
.TP
\fBTaskProlog\fR
Must be executable by all users.
The file must exist on every compute node.
.TP
\fBUnkillableStepProgram\fR
Must be executable by user \fBSlurmUser\fR.
The file must be accessible by the primary and backup control machines.

.SH "LOGGING"
.LP
Note that while Slurm daemons create log files and other files as needed,
it treats the lack of parent directories as a fatal error.
This prevents the daemons from running if critical file systems are
not mounted and will minimize the risk of cold\-starting (starting
without preserving jobs).
.LP
Log files and job accounting files,
may need to be created/owned by the "SlurmUser" uid to be successfully
accessed.  Use the "chown" and "chmod" commands to set the ownership
and permissions appropriately.
See the section \fBFILE AND DIRECTORY PERMISSIONS\fR for information
about the various files and directories used by Slurm.
.LP
It is recommended that the logrotate utility be used to ensure that
various log files do not become too large.
This also applies to text files used for accounting,
process tracking, and the slurmdbd log if they are used.
.LP
Here is a sample logrotate configuration. Make appropriate site modifications
and save as /etc/logrotate.d/slurm on all nodes.
See the \fBlogrotate\fR man page for more details.
.LP
.nf
##
# Slurm Logrotate Configuration
##
/var/log/slurm/*.log {
	compress
	missingok
	nocopytruncate
	nodelaycompress
	nomail
	notifempty
	noolddir
	rotate 5
	sharedscripts
	size=5M
	create 640 slurm root
	postrotate
		for daemon in $(/usr/bin/scontrol show daemons)
		do
			killall -SIGUSR2 $daemon
		done
	endscript
}
.fi
.LP
NOTE: slurmdbd daemon isn't listed in the output of 'scontrol show daemons', so
a separate logrotate config should be used to send a SIGUSR2 signal to it.
.LP

.SH "COPYING"
Copyright (C) 2002\-2007 The Regents of the University of California.
Produced at Lawrence Livermore National Laboratory (cf, DISCLAIMER).
.br
Copyright (C) 2008\-2010 Lawrence Livermore National Security.
.br
Copyright (C) 2010-2017 SchedMD LLC.
.LP
This file is part of Slurm, a resource management program.
For details, see <https://slurm.schedmd.com/>.
.LP
Slurm is free software; you can redistribute it and/or modify it under
the terms of the GNU General Public License as published by the Free
Software Foundation; either version 2 of the License, or (at your option)
any later version.
.LP
Slurm is distributed in the hope that it will be useful, but WITHOUT ANY
WARRANTY; without even the implied warranty of MERCHANTABILITY or FITNESS
FOR A PARTICULAR PURPOSE.  See the GNU General Public License for more
details.

.SH "FILES"
/etc/slurm.conf

.SH "SEE ALSO"
.LP
\fBcgroup.conf\fR(5), \fBgethostbyname\fR (3),
\fBgetrlimit\fR (2), \fBgres.conf\fR(5), \fBgroup\fR (5), \fBhostname\fR (1),
\fBscontrol\fR(1), \fBslurmctld\fR(8), \fBslurmd\fR(8),
\fBslurmdbd\fR(8), \fBslurmdbd.conf\fR(5), \fBsrun(1)\fR,
\fBspank(8)\fR, \fBsyslog\fR (2), \fBtopology.conf\fR(5)<|MERGE_RESOLUTION|>--- conflicted
+++ resolved
@@ -124,12 +124,7 @@
 is submitted. Currently this consists of any GRES, BB (burst buffer) or
 license along with CPU, Memory, Node, Energy, FS/[Disk|Lustre], IC/OFED, Pages,
 and VMem. By default Billing, CPU, Energy, Memory, Node, FS/Disk, Pages and VMem
-<<<<<<< HEAD
-are tracked.
-
-=======
 are tracked. These default TRES cannot be disabled, but only appended to.
->>>>>>> dfb899a6
 AccountingStorageTRES=gres/craynetwork,license/iop1
 will track billing, cpu, energy, memory, nodes, fs/disk, pages and vmem along
 with a gres called craynetwork as well as a license called iop1. Whenever these
