.TH srun "1" "Slurm Commands" "April 2020" "Slurm Commands"

.SH "NAME"
srun \- Run parallel jobs

.SH "SYNOPSIS"
\fBsrun\fR [\fIOPTIONS(0)\fR...] \fR[ : \fR[\fIOPTIONS(N)\fR...]\fR] \fIexecutable(0) \fR[\fIargs(0)\fR...]

Option(s) define multiple jobs in a co-scheduled heterogeneous job.
For more details about heterogeneous jobs see the document
.br
https://slurm.schedmd.com/heterogeneous_jobs.html

.SH "DESCRIPTION"
Run a parallel job on cluster managed by Slurm.  If necessary, srun will
first create a resource allocation in which to run the parallel job.

The following document describes the influence of various options on the
allocation of cpus to jobs and tasks.
.br
https://slurm.schedmd.com/cpu_management.html

.SH "RETURN VALUE"
srun will return the highest exit code of all tasks run or the highest signal
(with the high-order bit set in an 8-bit integer -- e.g. 128 + signal) of any
task that exited with a signal.
.br
The value 253 is reserved for out-of-memory errors.

.SH "EXECUTABLE PATH RESOLUTION"

The executable is resolved in the following order:
.br

1. If executable starts with ".", then path is constructed as:
current working directory / executable
.br
2. If executable starts with a "/", then path is considered absolute.
.br
3. If executable can be resolved through PATH. See \fBpath_resolution\fR(7).
.br
4. If executable is in current working directory.
.br
.P
Current working directory is the calling process working directory unless the
\fB\-\-chdir\fR argument is passed, which will override the current working
directory.

.SH "OPTIONS"
.LP

.TP
\fB\-\-accel\-bind\fR=<\fIoptions\fR>
Control how tasks are bound to generic resources of type gpu, mic and nic.
Multiple options may be specified. Supported options include:
.RS
.TP
\fBg\fR
Bind each task to GPUs which are closest to the allocated CPUs.
.TP
\fBm\fR
Bind each task to MICs which are closest to the allocated CPUs.
.TP
\fBn\fR
Bind each task to NICs which are closest to the allocated CPUs.
.TP
\fBv\fR
Verbose mode. Log how tasks are bound to GPU and NIC devices.
.TP
This option applies to job allocations.
.RE

.TP
\fB\-A\fR, \fB\-\-account\fR=<\fIaccount\fR>
Charge resources used by this job to specified account.
The \fIaccount\fR is an arbitrary string. The account name may
be changed after job submission using the \fBscontrol\fR
command. This option applies to job allocations.

.TP
\fB\-\-acctg\-freq\fR
Define the job accounting and profiling sampling intervals.
This can be used to override the \fIJobAcctGatherFrequency\fR parameter in Slurm's
configuration file, \fIslurm.conf\fR.
The supported format is follows:
.RS
.TP 12
\fB\-\-acctg\-freq=\fR\fI<datatype>\fR\fB=\fR\fI<interval>\fR
where \fI<datatype>\fR=\fI<interval>\fR specifies the task sampling
interval for the jobacct_gather plugin or a
sampling interval for a profiling type by the
acct_gather_profile plugin. Multiple,
comma-separated \fI<datatype>\fR=\fI<interval>\fR intervals
may be specified. Supported datatypes are as follows:
.RS
.TP
\fBtask=\fI<interval>\fR
where \fI<interval>\fR is the task sampling interval in seconds
for the jobacct_gather plugins and for task
profiling by the acct_gather_profile plugin.
NOTE: This frequency is used to monitor memory usage. If memory limits
are enforced the highest frequency a user can request is what is configured in
the slurm.conf file.  They can not turn it off (=0) either.
.TP
\fBenergy=\fI<interval>\fR
where \fI<interval>\fR is the sampling interval in seconds
for energy profiling using the acct_gather_energy plugin
.TP
\fBnetwork=\fI<interval>\fR
where \fI<interval>\fR is the sampling interval in seconds
for infiniband profiling using the acct_gather_interconnect
plugin.
.TP
\fBfilesystem=\fI<interval>\fR
where \fI<interval>\fR is the sampling interval in seconds
for filesystem profiling using the acct_gather_filesystem
plugin.
.TP
.RE
.RE
.br
The default value for the task sampling interval
is 30. The default value for all other intervals is 0.
An interval of 0 disables sampling of the specified type.
If the task sampling interval is 0, accounting
information is collected only at job termination (reducing Slurm
interference with the job).
.br
.br
Smaller (non\-zero) values have a greater impact upon job performance,
but a value of 30 seconds is not likely to be noticeable for
applications having less than 10,000 tasks. This option applies job allocations.
.RE

.TP
\fB\-B\fR \fB\-\-extra\-node\-info\fR=<\fIsockets\fR[:\fIcores\fR[:\fIthreads\fR]]>
Restrict node selection to nodes with at least the specified number of
sockets, cores per socket and/or threads per core.
NOTE: These options do not specify the resource allocation size.
Each value specified is considered a minimum.
An asterisk (*) can be used as a placeholder indicating that all available
resources of that type are to be utilized. Values can also be specified as
min-max. The individual levels can also be specified in separate options if
desired:
.nf
    \fB\-\-sockets\-per\-node\fR=<\fIsockets\fR>
    \fB\-\-cores\-per\-socket\fR=<\fIcores\fR>
    \fB\-\-threads\-per\-core\fR=<\fIthreads\fR>
.fi
If task/affinity plugin is enabled, then specifying an allocation in this
manner also sets a default \fB\-\-cpu\-bind\fR option of \fIthreads\fR
if the \fB\-B\fR option specifies a thread count, otherwise an option of
\fIcores\fR if a core count is specified, otherwise an option of \fIsockets\fR.
If SelectType is configured to select/cons_res, it must have a parameter of
CR_Core, CR_Core_Memory, CR_Socket, or CR_Socket_Memory for this option
to be honored.
If not specified, the scontrol show job will display 'ReqS:C:T=*:*:*'. This
option applies to job allocations.

.TP
\fB\-\-bb\fR=<\fIspec\fR>
Burst buffer specification. The form of the specification is system dependent.
Also see \fB\-\-bbf\fR. This option applies to job allocations.

.TP
\fB\-\-bbf\fR=<\fIfile_name\fR>
Path of file containing burst buffer specification.
The form of the specification is system dependent.
Also see \fB\-\-bb\fR. This option applies to job allocations.

.TP
\fB\-\-bcast\fR[=<\fIdest_path\fR>]
Copy executable file to allocated compute nodes.
If a file name is specified, copy the executable to the specified destination
file path. If no path is specified, copy the file to a file named
"slurm_bcast_<job_id>.<step_id>" in the current working.
For example, "srun \-\-bcast=/tmp/mine \-N3 a.out" will copy the file "a.out"
from your current directory to the file "/tmp/mine" on each of the three
allocated compute nodes and execute that file. This option applies to step
allocations.

.TP
\fB\-b\fR, \fB\-\-begin\fR=<\fItime\fR>
Defer initiation of this job until the specified time.
It accepts times of the form \fIHH:MM:SS\fR to run a job at
a specific time of day (seconds are optional).
(If that time is already past, the next day is assumed.)
You may also specify \fImidnight\fR, \fInoon\fR, \fIfika\fR (3 PM) or
\fIteatime\fR (4 PM) and you can have a time\-of\-day suffixed
with \fIAM\fR or \fIPM\fR for running in the morning or the evening.
You can also say what day the job will be run, by specifying
a date of the form \fIMMDDYY\fR or \fIMM/DD/YY\fR
\fIYYYY\-MM\-DD\fR. Combine date and time using the following
format \fIYYYY\-MM\-DD[THH:MM[:SS]]\fR. You can also
give times like \fInow + count time\-units\fR, where the time\-units
can be \fIseconds\fR (default), \fIminutes\fR, \fIhours\fR,
\fIdays\fR, or \fIweeks\fR and you can tell Slurm to run
the job today with the keyword \fItoday\fR and to run the
job tomorrow with the keyword \fItomorrow\fR.
The value may be changed after job submission using the
\fBscontrol\fR command.
For example:
.nf
   \-\-begin=16:00
   \-\-begin=now+1hour
   \-\-begin=now+60           (seconds by default)
   \-\-begin=2010\-01\-20T12:34:00
.fi

.RS
.PP
Notes on date/time specifications:
 \- Although the 'seconds' field of the HH:MM:SS time specification is
allowed by the code, note that the poll time of the Slurm scheduler
is not precise enough to guarantee dispatch of the job on the exact
second.  The job will be eligible to start on the next poll
following the specified time. The exact poll interval depends on the
Slurm scheduler (e.g., 60 seconds with the default sched/builtin).
 \- If no time (HH:MM:SS) is specified, the default is (00:00:00).
 \- If a date is specified without a year (e.g., MM/DD) then the current
year is assumed, unless the combination of MM/DD and HH:MM:SS has
already passed for that year, in which case the next year is used.
.br
This option applies to job allocations.
.RE

.TP
\fB\-\-cluster\-constraint\fR=<\fIlist\fR>
Specifies features that a federated cluster must have to have a sibling job
submitted to it. Slurm will attempt to submit a sibling job to a cluster if it
has at least one of the specified features.

.TP
\fB\-\-comment\fR=<\fIstring\fR>
An arbitrary comment. This option applies to job allocations.

.TP
\fB\-\-compress\fR[=\fItype\fR]
Compress file before sending it to compute hosts.
The optional argument specifies the data compression library to be used.
Supported values are "lz4" (default) and "zlib".
Some compression libraries may be unavailable on some systems.
For use with the \fB\-\-bcast\fR option. This option applies to step
allocations.

.TP
\fB\-C\fR, \fB\-\-constraint\fR=<\fIlist\fR>
Nodes can have \fBfeatures\fR assigned to them by the Slurm administrator.
Users can specify which of these \fBfeatures\fR are required by their job
using the constraint option.
Only nodes having features matching the job constraints will be used to
satisfy the request.
Multiple constraints may be specified with AND, OR, matching OR,
resource counts, etc. (some operators are not supported on all system types).
Supported \fbconstraint\fR options include:
.PD 1
.RS
.TP
\fBSingle Name\fR
Only nodes which have the specified feature will be used.
For example, \fB\-\-constraint="intel"\fR
.TP
\fBNode Count\fR
A request can specify the number of nodes needed with some feature
by appending an asterisk and count after the feature name.
For example "\fB\-\-nodes=16 \-\-constraint=graphics*4 ..."\fR
indicates that the job requires 16 nodes and that at least four of those
nodes must have the feature "graphics."
.TP
\fBAND\fR
If only nodes with all of specified features will be used.
The ampersand is used for an AND operator.
For example, \fB\-\-constraint="intel&gpu"\fR
.TP
\fBOR\fR
If only nodes with at least one of specified features will be used.
The vertical bar is used for an OR operator.
For example, \fB\-\-constraint="intel|amd"\fR
.TP
\fBMatching OR\fR
If only one of a set of possible options should be used for all allocated
nodes, then use the OR operator and enclose the options within square brackets.
For example: "\fB\-\-constraint=[rack1|rack2|rack3|rack4]"\fR might
be used to specify that all nodes must be allocated on a single rack of
the cluster, but any of those four racks can be used.
.TP
\fBMultiple Counts\fR
Specific counts of multiple resources may be specified by using the AND
operator and enclosing the options within square brackets.
For example: "\fB\-\-constraint=[rack1*2&rack2*4]"\fR might
be used to specify that two nodes must be allocated from nodes with the feature
of "rack1" and four nodes must be allocated from nodes with the feature
"rack2".

\fBNOTE:\fR This construct does not support multiple Intel KNL NUMA or MCDRAM
modes. For example, while "\fB\-\-constraint=[(knl&quad)*2&(knl&hemi)*4]"\fR is
not supported, "\fB\-\-constraint=[haswell*2&(knl&hemi)*4]"\fR is supported.
Specification of multiple KNL modes requires the use of a heterogeneous job.

.TP
\fBParenthesis\fR
Parenthesis can be used to group like node features together. For example
"\fB\-\-constraint=[(knl&snc4&flat)*4&haswell*1]"\fR might be used to specify
that four nodes with the features "knl", "snc4" and "flat" plus one node with
the feature "haswell" are required. All options within parenthesis should be
grouped with AND (e.g. "&") operands.
.RE

\fBWARNING\fR: When srun is executed from within salloc or sbatch,
the constraint value can only contain a single feature name. None of the
other operators are currently supported for job steps.
.br
This option applies to job and step allocations.

.TP
\fB\-\-contiguous\fR
If set, then the allocated nodes must form a contiguous set.
Not honored with the \fBtopology/tree\fR or \fBtopology/3d_torus\fR
plugins, both of which can modify the node ordering. This option applies to job
allocations.

.TP
\fB\-\-cores\-per\-socket\fR=<\fIcores\fR>
Restrict node selection to nodes with at least the specified number of
cores per socket.  See additional information under \fB\-B\fR option
above when task/affinity plugin is enabled. This option applies to job
allocations.

.TP
\fB\-\-cpu\-bind\fR=[{\fIquiet,verbose\fR},]\fItype\fR
Bind tasks to CPUs.
Used only when the task/affinity or task/cgroup plugin is enabled.
NOTE: To have Slurm always report on the selected CPU binding for all
commands executed in a shell, you can enable verbose mode by setting
the SLURM_CPU_BIND environment variable value to "verbose".

The following informational environment variables are set when \fB\-\-cpu\-bind\fR
is in use:
.nf
	SLURM_CPU_BIND_VERBOSE
	SLURM_CPU_BIND_TYPE
	SLURM_CPU_BIND_LIST
.fi

See the \fBENVIRONMENT VARIABLES\fR section for a more detailed description
of the individual SLURM_CPU_BIND variables. These variable are available
only if the task/affinity plugin is configured.

When using \fB\-\-cpus\-per\-task\fR to run multithreaded tasks, be aware that
CPU binding is inherited from the parent of the process.  This means that
the multithreaded task should either specify or clear the CPU binding
itself to avoid having all threads of the multithreaded task use the same
mask/CPU as the parent.  Alternatively, fat masks (masks which specify more
than one allowed CPU) could be used for the tasks in order to provide
multiple CPUs for the multithreaded tasks.

By default, a job step has access to every CPU allocated to the job.
To ensure that distinct CPUs are allocated to each job step, use the
\fB\-\-exclusive\fR option.

Note that a job step can be allocated different numbers of CPUs on each node
or be allocated CPUs not starting at location zero. Therefore one of the
options which automatically generate the task binding is recommended.
Explicitly specified masks or bindings are only honored when the job step
has been allocated every available CPU on the node.

Binding a task to a NUMA locality domain means to bind the task to the set of
CPUs that belong to the NUMA locality domain or "NUMA node".
If NUMA locality domain options are used on systems with no NUMA support, then
each socket is considered a locality domain.

If the -\-cpu\-bind option is not used, the default binding mode will depend
upon Slurm's configuration and the step's resource allocation.
If all allocated nodes have the same configured CpuBind mode, that will be used.
Otherwise if the job's Partition has a configured CpuBind mode, that will be used.
Otherwise if Slurm has a configured TaskPluginParam value, that mode will be used.
Otherwise automatic binding will be performed as described below.

.PD
.RS
.TP
\fBAuto Binding\fR
Applies only when task/affinity is enabled. If the job step allocation includes an
allocation with a number of
sockets, cores, or threads equal to the number of tasks times cpus\-per\-task,
then the tasks will by default be bound to the appropriate resources (auto
binding). Disable this mode of operation by explicitly setting
"-\-cpu\-bind=none". Use TaskPluginParam=autobind=[threads|cores|sockets] to set
a default cpu binding in case "auto binding" doesn't find a match.
.RE
.RS

Supported options include:
.PD 1
.RS
.TP
.B q[uiet]
Quietly bind before task runs (default)
.TP
.B v[erbose]
Verbosely report binding before task runs
.TP
.B no[ne]
Do not bind tasks to CPUs (default unless auto binding is applied)
.TP
.B rank
Automatically bind by task rank.
The lowest numbered task on each node is bound to socket (or core or thread) zero, etc.
Not supported unless the entire node is allocated to the job.
.TP
.B map_cpu:<list>
Bind by setting CPU masks on tasks (or ranks) as specified where <list> is
<cpu_id_for_task_0>,<cpu_id_for_task_1>,...
CPU IDs are interpreted as decimal values unless they are preceded
with '0x' in which case they interpreted as hexadecimal values.
If the number of tasks (or ranks) exceeds the number of elements in this list,
elements in the list will be reused as needed starting from the beginning of
the list.
To simplify support for large task counts, the lists may follow a map with an
asterisk and repetition count.
For example "map_cpu:0x0f*4,0xf0*4".
Not supported unless the entire node is allocated to the job.
.TP
.B mask_cpu:<list>
Bind by setting CPU masks on tasks (or ranks) as specified where <list> is
<cpu_mask_for_task_0>,<cpu_mask_for_task_1>,...
The mapping is specified for a node and identical mapping is applied to the
tasks on every node (i.e. the lowest task ID on each node is mapped to the
first mask specified in the list, etc.).
CPU masks are \fBalways\fR interpreted as hexadecimal values but can be
preceded with an optional '0x'.
If the number of tasks (or ranks) exceeds the number of elements in this list,
elements in the list will be reused as needed starting from the beginning of
the list.
To simplify support for large task counts, the lists may follow a map with an
asterisk and repetition count.
For example "mask_cpu:0x0f*4,0xf0*4".
Not supported unless the entire node is allocated to the job.
.TP
.B rank_ldom
Bind to a NUMA locality domain by rank. Not supported unless the entire
node is allocated to the job.
.TP
.B map_ldom:<list>
Bind by mapping NUMA locality domain IDs to tasks as specified where
<list> is <ldom1>,<ldom2>,...<ldomN>.
The locality domain IDs are interpreted as decimal values unless they are
preceded with '0x' in which case they are interpreted as hexadecimal values.
Not supported unless the entire node is allocated to the job.
.TP
.B mask_ldom:<list>
Bind by setting NUMA locality domain masks on tasks as specified
where <list> is <mask1>,<mask2>,...<maskN>.
NUMA locality domain masks are \fBalways\fR interpreted as hexadecimal
values but can be preceded with an optional '0x'.
Not supported unless the entire node is allocated to the job.
.TP
.B sockets
Automatically generate masks binding tasks to sockets.
Only the CPUs on the socket which have been allocated to the job will be used.
If the number of tasks differs from the number of allocated sockets
this can result in sub\-optimal binding.
.TP
.B cores
Automatically generate masks binding tasks to cores.
If the number of tasks differs from the number of allocated cores
this can result in sub\-optimal binding.
.TP
.B threads
Automatically generate masks binding tasks to threads.
If the number of tasks differs from the number of allocated threads
this can result in sub\-optimal binding.
.TP
.B ldoms
Automatically generate masks binding tasks to NUMA locality domains.
If the number of tasks differs from the number of allocated locality domains
this can result in sub\-optimal binding.
.TP
.B boards
Automatically generate masks binding tasks to boards.
If the number of tasks differs from the number of allocated boards
this can result in sub\-optimal binding. This option is supported by the
task/cgroup plugin only.
.TP
.B help
Show help message for cpu\-bind
.RE
.TP
This option applies to job and step allocations.
.RE

.TP
\fB\-\-cpu\-freq\fR =<\fIp1\fR[\-\fIp2\fR[:\fIp3\fR]]>

Request that the job step initiated by this srun command be run at some
requested frequency if possible, on the CPUs selected for the step on
the compute node(s).

\fBp1\fR can be  [#### | low | medium | high | highm1] which will set the
frequency scaling_speed to the corresponding value, and set the frequency
scaling_governor to UserSpace. See below for definition of the values.

\fBp1\fR can be [Conservative | OnDemand | Performance | PowerSave] which
will set the scaling_governor to the corresponding value. The governor has to be
in the list set by the slurm.conf option CpuFreqGovernors.

When \fBp2\fR is present, p1 will be the minimum scaling frequency and
p2 will be the maximum scaling frequency.

\fBp2\fR can be  [#### | medium | high | highm1] p2 must be greater than p1.

\fBp3\fR can be [Conservative | OnDemand | Performance | PowerSave | UserSpace]
which will set the governor to the corresponding value.

If \fBp3\fR is UserSpace, the frequency scaling_speed will be set by a power
or energy aware scheduling strategy to a value between p1 and p2 that lets the
job run within the site's power goal. The job may be delayed if p1 is higher
than a frequency that allows the job to run within the goal.

If the current frequency is < min, it will be set to min. Likewise,
if the current frequency is > max, it will be set to max.

Acceptable values at present include:
.RS
.TP 14
\fB####\fR
frequency in kilohertz
.TP
\fBLow\fR
the lowest available frequency
.TP
\fBHigh\fR
the highest available frequency
.TP
\fBHighM1\fR
(high minus one) will select the next highest available frequency
.TP
\fBMedium\fR
attempts to set a frequency in the middle of the available range
.TP
\fBConservative\fR
attempts to use the Conservative CPU governor
.TP
\fBOnDemand\fR
attempts to use the OnDemand CPU governor (the default value)
.TP
\fBPerformance\fR
attempts to use the Performance CPU governor
.TP
\fBPowerSave\fR
attempts to use the PowerSave CPU governor
.TP
\fBUserSpace\fR
attempts to use the UserSpace CPU governor
.TP
.RE

The following informational environment variable is set in the job
step when \fB\-\-cpu\-freq\fR option is requested.
.nf
        SLURM_CPU_FREQ_REQ
.fi

This environment variable can also be used to supply the value for the
CPU frequency request if it is set when the 'srun' command is issued.
The \fB\-\-cpu\-freq\fR on the command line will override the
environment variable value.  The form on the environment variable is
the same as the command line.
See the \fBENVIRONMENT VARIABLES\fR
section for a description of the SLURM_CPU_FREQ_REQ variable.

\fBNOTE\fR: This parameter is treated as a request, not a requirement.
If the job step's node does not support setting the CPU frequency, or
the requested value is outside the bounds of the legal frequencies, an
error is logged, but the job step is allowed to continue.

\fBNOTE\fR: Setting the frequency for just the CPUs of the job step
implies that the tasks are confined to those CPUs.  If task
confinement (i.e., TaskPlugin=task/affinity or
TaskPlugin=task/cgroup with the "ConstrainCores" option) is not
configured, this parameter is ignored.

\fBNOTE\fR: When the step completes, the frequency and governor of each
selected CPU is reset to the previous values.

\fBNOTE\fR: When submitting jobs with  the \fB\-\-cpu\-freq\fR option
with linuxproc as the ProctrackType can cause jobs to run too quickly before
Accounting is able to poll for job information. As a result not all of
accounting information will be present.

This option applies to job and step allocations.
.RE

.TP
\fB\-\-cpus\-per\-gpu\fR=<\fIncpus\fR>
Advise Slurm that ensuing job steps will require \fIncpus\fR processors per
allocated GPU.
Not compatible with the \fB\-\-cpus\-per\-task\fR option.

.TP
\fB\-c\fR, \fB\-\-cpus\-per\-task\fR=<\fIncpus\fR>
Request that \fIncpus\fR be allocated \fBper process\fR. This may be
useful if the job is multithreaded and requires more than one CPU
per task for optimal performance. The default is one CPU per process.
If \fB\-c\fR is specified without \fB\-n\fR, as many
tasks will be allocated per node as possible while satisfying
the \fB\-c\fR restriction. For instance on a cluster with 8 CPUs
per node, a job request for 4 nodes and 3 CPUs per task may be
allocated 3 or 6 CPUs per node (1 or 2 tasks per node) depending
upon resource consumption by other jobs. Such a job may be
unable to execute more than a total of 4 tasks.
This option may also be useful to spawn tasks without allocating
resources to the job step from the job's allocation when running
multiple job steps with the \fB\-\-exclusive\fR option.

\fBWARNING\fR: There are configurations and options interpreted differently by
job and job step requests which can result in inconsistencies for this option.
For example \fIsrun \-c2 \-\-threads\-per\-core=1 prog\fR may allocate two
cores for the job, but if each of those cores contains two threads, the job
allocation will include four CPUs. The job step allocation will then launch two
threads per CPU for a total of two tasks.

\fBWARNING\fR: When srun is executed from within salloc or sbatch,
there are configurations and options which can result in inconsistent
allocations when \-c has a value greater than \-c on salloc or sbatch.

This option applies to job allocations.

.TP
\fB\-\-deadline\fR=<\fIOPT\fR>
remove the job if no ending is possible before
this deadline (start > (deadline \- time[\-min])).
Default is no deadline.  Valid time formats are:
.br
HH:MM[:SS] [AM|PM]
.br
MMDD[YY] or MM/DD[/YY] or MM.DD[.YY]
.br
MM/DD[/YY]\-HH:MM[:SS]
.br
YYYY\-MM\-DD[THH:MM[:SS]]]

This option applies only to job allocations.

.TP
\fB\-\-delay\-boot\fR=<\fIminutes\fR>
Do not reboot nodes in order to satisfied this job's feature specification if
the job has been eligible to run for less than this time period.
If the job has waited for less than the specified period, it will use only
nodes which already have the specified features.
The argument is in units of minutes.
A default value may be set by a system administrator using the \fBdelay_boot\fR
option of the \fBSchedulerParameters\fR configuration parameter in the
slurm.conf file, otherwise the default value is zero (no delay).

This option applies only to job allocations.

.TP
\fB\-d\fR, \fB\-\-dependency\fR=<\fIdependency_list\fR>
Defer the start of this job until the specified dependencies have been
satisfied completed. This option does not apply to job steps (executions of
srun within an existing salloc or sbatch allocation) only to job allocations.
<\fIdependency_list\fR> is of the form
<\fItype:job_id[:job_id][,type:job_id[:job_id]]\fR> or
<\fItype:job_id[:job_id][?type:job_id[:job_id]]\fR>.
All dependencies must be satisfied if the "," separator is used.
Any dependency may be satisfied if the "?" separator is used.
Only one separator may be used.
Many jobs can share the same dependency and these jobs may even belong to
different  users. The  value may be changed after job submission using the
scontrol command.
Dependencies on remote jobs are allowed in a federation.
Once a job dependency fails due to the termination state of a preceding job,
the dependent job will never be run, even if the preceding job is requeued and
has a different termination state in a subsequent execution. This option applies
to job allocations.
.PD
.RS
.TP
\fBafter:job_id[[+time][:jobid[+time]...]]\fR
After the specified jobs start or are cancelled and 'time' in minutes from job
start or cancellation happens, this
job can begin execution. If no 'time' is given then then there is no delay after
start or cancellation.
.TP
\fBafterany:job_id[:jobid...]\fR
This job can begin execution after the specified jobs have terminated.
.TP
\fBafterburstbuffer:job_id[:jobid...]\fR
This job can begin execution after the specified jobs have terminated and
any associated burst buffer stage out operations have completed.
.TP
\fBaftercorr:job_id[:jobid...]\fR
A task of this job array can begin execution after the corresponding task ID
in the specified job has completed successfully (ran to completion with an
exit code of zero).
.TP
\fBafternotok:job_id[:jobid...]\fR
This job can begin execution after the specified jobs have terminated
in some failed state (non-zero exit code, node failure, timed out, etc).
.TP
\fBafterok:job_id[:jobid...]\fR
This job can begin execution after the specified jobs have successfully
executed (ran to completion with an exit code of zero).
.TP
\fBexpand:job_id\fR
Resources allocated to this job should be used to expand the specified job.
The job to expand must share the same QOS (Quality of Service) and partition.
Gang scheduling of resources in the partition is also not supported.
"expand" is not allowed for jobs that didn't originate on the same cluster
as the submitted job.
.TP
\fBsingleton\fR
This job can begin execution after any previously launched jobs
sharing the same job name and user have terminated.
In other words, only one job by that name and owned by that user can be running
or suspended at any point in time.
In a federation, a singleton dependency must be fulfilled on all clusters
unless DependencyParameters=disable_remote_singleton is used in slurm.conf.
.RE

.TP
\fB\-D\fR, \fB\-\-chdir\fR=<\fIpath\fR>
Have the remote processes do a chdir to \fIpath\fR before beginning
execution. The default is to chdir to the current working directory
of the \fBsrun\fR process. The path can be specified as full path or
relative path to the directory where the command is executed. This
option applies to job allocations.

.TP
\fB\-e\fR, \fB\-\-error\fR=<\fIfilename pattern\fR>
Specify how stderr is to be redirected. By default in interactive mode,
.B srun
redirects stderr to the same file as stdout, if one is specified. The
\fB\-\-error\fR option is provided to allow stdout and stderr to be
redirected to different locations.
See \fBIO Redirection\fR below for more options.
If the specified file already exists, it will be overwritten. This option
applies to job and step allocations.

.TP
\fB\-E\fR, \fB\-\-preserve-env\fR
Pass the current values of environment variables SLURM_JOB_NODES and
SLURM_NTASKS through to the \fIexecutable\fR, rather than computing them
from commandline parameters. This option applies to job allocations.

.TP
\fB\-\-epilog\fR=<\fIexecutable\fR>
\fBsrun\fR will run \fIexecutable\fR just after the job step completes.
The command line arguments for \fIexecutable\fR will be the command
and arguments of the job step.  If \fIexecutable\fR is "none", then
no srun epilog will be run. This parameter overrides the SrunEpilog
parameter in slurm.conf. This parameter is completely independent from
the Epilog parameter in slurm.conf. This option applies to job allocations.


.TP
\fB\-\-exclusive[=user|mcs]\fR
This option applies to job and job step allocations, and has two slightly
different meanings for each one.
When used to initiate a job, the job allocation cannot share nodes with
other running jobs  (or just other users with the "=user" option or "=mcs" option).
The default shared/exclusive behavior depends on system configuration and the
partition's \fBOverSubscribe\fR option takes precedence over the job's option.

This option can also be used when initiating more than one job step within
an existing resource allocation, where you want separate processors to
be dedicated to each job step. If sufficient processors are not
available to initiate the job step, it will be deferred. This can
be thought of as providing a mechanism for resource management to the job
within its allocation.

The exclusive allocation of CPUs only applies to job steps explicitly invoked
with the \fB\-\-exclusive\fR option.
For example, a job might be allocated one node with four CPUs and a remote
shell invoked on the allocated node. If that shell is not invoked with the
\fB\-\-exclusive\fR option, then it may create a job step with four tasks
using the \fB\-\-exclusive\fR option and not conflict with the remote shell's
resource allocation.
Use the \fB\-\-exclusive\fR option to invoke every job step to ensure distinct
resources for each step.

Note that all CPUs allocated to a job are available
to each job step unless the \fB\-\-exclusive\fR option is used plus
task affinity is configured. Since resource management is provided by
processor, the \fB\-\-ntasks\fR option must be specified, but the
following options should NOT be specified
\fB\-\-relative\fR, \fB\-\-distribution\fR=\fIarbitrary\fR.
See \fBEXAMPLE\fR below.

.TP
\fB\-\-export\fR=<\fI[ALL,]environment variables\fR|\fIALL\fR|\fINONE\fR>
Identify which environment variables from the submission environment are
propagated to the launched application.
.RS
.TP 10
\fB\-\-export\fR=\fIALL\fR
.br
Default mode if \fB\-\-export\fR is not specified. All of the users environment
will be loaded from callers environment.
.TP
\fB\-\-export\fR=\fINONE\fR
.br
None of the user environment will be defined. User must use absolute path to
the binary to be executed that will define the environment. User can not
specify explicit environment variables with \fINONE\fR.
.br
This option is particularly important for jobs that are submitted on one
cluster and execute on a different cluster (e.g. with different paths).
To avoid steps inheriting environment export settings (e.g. \fINONE\fR) from
sbatch command, either set \fB\-\-export\fR=\fIALL\fR or the environment
variable SLURM_EXPORT_ENV should be set to \fIALL\fR.
.TP
\fB\-\-export\fR=<\fI[ALL,]environment variables>\fR
.br
Exports all SLURM* environment variables along with explicitly defined
variables. Multiple environment variable names should be comma separated.
Environment variable names may be specified to propagate the current
value (e.g. "\-\-export=EDITOR") or specific values may be exported
(e.g. "\-\-export=EDITOR=/bin/emacs"). If \fIALL\fR is specified, then all user
environment variables will be loaded and will take precedence over any
explicitly given environment variables.
.RS 5
.TP 5
Example: \fB\-\-export\fR=EDITOR,ARG1=test
.br
In this example, the propagated environment will only contain the
variable \fIEDITOR\fR from the user's environment, \fISLURM_*\fR environment
variables, and \fIARG1\fR=test.
.TP
Example: \fB\-\-export\fR=ALL,EDITOR=/bin/emacs
.br
There are two possible outcomes for this example. If the caller has the
\fIEDITOR\fR environment variable defined, then the job's environment will
inherit the variable from the caller's environment.  If the caller doesn't
have an environment variable defined for \fIEDITOR\fR, then the job's
environment will use the value given by \fB--export\fR.
.RE
.RE

.TP
\fB\-F\fR, \fB\-\-nodefile\fR=<\fInode file\fR>
Much like \-\-nodelist, but the list is contained in a file of name
\fInode file\fR.  The node names of the list may also span multiple lines
in the file.    Duplicate node names in the file will be ignored.
The order of the node names in the list is not important; the node names
will be sorted by Slurm.

.TP
\fB\-\-gid\fR=<\fIgroup\fR>
If \fBsrun\fR is run as root, and the \fB\-\-gid\fR option is used,
submit the job with \fIgroup\fR's group access permissions.  \fIgroup\fR
may be the group name or the numerical group ID. This option applies to
job allocations.

.TP
\fB\-G\fR, \fB\-\-gpus\fR=[<\fitype\fR>:]<\fInumber\fR>
Specify the total number of GPUs required for the job.
An optional GPU type specification can be supplied.
For example "\-\-gpus=volta:3".
Multiple options can be requested in a comma separated list, for example:
"\-\-gpus=volta:3,kepler:1".
See also the \fB\-\-gpus\-per\-node\fR, \fB\-\-gpus\-per\-socket\fR and
\fB\-\-gpus\-per\-task\fR options.

.TP
\fB\-\-gpu\-bind\fR=<\fItype\fR>
Bind tasks to specific GPUs.
By default every spawned task can access every GPU allocated to the job.

Supported \fItype\fR options:
.RS
.TP 10
\fBclosest\fR
Bind each task to the GPU(s) which are closest.
In a NUMA environment, each task may be bound to more than one GPU (i.e.
all GPUs in that NUMA environment).
.TP
\fBmap_gpu:<list>\fR
Bind by setting GPU masks on tasks (or ranks) as specified where <list> is
<gpu_id_for_task_0>,<gpu_id_for_task_1>,... GPU IDs are interpreted as decimal
values unless they are preceded with '0x' in which case they interpreted as
hexadecimal values. If the number of tasks (or ranks) exceeds the number of
elements in this list, elements in the list will be reused as needed starting
from the beginning of the list. To simplify support for large task counts,
the lists may follow a map with an asterisk and repetition count.
For example "map_gpu:0*4,1*4".
If the task/cgroup plugin is used and ConstrainDevices is set in cgroup.conf,
then the GPU IDs are zero-based indexes relative to the GPUs allocated to the
job (e.g. the first GPU is 0, even if the global ID is 3). Otherwise, the GPU
IDs are global IDs, and all GPUs on each node in the job should be allocated for
predictable binding results.
.TP
\fBmask_gpu:<list>\fR
Bind by setting GPU masks on tasks (or ranks) as specified where <list> is
<gpu_mask_for_task_0>,<gpu_mask_for_task_1>,... The mapping is specified for
a node and identical mapping is applied to the tasks on every node (i.e. the
lowest task ID on each node is mapped to the first mask specified in the list,
etc.). GPU masks are always interpreted as hexadecimal values but can be
<<<<<<< HEAD
preceded with an optional '0x'. Not supported unless the entire node is
allocated to the job.
If the number of tasks (or ranks) exceeds the number of elements in this list,
elements in the list will be reused as needed starting from the beginning of the
list.
To simplify support for large task counts, the lists may follow a map with an
asterisk and repetition count. For example "mask_gpu:0x0f*4,0xf0*4".
Not supported unless the entire node is allocated to the job.
=======
preceded with an optional '0x'. To simplify support for large task counts, the
lists may follow a map with an asterisk and repetition count.
For example "mask_gpu:0x0f*4,0xf0*4".
If the task/cgroup plugin is used and ConstrainDevices is set in cgroup.conf,
then the GPU IDs are zero-based indexes relative to the GPUs allocated to the
job (e.g. the first GPU is 0, even if the global ID is 3). Otherwise, the GPU
IDs are global IDs, and all GPUs on each node in the job should be allocated for
predictable binding results.
>>>>>>> 988ea300
.RE

.TP
\fB\-\-gpu\-freq\fR=[<\fItype\fR]=\fIvalue\fR>[,<\fItype\fR=\fIvalue\fR>][,verbose]
Request that GPUs allocated to the job are configured with specific frequency
values.
This option can be used to independently configure the GPU and its memory
frequencies.
After the job is completed, the frequencies of all affected GPUs will be reset
to the highest possible values.
In some cases, system power caps may override the requested values.
The field \fItype\fR can be "memory".
If \fItype\fR is not specified, the GPU frequency is implied.
The \fIvalue\fR field can either be "low", "medium", "high", "highm1" or
a numeric value in megahertz (MHz).
If the specified numeric value is not possible, a value as close as
possible will be used. See below for definition of the values.
The \fIverbose\fR option causes current GPU frequency information to be logged.
Examples of use include "\-\-gpu\-freq=medium,memory=high" and
"\-\-gpu\-freq=450".

Supported \fIvalue\fR definitions:
.RS
.TP 10
\fBlow\fR
the lowest available frequency.
.TP
\fBmedium\fR
attempts to set a frequency in the middle of the available range.
.TP
\fBhigh\fR
the highest available frequency.
.TP
\fBhighm1\fR
(high minus one) will select the next highest available frequency.
.RE

.TP
\fB\-\-gpus\-per\-node\fR=[<\fitype\fR>:]<\fInumber\fR>
Specify the number of GPUs required for the job on each node included in
the job's resource allocation.
An optional GPU type specification can be supplied.
For example "\-\-gpus\-per\-node=volta:3".
Multiple options can be requested in a comma separated list, for example:
"\-\-gpus\-per\-node=volta:3,kepler:1".
See also the \fB\-\-gpus\fR, \fB\-\-gpus\-per\-socket\fR and
\fB\-\-gpus\-per\-task\fR options.

.TP
\fB\-\-gpus\-per\-socket\fR=[<\fitype\fR>:]<\fInumber\fR>
Specify the number of GPUs required for the job on each socket included in
the job's resource allocation.
An optional GPU type specification can be supplied.
For example "\-\-gpus\-per\-socket=volta:3".
Multiple options can be requested in a comma separated list, for example:
"\-\-gpus\-per\-socket=volta:3,kepler:1".
Requires job to specify a sockets per node count ( \-\-sockets\-per\-node).
See also the \fB\-\-gpus\fR, \fB\-\-gpus\-per\-node\fR and
\fB\-\-gpus\-per\-task\fR options.
This option applies to job allocations.

.TP
\fB\-\-gpus\-per\-task\fR=[<\fitype\fR>:]<\fInumber\fR>
Specify the number of GPUs required for the job on each task to be spawned
in the job's resource allocation.
An optional GPU type specification can be supplied.
For example "\-\-gpus\-per\-task=volta:1". Multiple options can be
requested in a comma separated list, for example:
"\-\-gpus\-per\-task=volta:3,kepler:1". See also the \fB\-\-gpus\fR,
\fB\-\-gpus\-per\-socket\fR and \fB\-\-gpus\-per\-node\fR options.
This option requires an explicit task count, e.g. -n, --ntasks or "--gpus=X
--gpus-per-task=Y" rather than an ambiguous range of nodes with -N, --nodes.
.br
NOTE: This option will not have any impact on GPU binding, specifically
it won't limit the number of devices set for CUDA_VISIBLE_DEVICES.

.TP
\fB\-\-gres\fR=<\fIlist\fR>
Specifies a comma delimited list of generic consumable resources.
The format of each entry on the list is "name[[:type]:count]".
The name is that of the consumable resource.
The count is the number of those resources with a default value of 1.
The count can have a suffix of
"k" or "K" (multiple of 1024),
"m" or "M" (multiple of 1024 x 1024),
"g" or "G" (multiple of 1024 x 1024 x 1024),
"t" or "T" (multiple of 1024 x 1024 x 1024 x 1024),
"p" or "P" (multiple of 1024 x 1024 x 1024 x 1024 x 1024).
The specified resources will be allocated to the job on each node.
The available generic consumable resources is configurable by the system
administrator.
A list of available generic consumable resources will be printed and the
command will exit if the option argument is "help".
Examples of use include "\-\-gres=gpu:2,mic:1", "\-\-gres=gpu:kepler:2", and
"\-\-gres=help".
NOTE: This option applies to job and step allocations. By default, a job step
is allocated all of the generic resources that have allocated to the job.
To change the behavior so that each job step is allocated no generic resources,
explicitly set the value of \-\-gres to specify zero counts for each generic
resource OR set "\-\-gres=none" OR set the SLURM_STEP_GRES environment variable
to "none".

.TP
\fB\-\-gres\-flags\fR=<\fItype\fR>
Specify generic resource task binding options.
This option applies to job allocations.
.RS
.TP
.B disable\-binding
Disable filtering of CPUs with respect to generic resource locality.
This option is currently required to use more CPUs than are bound to a GRES
(i.e. if a GPU is bound to the CPUs on one socket, but resources on more than
one socket are required to run the job).
This option may permit a job to be allocated resources sooner than otherwise
possible, but may result in lower job performance.
.TP
.B enforce\-binding
The only CPUs available to the job will be those bound to the selected
GRES (i.e. the CPUs identified in the gres.conf file will be strictly
enforced). This option may result in delayed initiation of a job.
For example a job requiring two GPUs and one CPU will be delayed until both
GPUs on a single socket are available rather than using GPUs bound to separate
sockets, however the application performance may be improved due to improved
communication speed.
Requires the node to be configured with more than one socket and resource
filtering will be performed on a per\-socket basis.
.RE

.TP
\fB\-H, \-\-hold\fR
Specify the job is to be submitted in a held state (priority of zero).
A held job can now be released using scontrol to reset its priority
(e.g. "\fIscontrol release <job_id>\fR"). This option applies to job
allocations.

.TP
\fB\-h\fR, \fB\-\-help\fR
Display help information and exit.

.TP
\fB\-\-hint\fR=<\fItype\fR>
Bind tasks according to application hints.
.RS
.TP
.B compute_bound
Select settings for compute bound applications:
use all cores in each socket, one thread per core.
.TP
.B memory_bound
Select settings for memory bound applications:
use only one core in each socket, one thread per core.
.TP
.B [no]multithread
[don't] use extra threads with in-core multi-threading
which can benefit communication intensive applications.
Only supported with the task/affinity plugin.
.TP
.B help
show this help message
.TP
This option applies to job allocations.
.RE

.TP
\fB\-I\fR, \fB\-\-immediate\fR[=<\fIseconds\fR>]
exit if resources are not available within the
time period specified.
If no argument is given (seconds defaults to 1), resources must be available
immediately for the request to succeed. If \fBdefer\fR is configured in
\fBSchedulerParameters\fR and seconds=1 the allocation request will fail
immediately; \fBdefer\fR conflicts and takes precedence over this option.
By default, \fB\-\-immediate\fR is off, and the command
will block until resources become available. Since this option's
argument is optional, for proper parsing the single letter option
must be followed immediately with the value and not include a
space between them. For example "\-I60" and not "\-I 60". This option applies
to job and step allocations.

.TP
\fB\-i\fR, \fB\-\-input\fR=<\fImode\fR>
Specify how stdin is to redirected. By default,
.B srun
redirects stdin from the terminal all tasks. See \fBIO Redirection\fR
below for more options.
For OS X, the poll() function does not support stdin, so input from
a terminal is not possible. This option applies to job and step allocations.

.TP
\fB\-J\fR, \fB\-\-job\-name\fR=<\fIjobname\fR>
Specify a name for the job. The specified name will appear along with
the job id number when querying running jobs on the system. The default
is the supplied \fBexecutable\fR program's name. NOTE: This information
may be written to the slurm_jobacct.log file. This file is space delimited
so if a space is used in the \fIjobname\fR name it will cause problems in
properly displaying the contents of the slurm_jobacct.log file when the
\fBsacct\fR command is used. This option applies to job and step allocations.

.TP
\fB\-\-jobid\fR=<\fIjobid\fR>
Initiate a job step under an already allocated job with job id \fIid\fR.
Using this option will cause \fBsrun\fR to behave exactly as if the
SLURM_JOB_ID environment variable was set. This option applies to step
allocations.

.TP
\fB\-K\fR, \fB\-\-kill\-on\-bad\-exit\fR[=0|1]
Controls whether or not to terminate a step if any task exits with a non\-zero
exit code. If this option is not specified, the default action will be based
upon the Slurm configuration parameter of \fBKillOnBadExit\fR. If this option
is specified, it will take precedence over \fBKillOnBadExit\fR. An option
argument of zero will not terminate the job. A non\-zero argument or no
argument will terminate the job.
Note: This option takes precedence over the \fB\-W\fR, \fB\-\-wait\fR option
to terminate the job immediately if a task exits with a non\-zero exit code.
Since this option's argument is optional, for proper parsing the
single letter option must be followed immediately with the value and
not include a space between them. For example "\-K1" and not "\-K 1".

.TP
\fB\-k\fR, \fB\-\-no\-kill\fR [=off]
Do not automatically terminate a job if one of the nodes it has been
allocated fails. This option applies to job and step allocations.
The job will assume all responsibilities for fault\-tolerance.
Tasks launch using this option will not be considered terminated
(e.g. \fB\-K\fR, \fB\-\-kill\-on\-bad\-exit\fR and
\fB\-W\fR, \fB\-\-wait\fR options will have no effect upon the job step).
The active job step (MPI job) will likely suffer a fatal error,
but subsequent job steps may be run if this option is specified.

Specify an optional argument of "off" disable the effect of the
\fBSLURM_NO_KILL\fR environment variable.

The default action is to terminate the job upon node failure.

.TP
\fB\-l\fR, \fB\-\-label\fR
Prepend task number to lines of stdout/err.
The \fB\-\-label\fR option will prepend lines of output with the remote
task id. This option applies to step allocations.

.TP
\fB\-L\fR, \fB\-\-licenses\fR=<\fBlicense\fR>
Specification of licenses (or other resources available on all
nodes of the cluster) which must be allocated to this job.
License names can be followed by a colon and count
(the default count is one).
Multiple license names should be comma separated (e.g.
"\-\-licenses=foo:4,bar"). This option applies to job allocations.

.TP
\fB\-M\fR, \fB\-\-clusters\fR=<\fIstring\fR>
Clusters to issue commands to.  Multiple cluster names may be comma separated.
The job will be submitted to the one cluster providing the earliest expected
job initiation time. The default value is the current cluster. A value of
\(aq\fIall\fR' will query to run on all clusters.  Note the
\fB\-\-export\fR option to control environment variables exported
between clusters.
This option applies only to job allocations.
Note that the SlurmDBD must be up for this option to work properly.

.TP
\fB\-m\fR, \fB\-\-distribution\fR=
\fI*\fR|\fIblock\fR|\fIcyclic\fR|\fIarbitrary\fR|\fIplane=<options>
\fR[:\fI*\fR|\fIblock\fR|\fIcyclic\fR|\fIfcyclic\fR[:\fI*\fR|\fIblock\fR|
\fIcyclic\fR|\fIfcyclic\fR]][,\fIPack\fR|\fINoPack\fR]

Specify alternate distribution methods for remote processes.
This option controls the distribution of tasks to the nodes on which
resources have been allocated, and the distribution of those resources
to tasks for binding (task affinity). The first distribution
method (before the first ":") controls the distribution of tasks to nodes. 
The second distribution method (after the first ":")
controls the distribution of allocated CPUs across sockets for binding
to tasks. The third distribution method (after the second ":") controls
the distribution of allocated CPUs across cores for binding to tasks.
The second and third distributions apply only if task affinity is enabled.
The third distribution is supported only if the task/cgroup plugin is
configured. The default value for each distribution type is specified by *.

Note that with select/cons_res, the number of CPUs allocated on each
socket and node may be different. Refer to
https://slurm.schedmd.com/mc_support.html
for more information on resource allocation, distribution of tasks to
nodes, and binding of tasks to CPUs.
.RS
First distribution method (distribution of tasks across nodes):

.TP
.B *
Use the default method for distributing tasks to nodes (block).
.TP
.B block
The block distribution method will distribute tasks to a node such
that consecutive tasks share a node. For example, consider an
allocation of three nodes each with two cpus. A four\-task block
distribution request will distribute those tasks to the nodes with
tasks one and two on the first node, task three on the second node,
and task four on the third node.  Block distribution is the default
behavior if the number of tasks exceeds the number of allocated nodes.
.TP
.B cyclic
The cyclic distribution method will distribute tasks to a node such
that consecutive tasks are distributed over consecutive nodes (in a
round\-robin fashion). For example, consider an allocation of three
nodes each with two cpus. A four\-task cyclic distribution request
will distribute those tasks to the nodes with tasks one and four on
the first node, task two on the second node, and task three on the
third node.
Note that when SelectType is select/cons_res, the same number of CPUs
may not be allocated on each node. Task distribution will be
round\-robin among all the nodes with CPUs yet to be assigned to tasks.
Cyclic distribution is the default behavior if the number
of tasks is no larger than the number of allocated nodes.
.TP
.B plane
The tasks are distributed in blocks of a specified size.  The options
include a number representing the size of the task block.  This is
followed by an optional specification of the task distribution scheme
within a block of tasks and between the blocks of tasks.  The number of tasks
distributed to each node is the same as for cyclic distribution, but the
taskids assigned to each node depend on the plane size. For more
details (including examples and diagrams), please see
.br
https://slurm.schedmd.com/mc_support.html
.br
and
.br
https://slurm.schedmd.com/dist_plane.html
.TP
.B arbitrary
The arbitrary method of distribution will allocate processes in\-order
as listed in file designated by the environment variable
SLURM_HOSTFILE.  If this variable is listed it will over ride any
other method specified.  If not set the method will default to block.
Inside the hostfile must contain at minimum the number of hosts
requested and be one per line or comma separated.  If specifying a
task count (\fB\-n\fR, \fB\-\-ntasks\fR=<\fInumber\fR>), your tasks
will be laid out on the nodes in the order of the file.
.br
\fBNOTE:\fR The arbitrary distribution option on a job allocation only
controls the nodes to be allocated to the job and not the allocation of
CPUs on those nodes. This option is meant primarily to control a job step's
task layout in an existing job allocation for the srun command.
.br
\fBNOTE:\fR If number of tasks is given and a list of requested nodes is also
given the number of nodes used from that list will be reduced to match that of
the number of tasks if the number of nodes in the list is greater than the
number of tasks.

.TP
Second distribution method (distribution of CPUs across sockets for binding):

.TP
.B *
Use the default method for distributing CPUs across sockets (cyclic).
.TP
.B block
The block distribution method will distribute allocated CPUs 
consecutively from the same socket for binding to tasks, before using
the next consecutive socket.
.TP
.B cyclic
The cyclic distribution method will distribute allocated CPUs for
binding to a given task consecutively from the same socket, and
from the next consecutive socket for the next task, in a 
round\-robin fashion across sockets. 
.TP
.B fcyclic
The fcyclic distribution method will distribute allocated CPUs 
for binding to tasks from consecutive sockets in a
round\-robin fashion across the sockets.

.TP
Third distribution method (distribution of CPUs across cores for binding):

.TP
.B *
Use the default method for distributing CPUs across cores
(inherited from second distribution method).
.TP
.B block
The block distribution method will distribute allocated CPUs 
consecutively from the same core for binding to tasks, before using
the next consecutive core.
.TP
.B cyclic
The cyclic distribution method will distribute allocated CPUs for
binding to a given task consecutively from the same core, and
from the next consecutive core for the next task, in a 
round\-robin fashion across cores. 
.TP
.B fcyclic
The fcyclic distribution method will distribute allocated CPUs 
for binding to tasks from consecutive cores in a
round\-robin fashion across the cores.


.TP
Optional control for task distribution over nodes:

.TP
.B Pack
Rather than evenly distributing a job step's tasks evenly across its allocated
nodes, pack them as tightly as possible on the nodes.
This only applies when the "block" task distribution method is used.
.TP
.B NoPack
Rather than packing a job step's tasks as tightly as possible on the nodes,
distribute them evenly.
This user option will supersede the SelectTypeParameters CR_Pack_Nodes
configuration parameter.
.TP
This option applies to job and step allocations.
.RE

.TP
\fB\-\-mail\-type\fR=<\fItype\fR>
Notify user by email when certain event types occur.
Valid \fItype\fR values are NONE, BEGIN, END, FAIL, REQUEUE, ALL (equivalent to
BEGIN, END, FAIL, REQUEUE, and STAGE_OUT), STAGE_OUT (burst buffer stage out
and teardown completed), TIME_LIMIT, TIME_LIMIT_90 (reached 90 percent of time limit),
TIME_LIMIT_80 (reached 80 percent of time limit), and TIME_LIMIT_50
(reached 50 percent of time limit).
Multiple \fItype\fR values may be specified in a comma separated list.
The user to be notified is indicated with \fB\-\-mail\-user\fR. This option
applies to job allocations.

.TP
\fB\-\-mail\-user\fR=<\fIuser\fR>
User to receive email notification of state changes as defined by
\fB\-\-mail\-type\fR.
The default value is the submitting user. This option applies to job
allocations.

.TP
\fB\-\-mcs\-label\fR=<\fImcs\fR>
Used only when the mcs/group plugin is enabled.
This parameter is a group among the groups of the user.
Default value is calculated by the Plugin mcs if it's enabled. This option
applies to job allocations.

.TP
\fB\-\-mem\fR=<\fIsize[units]\fR>
Specify the real memory required per node.
Default units are megabytes unless the SchedulerParameters configuration
parameter includes the "default_gbytes" option for gigabytes.
Different units can be specified using the suffix [K|M|G|T].
Default value is \fBDefMemPerNode\fR and the maximum value is
\fBMaxMemPerNode\fR. If configured, both of parameters can be
seen using the \fBscontrol show config\fR command.
This parameter would generally be used if whole nodes
are allocated to jobs (\fBSelectType=select/linear\fR).
Specifying a memory limit of zero for a job step will restrict the job step
to the amount of memory allocated to the job, but not remove any of the job's
memory allocation from being available to other job steps.
Also see \fB\-\-mem\-per\-cpu\fR and \fB\-\-mem\-per\-gpu\fR.
The \fB\-\-mem\fR, \fB\-\-mem\-per\-cpu\fR and \fB\-\-mem\-per\-gpu\fR
options are mutually exclusive. If \fB\-\-mem\fR, \fB\-\-mem\-per\-cpu\fR or
\fB\-\-mem\-per\-gpu\fR are specified as command line arguments, then they will
take precedence over the environment (potentially inherited from \fBsalloc\fR
or \fBsbatch\fR).

NOTE: A memory size specification of zero is treated as a special case and
grants the job access to all of the memory on each node for newly submitted jobs
and all available job memory to a new job steps.

Specifying new memory limits for job steps are only advisory.

If the job is allocated multiple nodes in a heterogeneous cluster, the memory
limit on each node will be that of the node in the allocation with the smallest
memory size (same limit will apply to every node in the job's allocation).

NOTE: Enforcement of memory limits currently relies upon the task/cgroup plugin
or enabling of accounting, which samples memory use on a periodic basis (data
need not be stored, just collected). In both cases memory use is based upon
the job's Resident Set Size (RSS). A task may exceed the memory limit until
the next periodic accounting sample.

This option applies to job and step allocations.

.TP
\fB\-\-mem\-per\-cpu\fR=<\fIsize[units]\fR>
Minimum memory required per allocated CPU.
Default units are megabytes unless the SchedulerParameters configuration
parameter includes the "default_gbytes" option for gigabytes.
Different units can be specified using the suffix [K|M|G|T].
Default value is \fBDefMemPerCPU\fR and the maximum value is \fBMaxMemPerCPU\fR
(see exception below). If configured, both of parameters can be
seen using the \fBscontrol show config\fR command.
Note that if the job's \fB\-\-mem\-per\-cpu\fR value exceeds the configured
\fBMaxMemPerCPU\fR, then the user's limit will be treated as a memory limit
per task; \fB\-\-mem\-per\-cpu\fR will be reduced to a value no larger than
\fBMaxMemPerCPU\fR; \fB\-\-cpus\-per\-task\fR will be set and the value of
\fB\-\-cpus\-per\-task\fR multiplied by the new \fB\-\-mem\-per\-cpu\fR
value will equal the original \fB\-\-mem\-per\-cpu\fR value specified by
the user.
This parameter would generally be used if individual processors
are allocated to jobs (\fBSelectType=select/cons_res\fR).
If resources are allocated by the core, socket or whole nodes; the number
of CPUs allocated to a job may be higher than the task count and the value
of \fB\-\-mem\-per\-cpu\fR should be adjusted accordingly.
Specifying a memory limit of zero for a job step will restrict the job step
to the amount of memory allocated to the job, but not remove any of the job's
memory allocation from being available to other job steps.
Also see \fB\-\-mem\fR and \fB\-\-mem\-per\-gpu\fR.
The \fB\-\-mem\fR, \fB\-\-mem\-per\-cpu\fR and \fB\-\-mem\-per\-gpu\fR
options are mutually exclusive.

NOTE:If the final amount of memory requested by job
(eg.: when \-\-mem\-per\-cpu use with \-\-exclusive option)
can't be satisfied by any of nodes configured in the
partition, the job will be rejected.

.TP
\fB\-\-mem\-per\-gpu\fR=<\fIsize[units]\fR>
Minimum memory required per allocated GPU.
Default units are megabytes unless the SchedulerParameters configuration
parameter includes the "default_gbytes" option for gigabytes.
Different units can be specified using the suffix [K|M|G|T].
Default value is \fBDefMemPerGPU\fR and is available on both a global and
per partition basis.
If configured, the parameters can be seen using the \fBscontrol show config\fR
and \fBscontrol show partition\fR commands.
Also see \fB\-\-mem\fR.
The \fB\-\-mem\fR, \fB\-\-mem\-per\-cpu\fR and \fB\-\-mem\-per\-gpu\fR
options are mutually exclusive.

.TP
\fB\-\-mem\-bind\fR=[{\fIquiet,verbose\fR},]\fItype\fR
Bind tasks to memory. Used only when the task/affinity plugin is enabled
and the NUMA memory functions are available.
\fBNote that the resolution of CPU and memory binding
may differ on some architectures.\fR For example, CPU binding may be performed
at the level of the cores within a processor while memory binding will
be performed at the level of nodes, where the definition of "nodes"
may differ from system to system.
By default no memory binding is performed; any task using any CPU can use
any memory. This option is typically used to ensure that each task is bound to
the memory closest to its assigned CPU. \fBThe use of any type other than
"none" or "local" is not recommended.\fR
If you want greater control, try running a simple test code with the
options "\-\-cpu\-bind=verbose,none \-\-mem\-bind=verbose,none" to determine
the specific configuration.

NOTE: To have Slurm always report on the selected memory binding for
all commands executed in a shell, you can enable verbose mode by
setting the SLURM_MEM_BIND environment variable value to "verbose".

The following informational environment variables are set when
\fB\-\-mem\-bind\fR is in use:

.nf
	SLURM_MEM_BIND_LIST
	SLURM_MEM_BIND_PREFER
	SLURM_MEM_BIND_SORT
	SLURM_MEM_BIND_TYPE
	SLURM_MEM_BIND_VERBOSE
.fi

See the \fBENVIRONMENT VARIABLES\fR section for a more detailed description
of the individual SLURM_MEM_BIND* variables.

Supported options include:
.RS
.TP
.B help
show this help message
.TP
.B local
Use memory local to the processor in use
.TP
.B map_mem:<list>
Bind by setting memory masks on tasks (or ranks) as specified where <list> is
<numa_id_for_task_0>,<numa_id_for_task_1>,...
The mapping is specified for a node and identical mapping is applied to the
tasks on every node (i.e. the lowest task ID on each node is mapped to the
first ID specified in the list, etc.).
NUMA IDs are interpreted as decimal values unless they are preceded
with '0x' in which case they interpreted as hexadecimal values.
If the number of tasks (or ranks) exceeds the number of elements in this list,
elements in the list will be reused as needed starting from the beginning of
the list.
To simplify support for large task counts, the lists may follow a map with an
asterisk and repetition count.
For example "map_mem:0x0f*4,0xf0*4".
For predictable binding results, all CPUs for each node in the job should be
allocated to the job.
.TP
.B mask_mem:<list>
Bind by setting memory masks on tasks (or ranks) as specified where <list> is
<numa_mask_for_task_0>,<numa_mask_for_task_1>,...
The mapping is specified for a node and identical mapping is applied to the
tasks on every node (i.e. the lowest task ID on each node is mapped to the
first mask specified in the list, etc.).
NUMA masks are \fBalways\fR interpreted as hexadecimal values.
Note that masks must be preceded with a '0x' if they don't begin
with [0-9] so they are seen as numerical values.
If the number of tasks (or ranks) exceeds the number of elements in this list,
elements in the list will be reused as needed starting from the beginning of
the list.
To simplify support for large task counts, the lists may follow a mask with an
asterisk and repetition count.
For example "mask_mem:0*4,1*4".
For predictable binding results, all CPUs for each node in the job should be
allocated to the job.
.TP
.B no[ne]
don't bind tasks to memory (default)
.TP
.B nosort
avoid sorting free cache pages (default, LaunchParameters configuration
parameter can override this default)
.TP
.B p[refer]
Prefer use of first specified NUMA node, but permit
 use of other available NUMA nodes.
.TP
.B q[uiet]
quietly bind before task runs (default)
.TP
.B rank
bind by task rank (not recommended)
.TP
.B sort
sort free cache pages (run zonesort on Intel KNL nodes)
.TP
.B v[erbose]
verbosely report binding before task runs
.TP
This option applies to job and step allocations.
.RE

.TP
\fB\-\-mincpus\fR=<\fIn\fR>
Specify a minimum number of logical cpus/processors per node. This option
applies to job allocations.

.TP
\fB\-\-msg\-timeout\fR=<\fIseconds\fR>
Modify the job launch message timeout.
The default value is \fBMessageTimeout\fR in the Slurm configuration file slurm.conf.
Changes to this are typically not recommended, but could be useful to diagnose problems.
This option applies to job allocations.

.TP
\fB\-\-mpi\fR=<\fImpi_type\fR>
Identify the type of MPI to be used. May result in unique initiation
procedures.
.RS
.TP
.B list
Lists available mpi types to choose from.
.TP
.B pmi2
To enable PMI2 support. The PMI2 support in Slurm works only if the MPI
implementation supports it, in other words if the MPI has the PMI2
interface implemented. The \-\-mpi=pmi2 will load the library
lib/slurm/mpi_pmi2.so which provides the server side functionality but
the client side must implement PMI2_Init() and the other interface calls.
.TP
.B pmix
To enable PMIx support (http://pmix.github.io/master). The PMIx support
in Slurm can be used to launch parallel applications (e.g. MPI) if it
supports PMIx, PMI2 or PMI1. Slurm must be configured with pmix support
by passing "--with-pmix=<PMIx installation path>" option to its 
"./configure" script.

At the time of writing PMIx is supported in Open MPI starting from version 2.0.
PMIx also supports backward compatibility with PMI1 and PMI2 and can be 
used if MPI was configured with PMI2/PMI1 support pointing to the PMIx library
("libpmix").
If MPI supports PMI1/PMI2 but doesn't provide the way to point to a specific 
implementation, a hack'ish solution leveraging LD_PRELOAD can be used to 
force "libpmix" usage.

.TP
.B none
No special MPI processing. This is the default and works with
many other versions of MPI.
.TP
This option applies to step allocations.
.RE

.TP
\fB\-\-multi\-prog\fR
Run a job with different programs and different arguments for
each task. In this case, the executable program specified is
actually a configuration file specifying the executable and
arguments for each task. See \fBMULTIPLE PROGRAM CONFIGURATION\fR
below for details on the configuration file contents. This option applies to
step allocations.

.TP
\fB\-N\fR, \fB\-\-nodes\fR=<\fIminnodes\fR[\-\fImaxnodes\fR]>
Request that a minimum of \fIminnodes\fR nodes be allocated to this job.
A maximum node count may also be specified with \fImaxnodes\fR.
If only one number is specified, this is used as both the minimum and
maximum node count.
The partition's node limits supersede those of the job.
If a job's node limits are outside of the range permitted for its
associated partition, the job will be left in a PENDING state.
This permits possible execution at a later time, when the partition
limit is changed.
If a job node limit exceeds the number of nodes configured in the
partition, the job will be rejected.
Note that the environment
variable \fBSLURM_JOB_NUM_NODES\fR (and \fBSLURM_NNODES\fR for backwards compatibility)
will be set to the count of nodes actually
allocated to the job. See the \fBENVIRONMENT VARIABLES\fR section
for more information.  If \fB\-N\fR is not specified, the default
behavior is to allocate enough nodes to satisfy the requirements of
the \fB\-n\fR and \fB\-c\fR options.
The job will be allocated as many nodes as possible within the range specified
and without delaying the initiation of the job.
If number of tasks is given and a number of requested nodes is also given the
number of nodes used from that request will be reduced to match that of the
number of tasks if the number of nodes in the request is greater than the number
of tasks.
The node count specification may include a numeric value followed by a suffix
of "k" (multiplies numeric value by 1,024) or "m" (multiplies numeric value by
1,048,576). This option applies to job and step allocations.

.TP
\fB\-n\fR, \fB\-\-ntasks\fR=<\fInumber\fR>
Specify the number of tasks to run. Request that \fBsrun\fR
allocate resources for \fIntasks\fR tasks.
The default is one task per node, but note
that the \fB\-\-cpus\-per\-task\fR option will change this default. This option
applies to job and step allocations.

.TP
\fB\-\-network\fR=<\fItype\fR>
Specify information pertaining to the switch or network.
The interpretation of \fItype\fR is system dependent.
This option is supported when running Slurm on a Cray natively.  It is
used to request using Network Performance Counters.
Only one value per request is valid.
All options are case in\-sensitive.
In this configuration supported values include:
.RS
.TP 6
\fBsystem\fR
Use the system\-wide network performance counters. Only nodes requested
will be marked in use for the job allocation.  If the job does not
fill up the entire system the rest of the nodes are not
able to be used by other jobs using NPC, if idle their state will appear as
PerfCnts.  These nodes are still available for other jobs not using NPC.
.TP
\fBblade\fR
Use the blade network performance counters. Only nodes requested
will be marked in use for the job allocation.  If the job does not
fill up the entire blade(s) allocated to the job those blade(s) are not
able to be used by other jobs using NPC, if idle their state will appear as
PerfCnts.  These nodes are still available for other jobs not using NPC.
.TP
.RE

.br
.br
In all cases the job or step allocation request \fBmust specify the
\-\-exclusive option\fR.  Otherwise the request will be denied.

.br
.br
Also with any of these options steps are not allowed to share blades,
so resources would remain idle inside an allocation if the step
running on a blade does not take up all the nodes on the blade.

.br
.br
The \fBnetwork\fR option is also supported on systems with IBM's Parallel Environment (PE).
See IBM's LoadLeveler job command keyword documentation about the keyword
"network" for more information.
Multiple values may be specified in a comma separated list.
All options are case in\-sensitive.
Supported values include:
.RS
.TP 12
\fBBULK_XFER\fR[=<\fIresources\fR>]
Enable bulk transfer of data using Remote Direct-Memory Access (RDMA).
The optional \fIresources\fR specification is a numeric value which can have
a suffix of "k", "K", "m", "M", "g" or "G" for kilobytes, megabytes or
gigabytes.
NOTE: The \fIresources\fR specification is not supported by the underlying
IBM infrastructure as of Parallel Environment version 2.2 and no value should
be specified at this time.
The devices allocated to a job must all be of the same type.
The default value depends upon depends upon what hardware is available and in
order of preferences is IPONLY (which is not considered in User Space mode),
HFI, IB, HPCE, and KMUX.
.TP
\fBCAU\fR=<\fIcount\fR>
Number of Collective Acceleration Units (CAU) required.
Applies only to IBM Power7-IH processors.
Default value is zero.
Independent CAU will be allocated for each programming interface (MPI, LAPI, etc.)
.TP
\fBDEVNAME\fR=<\fIname\fR>
Specify the device name to use for communications (e.g. "eth0" or "mlx4_0").
.TP
\fBDEVTYPE\fR=<\fItype\fR>
Specify the device type to use for communications.
The supported values of \fItype\fR are:
"IB" (InfiniBand), "HFI" (P7 Host Fabric Interface),
"IPONLY" (IP-Only interfaces), "HPCE" (HPC Ethernet), and
"KMUX" (Kernel Emulation of HPCE).
The devices allocated to a job must all be of the same type.
The default value depends upon depends upon what hardware is available and in
order of preferences is IPONLY (which is not considered in User Space mode),
HFI, IB, HPCE, and KMUX.
.TP
\fBIMMED\fR =<\fIcount\fR>
Number of immediate send slots per window required.
Applies only to IBM Power7-IH processors.
Default value is zero.
.TP
\fBINSTANCES\fR =<\fIcount\fR>
Specify number of network connections for each task on each network connection.
The default instance count is 1.
.TP
\fBIPV4\fR
Use Internet Protocol (IP) version 4 communications (default).
.TP
\fBIPV6\fR
Use Internet Protocol (IP) version 6 communications.
.TP
\fBLAPI\fR
Use the LAPI programming interface.
.TP
\fBMPI\fR
Use the MPI programming interface.
MPI is the default interface.
.TP
\fBPAMI\fR
Use the PAMI programming interface.
.TP
\fBSHMEM\fR
Use the OpenSHMEM programming interface.
.TP
\fBSN_ALL\fR
Use all available switch networks (default).
.TP
\fBSN_SINGLE\fR
Use one available switch network.
.TP
\fBUPC\fR
Use the UPC programming interface.
.TP
\fBUS\fR
Use User Space communications.
.TP

Some examples of network specifications:
.TP
\fBInstances=2,US,MPI,SN_ALL\fR
Create two user space connections for MPI communications on every switch
network for each task.
.TP
\fBUS,MPI,Instances=3,Devtype=IB\fR
Create three user space connections for MPI communications on every InfiniBand
network for each task.
.TP
\fBIPV4,LAPI,SN_Single\fR
Create a IP version 4 connection for LAPI communications on one switch network
for each task.
.TP
\fBInstances=2,US,LAPI,MPI\fR
Create two user space connections each for LAPI and MPI communications on every
switch network for each task. Note that SN_ALL is the default option so every
switch network is used. Also note that Instances=2 specifies that two
connections are established for each protocol (LAPI and MPI) and each task.
If there are two networks and four tasks on the node then a total
of 32 connections are established (2 instances x 2 protocols x 2 networks x
4 tasks).
.TP
This option applies to job and step allocations.
.RE

.TP
\fB\-\-nice\fR[=\fIadjustment\fR]
Run the job with an adjusted scheduling priority within Slurm. With no
adjustment value the scheduling priority is decreased by 100. A negative nice
value increases the priority, otherwise decreases it. The adjustment range is
+/\- 2147483645. Only privileged users can specify a negative adjustment.

.TP
\fB\-\-ntasks\-per\-core\fR=<\fIntasks\fR>
Request the maximum \fIntasks\fR be invoked on each core.
This option applies to the job allocation, but not to step allocations.
Meant to be used with the \fB\-\-ntasks\fR option.
Related to \fB\-\-ntasks\-per\-node\fR except at the core level
instead of the node level.  Masks will automatically be generated
to bind the tasks to specific core unless \fB\-\-cpu\-bind=none\fR
is specified.
NOTE: This option is not supported unless \fISelectType=cons_res\fR is
configured (either directly or indirectly on Cray systems)
along with the node's core count.

.TP
\fB\-\-ntasks\-per\-node\fR=<\fIntasks\fR>
Request that \fIntasks\fR be invoked on each node.
If used with the \fB\-\-ntasks\fR option, the \fB\-\-ntasks\fR option will take
precedence and the \fB\-\-ntasks\-per\-node\fR will be treated as a
\fImaximum\fR count of tasks per node.
Meant to be used with the \fB\-\-nodes\fR option.
This is related to \fB\-\-cpus\-per\-task\fR=\fIncpus\fR,
but does not require knowledge of the actual number of cpus on
each node.  In some cases, it is more convenient to be able to
request that no more than a specific number of tasks be invoked
on each node.  Examples of this include submitting
a hybrid MPI/OpenMP app where only one MPI "task/rank" should be
assigned to each node while allowing the OpenMP portion to utilize
all of the parallelism present in the node, or submitting a single
setup/cleanup/monitoring job to each node of a pre\-existing
allocation as one step in a larger job script. This option applies to job
allocations.

.TP
\fB\-\-ntasks\-per\-socket\fR=<\fIntasks\fR>
Request the maximum \fIntasks\fR be invoked on each socket.
This option applies to the job allocation, but not to step allocations.
Meant to be used with the \fB\-\-ntasks\fR option.
Related to \fB\-\-ntasks\-per\-node\fR except at the socket level
instead of the node level.  Masks will automatically be generated
to bind the tasks to specific sockets unless \fB\-\-cpu\-bind=none\fR
is specified.
NOTE: This option is not supported unless \fISelectType=cons_res\fR is
configured (either directly or indirectly on Cray systems)
along with the node's socket count.

.TP
\fB\-O\fR, \fB\-\-overcommit\fR
Overcommit resources. This option applies to job and step allocations.
When applied to job allocation, only one CPU is allocated to the job per node
and options used to specify the number of tasks per node, socket, core, etc.
are ignored.
When applied to job step allocations (the \fBsrun\fR command when executed
within an existing job allocation), this option can be used to launch more than
one task per CPU.
Normally, \fBsrun\fR will not allocate more than one process per CPU.
By specifying \fB\-\-overcommit\fR you are explicitly allowing more than one
process per CPU. However no more than \fBMAX_TASKS_PER_NODE\fR tasks are
permitted to execute per node.  NOTE: \fBMAX_TASKS_PER_NODE\fR is
defined in the file \fIslurm.h\fR and is not a variable, it is set at
Slurm build time.

.TP
\fB\-o\fR, \fB\-\-output\fR=<\fIfilename pattern\fR>
Specify the "\fIfilename pattern\fR" for stdout redirection. By default in
interactive mode,
.B srun
collects stdout from all tasks and sends this output via TCP/IP to
the attached terminal. With \fB\-\-output\fR stdout may be redirected
to a file, to one file per task, or to /dev/null. See section
\fBIO Redirection\fR below for the various forms of \fIfilename pattern\fR.
If the specified file already exists, it will be overwritten.
.br

If \fB\-\-error\fR is not also specified on the command line, both
stdout and stderr will directed to the file specified by \fB\-\-output\fR. This
option applies to job and step allocations.

.TP
\fB\-\-open\-mode\fR=<\fIappend|truncate\fR>
Open the output and error files using append or truncate mode as specified.
For heterogeneous job steps the default value is "append". 
Otherwise the default value is specified by the system configuration parameter
\fIJobFileAppend\fR. This option applies to job and step allocations.

.TP
\fB\-\-het\-group\fR=<\fIexpr\fR>
Identify each component in a heterogeneous job allocation for which a step is
to be created. Applies only to srun commands issued inside a salloc allocation
or sbatch script.
\fR<\fIexpr\fR> is a set of integers corresponding to one or more options
offsets on the salloc or sbatch command line.
Examples: "\-\-het\-group=2", "\-\-het\-group=0,4", "\-\-het\-group=1,3\-5".
The default value is \-\-het\-group=0.

.TP
\fB\-p\fR, \fB\-\-partition\fR=<\fIpartition_names\fR>
Request a specific partition for the resource allocation.  If not specified,
the default behavior is to allow the slurm controller to select the default
partition as designated by the system administrator. If the job can use more
than one partition, specify their names in a comma separate list and the one
offering earliest initiation will be used with no regard given to the partition
name ordering (although higher priority partitions will be considered first).
When the job is initiated, the name of the partition used will be placed first
in the job record partition string. This option applies to job allocations.

.TP
\fB\-\-power\fR=<\fIflags\fR>
Comma separated list of power management plugin options.
Currently available flags include:
level (all nodes allocated to the job should have identical power caps,
may be disabled by the Slurm configuration option PowerParameters=job_no_level).
This option applies to job allocations.

.TP
\fB\-\-priority\fR=<\fIvalue\fR>
Request a specific job priority.
May be subject to configuration specific constraints.
\fIvalue\fR should either be a numeric value or "TOP" (for highest possible value).
Only Slurm operators and administrators can set the priority of a job.
This option applies to job allocations only.

.TP
\fB\-\-profile\fR=<all|none|[energy[,|task[,|filesystem[,|network]]]]>
enables detailed data collection by the acct_gather_profile plugin.
Detailed data are typically time-series that are stored in an HDF5 file for
the job or an InfluxDB database depending on the configured plugin.

.RS
.TP 10
\fBAll\fR
All data types are collected. (Cannot be combined with other values.)

.TP
\fBNone\fR
No data types are collected. This is the default.
 (Cannot be combined with other values.)

.TP
\fBEnergy\fR
Energy data is collected.

.TP
\fBTask\fR
Task (I/O, Memory, ...) data is collected.

.TP
\fBFilesystem\fR
Filesystem data is collected.

.TP
\fBNetwork\fR
Network (InfiniBand) data is collected.

.TP
This option applies to job and step allocations.
.RE

.TP
\fB\-\-prolog\fR=<\fIexecutable\fR>
\fBsrun\fR will run \fIexecutable\fR just before launching the job step.
The command line arguments for \fIexecutable\fR will be the command
and arguments of the job step.  If \fIexecutable\fR is "none", then
no srun prolog will be run. This parameter overrides the SrunProlog
parameter in slurm.conf. This parameter is completely independent from
the Prolog parameter in slurm.conf. This option applies to job allocations.

.TP
\fB\-\-propagate\fR[=\fIrlimit[,rlimit...]\fR]
Allows users to specify which of the modifiable (soft) resource limits
to propagate to the compute nodes and apply to their jobs. If no
\fIrlimit\fR is specified, then all resource limits will be propagated.
The following rlimit names are supported by Slurm (although some
options may not be supported on some systems):
.RS
.TP 10
\fBALL\fR
All limits listed below (default)
.TP
\fBNONE\fR
No limits listed below
.TP
\fBAS\fR
The maximum address space for a process
.TP
\fBCORE\fR
The maximum size of core file
.TP
\fBCPU\fR
The maximum amount of CPU time
.TP
\fBDATA\fR
The maximum size of a process's data segment
.TP
\fBFSIZE\fR
The maximum size of files created. Note that if the user sets FSIZE to less
than the current size of the slurmd.log, job launches will fail with
a 'File size limit exceeded' error.
.TP
\fBMEMLOCK\fR
The maximum size that may be locked into memory
.TP
\fBNOFILE\fR
The maximum number of open files
.TP
\fBNPROC\fR
The maximum number of processes available
.TP
\fBRSS\fR
The maximum resident set size
.TP
\fBSTACK\fR
The maximum stack size
.TP
This option applies to job allocations.
.RE

.TP
\fB\-\-pty\fR
Execute task zero in pseudo terminal mode.
Implicitly sets \fB\-\-unbuffered\fR.
Implicitly sets \fB\-\-error\fR and \fB\-\-output\fR to /dev/null
for all tasks except task zero, which may cause those tasks to
exit immediately (e.g. shells will typically exit immediately
in that situation).
This option applies to step allocations.

.TP
\fB\-q\fR, \fB\-\-qos\fR=<\fIqos\fR>
Request a quality of service for the job.  QOS values can be defined
for each user/cluster/account association in the Slurm database.
Users will be limited to their association's defined set of qos's when
the Slurm configuration parameter, AccountingStorageEnforce, includes
"qos" in its definition. This option applies to job allocations.

.TP
\fB\-Q\fR, \fB\-\-quiet\fR
Suppress informational messages from srun. Errors will still be displayed. This
option applies to job and step allocations.

.TP
\fB\-\-quit\-on\-interrupt\fR
Quit immediately on single SIGINT (Ctrl\-C). Use of this option
disables the status feature normally available when \fBsrun\fR receives
a single Ctrl\-C and causes \fBsrun\fR to instead immediately terminate the
running job. This option applies to step allocations.

.TP
\fB\-r\fR, \fB\-\-relative\fR=<\fIn\fR>
Run a job step relative to node \fIn\fR of the current allocation.
This option may be used to spread several job steps out among the
nodes of the current job. If \fB\-r\fR is used, the current job
step will begin at node \fIn\fR of the allocated nodelist, where
the first node is considered node 0.  The \fB\-r\fR option is not
permitted with \fB\-w\fR or \fB\-x\fR option and will result in a
fatal error when not running within a prior allocation (i.e. when
SLURM_JOB_ID is not set). The default for \fIn\fR is 0. If the
value of \fB\-\-nodes\fR exceeds the number of nodes identified
with the \fB\-\-relative\fR option, a warning message will be
printed and the \fB\-\-relative\fR option will take precedence. This option
applies to step allocations.

.TP
\fB\-\-reboot\fR
Force the allocated nodes to reboot before starting the job.
This is only supported with some system configurations and will otherwise be
silently ignored. Only root, \fISlurmUser\fR or admins can reboot nodes. This
option applies to job allocations.

.TP
\fB\-\-resv\-ports\fR[=\fIcount\fR]
Reserve communication ports for this job. Users can specify the number
of port they want to reserve. The parameter MpiParams=ports=12000-12999
must be specified in \fIslurm.conf\fR. If not specified and Slurm's OpenMPI
plugin is used, then by default the number of reserved equal to the highest
number of tasks on any node in the job step allocation.
If the number of reserved ports is zero then no ports is reserved.
Used for OpenMPI. This option applies to job and step allocations.

.TP
\fB\-\-reservation\fR=<\fIname\fR>
Allocate resources for the job from the named reservation. This option applies
to job allocations.

.TP
\fB\-s\fR, \fB\-\-oversubscribe\fR
The job allocation can over\-subscribe resources with other running jobs.
The resources to be over\-subscribed can be nodes, sockets, cores, and/or
hyperthreads depending upon configuration.
The default over\-subscribe behavior depends on system configuration and the
partition's \fBOverSubscribe\fR option takes precedence over the job's option.
This option may result in the allocation being granted sooner than if the
\-\-oversubscribe option was not set and allow higher system utilization, but
application performance will likely suffer due to competition for resources.
Also see the \-\-exclusive option. This option applies to step allocations.

.TP
\fB\-S\fR, \fB\-\-core\-spec\fR=<\fInum\fR>
Count of specialized cores per node reserved by the job for system operations
and not used by the application. The application will not use these cores,
but will be charged for their allocation.
Default value is dependent upon the node's configured CoreSpecCount value.
If a value of zero is designated and the Slurm configuration option
AllowSpecResourcesUsage is enabled, the job will be allowed to override
CoreSpecCount and use the specialized resources on nodes it is allocated.
This option can not be used with the \fB\-\-thread\-spec\fR option. This option
applies to job allocations.

.TP
\fB\-\-signal\fR=[R:]<\fIsig_num\fR>[@<\fIsig_time\fR>]
When a job is within \fIsig_time\fR seconds of its end time,
send it the signal \fIsig_num\fR.
Due to the resolution of event handling by Slurm, the signal may
be sent up to 60 seconds earlier than specified.
\fIsig_num\fR may either be a signal number or name (e.g. "10" or "USR1").
\fIsig_time\fR must have an integer value between 0 and 65535.
By default, no signal is sent before the job's end time.
If a \fIsig_num\fR is specified without any \fIsig_time\fR,
the default time will be 60 seconds. This option applies to job allocations.
Use the "R:" option to allow this job to overlap with a reservation with
MaxStartDelay set.
To have the signal sent at preemption time see
the \fBpreempt_send_user_signal\fR \fBSlurmctldParameter\fR.

.TP
\fB\-\-slurmd\-debug\fR=<\fIlevel\fR>
Specify a debug level for slurmd(8). The \fIlevel\fR may be specified either
an integer value between 0 [quiet, only errors are displayed] and 4 [verbose
operation] or the \fISlurmdDebug\fR tags.
.RS
.TP 10
\fBquiet\fR
Log nothing
.TP
\fBfatal\fR
Log only fatal errors
.TP
\fBerror\fR
Log only errors
.TP
\fBinfo\fR
Log errors and general informational messages
.TP
\fBverbose\fR
Log errors and verbose informational messages
.TP
.RE

The slurmd debug information is copied onto the stderr of
the job. By default only errors are displayed. This option applies to job and
step allocations.

.TP
\fB\-\-sockets\-per\-node\fR=<\fIsockets\fR>
Restrict node selection to nodes with at least the specified number of
sockets.  See additional information under \fB\-B\fR option above when
task/affinity plugin is enabled. This option applies to job allocations.

.TP
\fB\-\-spread\-job\fR
Spread the job allocation over as many nodes as possible and attempt to
evenly distribute tasks across the allocated nodes.
This option disables the topology/tree plugin.
This option applies to job allocations.

.TP
\fB\-\-switches\fR=<\fIcount\fR>[@<\fImax\-time\fR>]
When a tree topology is used, this defines the maximum count of switches
desired for the job allocation and optionally the maximum time to wait
for that number of switches. If Slurm finds an allocation containing more
switches than the count specified, the job remains pending until it either finds
an allocation with desired switch count or the time limit expires.
It there is no switch count limit, there is no delay in starting the job.
Acceptable time formats include "minutes", "minutes:seconds",
"hours:minutes:seconds", "days\-hours", "days\-hours:minutes" and
"days\-hours:minutes:seconds".
The job's maximum time delay may be limited by the system administrator using
the \fBSchedulerParameters\fR configuration parameter with the
\fBmax_switch_wait\fR parameter option.
On a dragonfly network the only switch count supported is 1 since communication
performance will be highest when a job is allocate resources on one leaf switch
or more than 2 leaf switches.
The default max\-time is the max_switch_wait SchedulerParameters. This option
applies to job allocations.

.TP
\fB\-T\fR, \fB\-\-threads\fR=<\fInthreads\fR>
Allows limiting the number of concurrent threads used to
send the job request from the srun process to the slurmd
processes on the allocated nodes. Default is to use one
thread per allocated node up to a maximum of 60 concurrent
threads. Specifying this option limits the number of
concurrent threads to \fInthreads\fR (less than or equal to 60).
This should only be used to set a low thread count for testing on
very small memory computers. This option applies to job allocations.

.TP
\fB\-t\fR, \fB\-\-time\fR=<\fItime\fR>
Set a limit on the total run time of the job allocation.  If the
requested time limit exceeds the partition's time limit, the job will
be left in a PENDING state (possibly indefinitely).  The default time
limit is the partition's default time limit.  When the time limit is reached,
each task in each job step is sent SIGTERM followed by SIGKILL.  The
interval between signals is specified by the Slurm configuration
parameter \fBKillWait\fR.  The \fBOverTimeLimit\fR configuration parameter may
permit the job to run longer than scheduled.  Time resolution is one minute
and second values are rounded up to the next minute.

A time limit of zero requests that no time limit be imposed.  Acceptable time
formats include "minutes", "minutes:seconds", "hours:minutes:seconds",
"days\-hours", "days\-hours:minutes" and "days\-hours:minutes:seconds". This
option applies to job and step allocations.

.TP
\fB\-\-task\-epilog\fR=<\fIexecutable\fR>
The \fBslurmstepd\fR daemon will run \fIexecutable\fR just after each task
terminates. This will be executed before any TaskEpilog parameter in
slurm.conf is executed. This is meant to be a very short\-lived
program. If it fails to terminate within a few seconds, it will be
killed along with any descendant processes. This option applies to step
allocations.

.TP
\fB\-\-task\-prolog\fR=<\fIexecutable\fR>
The \fBslurmstepd\fR daemon will run \fIexecutable\fR just before launching
each task. This will be executed after any TaskProlog parameter
in slurm.conf is executed.
Besides the normal environment variables, this has SLURM_TASK_PID
available to identify the process ID of the task being started.
Standard output from this program of the form
"export NAME=value" will be used to set environment variables
for the task being spawned. This option applies to step allocations.

.TP
\fB\-\-test\-only\fR
Returns an estimate of when a job would be scheduled to run given the
current job queue and all the other \fBsrun\fR arguments specifying
the job.  This limits \fBsrun's\fR behavior to just return
information; no job is actually submitted.
The program will be executed directly by the slurmd daemon. This option applies
to job allocations.

.TP
\fB\-\-thread\-spec\fR=<\fInum\fR>
Count of specialized threads per node reserved by the job for system operations
and not used by the application. The application will not use these threads,
but will be charged for their allocation.
This option can not be used with the \fB\-\-core\-spec\fR option. This option
applies to job allocations.

.TP
\fB\-\-threads\-per\-core\fR=<\fIthreads\fR>
Restrict node selection to nodes with at least the specified number of
threads per core.  NOTE: "Threads" refers to the number of processing units on
each core rather than the number of application tasks to be launched per core.
See additional information under \fB\-B\fR option above when task/affinity
plugin is enabled. This option applies to job allocations.

.TP
\fB\-\-time\-min\fR=<\fItime\fR>
Set a minimum time limit on the job allocation.
If specified, the job may have its \fB\-\-time\fR limit lowered to a value
no lower than \fB\-\-time\-min\fR if doing so permits the job to begin
execution earlier than otherwise possible.
The job's time limit will not be changed after the job is allocated resources.
This is performed by a backfill scheduling algorithm to allocate resources
otherwise reserved for higher priority jobs.
Acceptable time formats include "minutes", "minutes:seconds",
"hours:minutes:seconds", "days\-hours", "days\-hours:minutes" and
"days\-hours:minutes:seconds". This option applies to job allocations.

.TP
\fB\-\-tmp\fR=<\fIsize[units]\fR>
Specify a minimum amount of temporary disk space per node.
Default units are megabytes unless the SchedulerParameters configuration
parameter includes the "default_gbytes" option for gigabytes.
Different units can be specified using the suffix [K|M|G|T].
This option applies to job allocations.

.TP
\fB\-u\fR, \fB\-\-unbuffered\fR
By default the connection between slurmstepd and the user launched application
is over a pipe. The stdio output written by the application is buffered
by the glibc until it is flushed or the output is set as unbuffered.
See setbuf(3). If this option is specified the tasks are executed with
a pseudo terminal so that the application output is unbuffered. This option
applies to step allocations.
.TP
\fB\-\-usage\fR
Display brief help message and exit.

.TP
\fB\-\-uid\fR=<\fIuser\fR>
Attempt to submit and/or run a job as \fIuser\fR instead of the
invoking user id. The invoking user's credentials will be used
to check access permissions for the target partition. User root
may use this option to run jobs as a normal user in a RootOnly
partition for example. If run as root, \fBsrun\fR will drop
its permissions to the uid specified after node allocation is
successful. \fIuser\fR may be the user name or numerical user ID. This option
applies to job and step allocations.

.TP
\fB\-\-use-min-nodes\fR
If a range of node counts is given, prefer the smaller count.

.TP
\fB\-V\fR, \fB\-\-version\fR
Display version information and exit.

.TP
\fB\-v\fR, \fB\-\-verbose\fR
Increase the verbosity of srun's informational messages.  Multiple
\fB\-v\fR's will further increase srun's verbosity.  By default only
errors will be displayed. This option applies to job and step allocations.

.TP
\fB\-W\fR, \fB\-\-wait\fR=<\fIseconds\fR>
Specify how long to wait after the first task terminates before terminating
all remaining tasks. A value of 0 indicates an unlimited wait (a warning will
be issued after 60 seconds). The default value is set by the WaitTime
parameter in the slurm configuration file (see \fBslurm.conf(5)\fR). This
option can be useful to ensure that a job is terminated in a timely fashion
in the event that one or more tasks terminate prematurely.
Note: The \fB\-K\fR, \fB\-\-kill\-on\-bad\-exit\fR option takes precedence
over \fB\-W\fR, \fB\-\-wait\fR to terminate the job immediately if a task
exits with a non\-zero exit code. This option applies to job allocations.

.TP
\fB\-w\fR, \fB\-\-nodelist\fR=<\fIhost1,host2,...\fR or \fIfilename\fR>
Request a specific list of hosts.
The job will contain \fIall\fR of these hosts and possibly additional hosts
as needed to satisfy resource requirements.
The list may be specified as a comma\-separated list of hosts, a range of hosts
(host[1\-5,7,...] for example), or a filename.
The host list will be assumed to be a filename if it contains a "/" character.
If you specify a minimum node or processor count larger than can be satisfied
by the supplied host list, additional resources will be allocated on other
nodes as needed.
Rather than repeating a host name multiple times, an asterisk and
a repetition count may be appended to a host name. For example
"host1,host1" and "host1*2" are equivalent. If number of tasks is given and a
list of requested nodes is also given the number of nodes used from that list
will be reduced to match that of the number of tasks if the number of nodes in
the list is greater than the number of tasks. This option applies to job and
step allocations.

.TP
\fB\-\-wckey\fR=<\fIwckey\fR>
Specify wckey to be used with job.  If TrackWCKey=no (default) in the
slurm.conf this value is ignored. This option applies to job allocations.

.TP
\fB\-X\fR, \fB\-\-disable\-status\fR
Disable the display of task status when srun receives a single SIGINT
(Ctrl\-C). Instead immediately forward the SIGINT to the running job.
Without this option a second Ctrl\-C in one second is required to forcibly
terminate the job and \fBsrun\fR will immediately exit. May also be
set via the environment variable SLURM_DISABLE_STATUS. This option applies to
job allocations.

.TP
\fB\-x\fR, \fB\-\-exclude\fR=<\fIhost1,host2,...\fR or \fIfilename\fR>
Request that a specific list of hosts not be included in the resources
allocated to this job. The host list will be assumed to be a filename
if it contains a "/"character. This option applies to job allocations.

.TP
\fB\-\-x11\fR[=<\fIall\fR|\fIfirst\fR|\fIlast\fR>]
Sets up X11 forwarding on all, first or last node(s) of the allocation. This
option is only enabled if Slurm was compiled with X11 support and
PrologFlags=x11 is defined in the slurm.conf. Default is \fIall\fR.

.TP
\fB\-Z\fR, \fB\-\-no\-allocate\fR
Run the specified tasks on a set of nodes without creating a Slurm
"job" in the Slurm queue structure, bypassing the normal resource
allocation step.  The list of nodes must be specified with the
\fB\-w\fR, \fB\-\-nodelist\fR option.  This is a privileged option
only available for the users "SlurmUser" and "root". This option applies to job
allocations.

.PP
.B srun
will submit the job request to the slurm job controller, then initiate all
processes on the remote nodes. If the request cannot be met immediately,
.B srun
will block until the resources are free to run the job. If the
\fB\-I\fR (\fB\-\-immediate\fR) option is specified
.B srun
will terminate if resources are not immediately available.
.PP
When initiating remote processes
.B srun
will propagate the current working directory, unless
\fB\-\-chdir\fR=<\fIpath\fR> is specified, in which case \fIpath\fR will
become the working directory for the remote processes.
.PP
The \fB\-n\fB, \fB\-c\fR, and \fB\-N\fR options control how CPUs  and
nodes will be allocated to the job. When specifying only the number
of processes to run with \fB\-n\fR, a default of one CPU per process
is allocated. By specifying the number of CPUs required per task (\fB\-c\fR),
more than one CPU may be allocated per process. If the number of nodes
is specified with \fB\-N\fR,
.B srun
will attempt to allocate \fIat least\fR the number of nodes specified.
.PP
Combinations of the above three options may be used to change how
processes are distributed across nodes and cpus. For instance, by specifying
both the number of processes and number of nodes on which to run, the
number of processes per node is implied. However, if the number of CPUs
per process is more important then number of processes (\fB\-n\fR) and the
number of CPUs per process (\fB\-c\fR) should be specified.
.PP
.B srun
will refuse to  allocate more than one process per CPU unless
\fB\-\-overcommit\fR (\fB\-O\fR) is also specified.
.PP
.B srun
will attempt to meet the above specifications "at a minimum." That is,
if 16 nodes are requested for 32 processes, and some nodes do not have
2 CPUs, the allocation of nodes will be increased in order to meet the
demand for CPUs. In other words, a \fIminimum\fR of 16 nodes are being
requested. However, if 16 nodes are requested for 15 processes,
.B srun
will consider this an error, as 15 processes cannot run across 16 nodes.

.PP
.B "IO Redirection"
.PP
By default, stdout and stderr will be redirected from all tasks to the
stdout and stderr of \fBsrun\fR, and stdin will be redirected from the
standard input of \fBsrun\fR to all remote tasks.
If stdin is only to be read by a subset of the spawned tasks, specifying a
file to read from rather than forwarding stdin from the \fBsrun\fR command may
be preferable as it avoids moving and storing data that will never be read.
.PP
For OS X, the poll() function does not support stdin, so input from
a terminal is not possible.
.PP
This behavior may be changed with the
\fB\-\-output\fR, \fB\-\-error\fR, and \fB\-\-input\fR
(\fB\-o\fR, \fB\-e\fR, \fB\-i\fR) options. Valid format specifications
for these options are
.TP 10
\fBall\fR
stdout stderr is redirected from all tasks to srun.
stdin is broadcast to all remote tasks.
(This is the default behavior)
.TP
\fBnone\fR
stdout and stderr is not received from any task.
stdin is not sent to any task (stdin is closed).
.TP
\fBtaskid\fR
stdout and/or stderr are redirected from only the task with relative
id equal to \fItaskid\fR, where 0 <= \fItaskid\fR <= \fIntasks\fR,
where \fIntasks\fR is the total number of tasks in the current job step.
stdin is redirected from the stdin of \fBsrun\fR to this same task.
This file will be written on the node executing the task.
.TP
\fBfilename\fR
\fBsrun\fR will redirect stdout and/or stderr to the named file from
all tasks.
stdin will be redirected from the named file and broadcast to all
tasks in the job.  \fIfilename\fR refers to a path on the host
that runs \fBsrun\fR.  Depending on the cluster's file system layout,
this may result in the output appearing in different places depending
on whether the job is run in batch mode.
.TP
\fBfilename pattern\fR
\fBsrun\fR allows for a filename pattern to be used to generate the
named IO file
described above. The following list of format specifiers may be
used in the format string to generate a filename that will be
unique to a given jobid, stepid, node, or task. In each case,
the appropriate number of files are opened and associated with
the corresponding tasks. Note that any format string containing
%t, %n, and/or %N will be written on the node executing the task
rather than the node where \fBsrun\fR executes, these format specifiers
are not supported on a BGQ system.
.RS 10
.TP
\fB\\\\\fR
Do not process any of the replacement symbols.
.TP
\fB%%\fR
The character "%".
.TP
\fB%A\fR
Job array's master job allocation number.
.TP
\fB%a\fR
Job array ID (index) number.
.TP
\fB%J\fR
jobid.stepid of the running job. (e.g. "128.0")
.TP
\fB%j\fR
jobid of the running job.
.TP
\fB%s\fR
stepid of the running job.
.TP
\fB%N\fR
short hostname. This will create a separate IO file per node.
.TP
\fB%n\fR
Node identifier relative to current job (e.g. "0" is the first node of
the running job) This will create a separate IO file per node.
.TP
\fB%t\fR
task identifier (rank) relative to current job. This will create a
separate IO file per task.
.TP
\fB%u\fR
User name.
.TP
\fB%x\fR
Job name.
.PP
A number placed between the percent character and format specifier may be
used to zero\-pad the result in the IO filename. This number is ignored if
the format specifier corresponds to  non\-numeric data (%N for example).

Some examples of how the format string may be used for a 4 task job step
with a Job ID of 128 and step id of 0 are included below:
.TP 15
job%J.out
job128.0.out
.TP
job%4j.out
job0128.out
.TP
job%j\-%2t.out
job128\-00.out, job128\-01.out, ...
.PP
.RS -10
.PP

.SH "PERFORMANCE"
.PP
Executing \fBsrun\fR sends a remote procedure call to \fBslurmctld\fR. If
enough calls from \fBsrun\fR or other Slurm client commands that send remote
procedure calls to the \fBslurmctld\fR daemon come in at once, it can result in
a degradation of performance of the \fBslurmctld\fR daemon, possibly resulting
in a denial of service.
.PP
Do not run \fBsrun\fR or other Slurm client commands that send remote procedure
calls to \fBslurmctld\fR from loops in shell scripts or other programs. Ensure
that programs limit calls to \fBsrun\fR to the minimum necessary for the
information you are trying to gather.

.SH "INPUT ENVIRONMENT VARIABLES"
.PP
Some srun options may be set via environment variables.
These environment variables, along with their corresponding options,
are listed below.
Note: Command line options will always override these settings.
.TP 22
\fBPMI_FANOUT\fR
This is used exclusively with PMI (MPICH2 and MVAPICH2) and
controls the fanout of data communications. The srun command
sends messages to application programs (via the PMI library)
and those applications may be called upon to forward that
data to up to this number of additional tasks. Higher values
offload work from the srun command to the applications and
likely increase the vulnerability to failures.
The default value is 32.
.TP
\fBPMI_FANOUT_OFF_HOST\fR
This is used exclusively with PMI (MPICH2 and MVAPICH2) and
controls the fanout of data communications.  The srun command
sends messages to application programs (via the PMI library)
and those applications may be called upon to forward that
data to additional tasks. By default, srun sends one message
per host and one task on that host forwards the data to other
tasks on that host up to \fBPMI_FANOUT\fR.
If \fBPMI_FANOUT_OFF_HOST\fR is defined, the user task
may be required to forward the data to tasks on other hosts.
Setting \fBPMI_FANOUT_OFF_HOST\fR may increase performance.
Since more work is performed by the PMI library loaded by
the user application, failures also can be more common and
more difficult to diagnose.
.TP
\fBPMI_TIME\fR
This is used exclusively with PMI (MPICH2 and MVAPICH2) and
controls how much the communications from the tasks to the
srun are spread out in time in order to avoid overwhelming the
srun command with work. The default value is 500 (microseconds)
per task. On relatively slow processors or systems with very
large processor counts (and large PMI data sets), higher values
may be required.
.TP
\fBSLURM_CONF\fR
The location of the Slurm configuration file.
.TP
\fBSLURM_ACCOUNT\fR
Same as \fB\-A, \-\-account\fR
.TP
\fBSLURM_ACCTG_FREQ\fR
Same as \fB\-\-acctg\-freq\fR
.TP
\fBSLURM_BCAST\fR
Same as \fB\-\-bcast\fR
.TP
\fBSLURM_BURST_BUFFER\fR
Same as \fB\-\-bb\fR
.TP
\fBSLURM_COMPRESS\fR
Same as \fB\-\-compress\fR
.TP
\fBSLURM_CONSTRAINT\fR
Same as \fB\-C\fR, \fB\-\-constraint\fR
.TP
\fBSLURM_CORE_SPEC\fR
Same as \fB\-\-core\-spec\fR
.TP
\fBSLURM_CPU_BIND\fR
Same as \fB\-\-cpu\-bind\fR
.TP
\fBSLURM_CPU_FREQ_REQ\fR
Same as \fB\-\-cpu\-freq\fR.
.TP
\fBSLURM_CPUS_PER_GPU\fR
Same as \fB\-\-cpus\-per\-gpu\fR
.TP
\fBSLURM_CPUS_PER_TASK\fR
Same as \fB\-c, \-\-cpus\-per\-task\fR
.TP
\fBSLURM_DEBUG\fR
Same as \fB\-v, \-\-verbose\fR
.TP
\fBSLURM_DELAY_BOOT\fR
Same as \fB\-\-delay\-boot\fR
.TP
\fBSLURMD_DEBUG\fR
Same as \fB\-d, \-\-slurmd\-debug\fR
.TP
\fBSLURM_DEPENDENCY\fR
Same as \fB\-P, \-\-dependency\fR=<\fIjobid\fR>
.TP
\fBSLURM_DISABLE_STATUS\fR
Same as \fB\-X, \-\-disable\-status\fR
.TP
\fBSLURM_DIST_PLANESIZE\fR
Same as \fB\-m plane\fR
.TP
\fBSLURM_DISTRIBUTION\fR
Same as \fB\-m, \-\-distribution\fR
.TP
\fBSLURM_EPILOG\fR
Same as \fB\-\-epilog\fR
.TP
\fBSLURM_EXCLUSIVE\fR
Same as \fB\-\-exclusive\fR
.TP
\fBSLURM_EXIT_ERROR\fR
Specifies the exit code generated when a Slurm error occurs
(e.g. invalid options).
This can be used by a script to distinguish application exit codes from
various Slurm error conditions.
Also see \fBSLURM_EXIT_IMMEDIATE\fR.
.TP
\fBSLURM_EXIT_IMMEDIATE\fR
Specifies the exit code generated when the \fB\-\-immediate\fR option
is used and resources are not currently available.
This can be used by a script to distinguish application exit codes from
various Slurm error conditions.
Also see \fBSLURM_EXIT_ERROR\fR.
.TP
\fBSLURM_EXPORT_ENV\fR
Same as \-\-export\fR
.TP
\fBSLURM_GPUS\fR
Same as \fB\-G, \-\-gpus\fR
.TP
\fBSLURM_GPU_BIND\fR
Same as \fB\-\-gpu\-bind\fR
.TP
\fBSLURM_GPU_FREQ\fR
Same as \fB\-\-gpu\-freq\fR
.TP
\fBSLURM_GPUS_PER_NODE\fR
Same as \fB\-\-gpus\-per\-node\fR
.TP
\fBSLURM_GPUS_PER_TASK\fR
Same as \fB\-\-gpus\-per\-task\fR
.TP
\fBSLURM_GRES_FLAGS\fR
Same as \-\-gres\-flags\fR
.TP
\fBSLURM_HINT\fR
Same as \fB\-\-hint\fR
.TP
\fBSLURM_GRES\fR
Same as \fB\-\-gres\fR. Also see \fBSLURM_STEP_GRES\fR
.TP
\fBSLURM_IMMEDIATE\fR
Same as \fB\-I, \-\-immediate\fR
.TP
\fBSLURM_JOB_ID\fR
Same as \fB\-\-jobid\fR
.TP
\fBSLURM_JOB_NAME\fR
Same as \fB\-J, \-\-job\-name\fR except within an existing
allocation, in which case it is ignored to avoid using the batch job's name
as the name of each job step.
.TP
\fBSLURM_JOB_NODELIST\fR
Same as \fB\-w\fR, \fB\-\-nodelist\fR=<\fIhost1,host2,...\fR or
\fIfilename\fR>. If job has been resized, ensure that this nodelist is adjusted
(or undefined) to avoid jobs steps being rejected due to down nodes.
.TP
\fBSLURM_JOB_NUM_NODES\fR (and \fBSLURM_NNODES\fR for backwards compatibility)
Same as \fB\-N, \-\-nodes\fR
Total number of nodes in the job’s resource allocation.
.TP
\fBSLURM_KILL_BAD_EXIT\fR
Same as \fB\-K, \-\-kill\-on\-bad\-exit\fR
.TP
\fBSLURM_LABELIO\fR
Same as \fB\-l, \-\-label\fR
.TP
\fBSLURM_MEM_BIND\fR
Same as \fB\-\-mem\-bind\fR
.TP
\fBSLURM_MEM_PER_CPU\fR
Same as \fB\-\-mem\-per\-cpu\fR
.TP
\fBSLURM_MEM_PER_GPU\fR
Same as \fB\-\-mem\-per\-gpu\fR
.TP
\fBSLURM_MEM_PER_NODE\fR
Same as \fB\-\-mem\fR
.TP
\fBSLURM_MPI_TYPE\fR
Same as \fB\-\-mpi\fR
.TP
\fBSLURM_NETWORK\fR
Same as \fB\-\-network\fR
.TP
\fBSLURM_NO_KILL\fR
Same as \fB\-k\fR, \fB\-\-no\-kill\fR
.TP
\fBSLURM_NTASKS\fR (and \fBSLURM_NPROCS\fR for backwards compatibility)
Same as \fB\-n, \-\-ntasks\fR
.TP
\fBSLURM_NTASKS_PER_CORE\fR
Same as \fB\-\-ntasks\-per\-core\fR
.TP
\fBSLURM_NTASKS_PER_NODE\fR
Same as \fB\-\-ntasks\-per\-node\fR
.TP
\fBSLURM_NTASKS_PER_SOCKET\fR
Same as \fB\-\-ntasks\-per\-socket\fR
.TP
\fBSLURM_OPEN_MODE\fR
Same as \fB\-\-open\-mode\fR
.TP
\fBSLURM_OVERCOMMIT\fR
Same as \fB\-O, \-\-overcommit\fR
.TP
\fBSLURM_PARTITION\fR
Same as \fB\-p, \-\-partition\fR
.TP
\fBSLURM_PMI_KVS_NO_DUP_KEYS\fR
If set, then PMI key\-pairs will contain no duplicate keys. MPI can use
this variable to inform the PMI library that it will not use duplicate
keys so PMI can skip the check for duplicate keys.
This is the case for MPICH2 and reduces overhead in testing for duplicates
for improved performance
.TP
\fBSLURM_POWER\fR
Same as \fB\-\-power\fR
.TP
\fBSLURM_PROFILE\fR
Same as \fB\-\-profile\fR
.TP
\fBSLURM_PROLOG\fR
Same as \fB\-\-prolog\fR
.TP
\fBSLURM_QOS\fR
Same as \fB\-\-qos\fR
.TP
\fBSLURM_REMOTE_CWD\fR
Same as \fB\-D, \-\-chdir=\fR
.TP
\fBSLURM_REQ_SWITCH\fR
When a tree topology is used, this defines the maximum count of switches
desired for the job allocation and optionally the maximum time to wait
for that number of switches. See \fB\-\-switches\fR
.TP
\fBSLURM_RESERVATION\fR
Same as \fB\-\-reservation\fR
.TP
\fBSLURM_RESV_PORTS\fR
Same as \fB\-\-resv\-ports\fR
.TP
\fBSLURM_SIGNAL\fR
Same as \fB\-\-signal\fR
.TP
\fBSLURM_STDERRMODE\fR
Same as \fB\-e, \-\-error\fR
.TP
\fBSLURM_STDINMODE\fR
Same as \fB\-i, \-\-input\fR
.TP
\fBSLURM_SPREAD_JOB\fR
Same as \fB\-\-spread\-job\fR
.TP
\fBSLURM_SRUN_REDUCE_TASK_EXIT_MSG\fR
if set and non-zero, successive task exit messages with the same exit code will
be printed only once.
.TP
\fBSLURM_STEP_GRES\fR
Same as \fB\-\-gres\fR (only applies to job steps, not to job allocations).
Also see \fBSLURM_GRES\fR
.TP
\fBSLURM_STEP_KILLED_MSG_NODE_ID\fR=ID
If set, only the specified node will log when the job or step are killed
by a signal.
.TP
\fBSLURM_STDOUTMODE\fR
Same as \fB\-o, \-\-output\fR
.TP
\fBSLURM_TASK_EPILOG\fR
Same as \fB\-\-task\-epilog\fR
.TP
\fBSLURM_TASK_PROLOG\fR
Same as \fB\-\-task\-prolog
.TP
\fBSLURM_TEST_EXEC\fR
If defined, srun will verify existence of the executable program along with user
execute permission on the node where srun was called before attempting to
launch it on nodes in the step.
.TP
\fBSLURM_THREAD_SPEC\fR
Same as \fB\-\-thread\-spec\fR
.TP
\fBSLURM_THREADS\fR
Same as \fB\-T, \-\-threads\fR
.TP
\fBSLURM_TIMELIMIT\fR
Same as \fB\-t, \-\-time\fR
.TP
\fBSLURM_UNBUFFEREDIO\fR
Same as \fB\-u, \-\-unbuffered\fR
.TP
\fBSLURM_USE_MIN_NODES\fR
Same as \fB\-\-use\-min\-nodes\fR
.TP
\fBSLURM_WAIT\fR
Same as \fB\-W, \-\-wait\fR
.TP
\fBSLURM_WAIT4SWITCH\fR
Max time waiting for requested switches. See \fB\-\-switches\fR
.TP
\fBSLURM_WCKEY\fR
Same as \fB\-W, \-\-wckey\fR
.TP
\fBSLURM_WORKING_DIR\fR
\fB\-D, \-\-chdir\fR
.TP
\fBSRUN_EXPORT_ENV\fR
Same as \-\-export\fR, and will override any setting for \fBSLURM_EXPORT_ENV\fR.


.SH "OUTPUT ENVIRONMENT VARIABLES"
.PP
srun will set some environment variables in the environment
of the executing tasks on the remote compute nodes.
These environment variables are:

.TP 22
\fBSLURM_*_HET_GROUP_#\fR
For a heterogeneous job allocation, the environment variables are set separately
for each component.
.TP
\fBSLURM_CLUSTER_NAME\fR
Name of the cluster on which the job is executing.
.TP
\fBSLURM_CPU_BIND_VERBOSE\fR
\-\-cpu\-bind verbosity (quiet,verbose).
.TP
\fBSLURM_CPU_BIND_TYPE\fR
\-\-cpu\-bind type (none,rank,map_cpu:,mask_cpu:).
.TP
\fBSLURM_CPU_BIND_LIST\fR
\-\-cpu\-bind map or mask list (list of Slurm CPU IDs or masks for this node,
CPU_ID = Board_ID x threads_per_board +
Socket_ID x threads_per_socket +
Core_ID x threads_per_core + Thread_ID).

.TP
\fBSLURM_CPU_FREQ_REQ\fR
Contains the value requested for cpu frequency on the srun command as
a numerical frequency in kilohertz, or a coded value for a request of
\fIlow\fR, \fImedium\fR,\fIhighm1\fR or \fIhigh\fR for the frequency.
See the description of the \fB\-\-cpu\-freq\fR option or the
\fBSLURM_CPU_FREQ_REQ\fR input environment variable.
.TP
\fBSLURM_CPUS_ON_NODE\fR
Count of processors available to the job on this node.
Note the select/linear plugin allocates entire nodes to
jobs, so the value indicates the total count of CPUs on the node.
For the select/cons_res plugin, this number indicates the number of cores
on this node allocated to the job.
.TP
\fBSLURM_CPUS_PER_GPU\fR
Number of CPUs requested per allocated GPU.
Only set if the \fB\-\-cpus\-per\-gpu\fR option is specified.
.TP
\fBSLURM_CPUS_PER_TASK\fR
Number of cpus requested per task.
Only set if the \fB\-\-cpus\-per\-task\fR option is specified.
.TP
\fBSLURM_DISTRIBUTION\fR
Distribution type for the allocated jobs. Set the distribution
with \-m, \-\-distribution.
.TP
\fBSLURM_GPUS\fR
Number of GPUs requested.
Only set if the \fB\-G, \-\-gpus\fR option is specified.
.TP
\fBSLURM_GPU_BIND\fR
Requested binding of tasks to GPU.
Only set if the \fB\-\-gpu\-bind\fR option is specified.
.TP
\fBSLURM_GPU_FREQ\fR
Requested GPU frequency.
Only set if the \fB\-\-gpu\-freq\fR option is specified.
.TP
\fBSLURM_GPUS_PER_NODE\fR
Requested GPU count per allocated node.
Only set if the \fB\-\-gpus\-per\-node\fR option is specified.
.TP
\fBSLURM_GPUS_PER_SOCKET\fR
Requested GPU count per allocated socket.
Only set if the \fB\-\-gpus\-per\-socket\fR option is specified.
.TP
\fBSLURM_GPUS_PER_TASK\fR
Requested GPU count per allocated task.
Only set if the \fB\-\-gpus\-per\-task\fR option is specified.
.TP
\fBSLURM_GTIDS\fR
Global task IDs running on this node.
Zero origin and comma separated.
.TP
\fBSLURM_JOB_ACCOUNT\fR
Account name associated of the job allocation.
.TP
\fBSLURM_JOB_CPUS_PER_NODE\fR
Number of CPUS per node.
.TP
\fBSLURM_JOB_DEPENDENCY\fR
Set to value of the \-\-dependency option.
.TP
\fBSLURM_JOB_ID\fR (and \fBSLURM_JOBID\fR for backwards compatibility)
Job id of the executing job.

.TP
\fBSLURM_JOB_NAME\fR
Set to the value of the \-\-job\-name option or the command name when srun
is used to create a new job allocation. Not set when srun is used only to
create a job step (i.e. within an existing job allocation).

.TP
\fBSLURM_JOB_PARTITION\fR
Name of the partition in which the job is running.

.TP
\fBSLURM_JOB_QOS\fR
Quality Of Service (QOS) of the job allocation.
.TP
\fBSLURM_JOB_RESERVATION\fR
Advanced reservation containing the job allocation, if any.

.TP
\fBSLURM_LAUNCH_NODE_IPADDR\fR
IP address of the node from which the task launch was
initiated (where the srun command ran from).
.TP
\fBSLURM_LOCALID\fR
Node local task ID for the process within a job.

.TP
\fBSLURM_MEM_BIND_LIST\fR
\-\-mem\-bind map or mask list (<list of IDs or masks for this node>).
.TP
\fBSLURM_MEM_BIND_PREFER\fR
\-\-mem\-bind prefer (prefer).
.TP
\fBSLURM_MEM_BIND_SORT\fR
Sort free cache pages (run zonesort on Intel KNL nodes).
.TP
\fBSLURM_MEM_BIND_TYPE\fR
\-\-mem\-bind type (none,rank,map_mem:,mask_mem:).
.TP
\fBSLURM_MEM_BIND_VERBOSE\fR
\-\-mem\-bind verbosity (quiet,verbose).
.TP
\fBSLURM_MEM_PER_GPU\fR
Requested memory per allocated GPU.
Only set if the \fB\-\-mem\-per\-gpu\fR option is specified.
.TP
\fBSLURM_JOB_NODES\fR
Total number of nodes in the job's resource allocation.
.TP
\fBSLURM_NODE_ALIASES\fR
Sets of node name, communication address and hostname for nodes allocated to
the job from the cloud. Each element in the set if colon separated and each
set is comma separated. For example:
.na
SLURM_NODE_ALIASES\:=\:ec0:1.2.3.4:foo,ec1:1.2.3.5:bar
.ad
.TP
\fBSLURM_NODEID\fR
The relative node ID of the current node.
.TP
\fBSLURM_JOB_NODELIST\fR
List of nodes allocated to the job.
.TP
\fBSLURM_NTASKS\fR (and \fBSLURM_NPROCS\fR for backwards compatibility)
Total number of processes in the current job or job step.
.TP
\fBSLURM_HET_SIZE\fR
Set to count of components in heterogeneous job.
.TP
\fBSLURM_PRIO_PROCESS\fR
The scheduling priority (nice value) at the time of job submission.
This value is propagated to the spawned processes.
.TP
\fBSLURM_PROCID\fR
The MPI rank (or relative process ID) of the current process.
.TP
\fBSLURM_SRUN_COMM_HOST\fR
IP address of srun communication host.
.TP
\fBSLURM_SRUN_COMM_PORT\fR
srun communication port.
.TP
\fBSLURM_STEP_LAUNCHER_PORT\fR
Step launcher port.
.TP
\fBSLURM_STEP_NODELIST\fR
List of nodes allocated to the step.
.TP
\fBSLURM_STEP_NUM_NODES\fR
Number of nodes allocated to the step.
.TP
\fBSLURM_STEP_NUM_TASKS\fR
Number of processes in the job step or whole heterogeneous job step.
.TP
\fBSLURM_STEP_TASKS_PER_NODE\fR
Number of processes per node within the step.
.TP
\fBSLURM_STEP_ID\fR (and \fBSLURM_STEPID\fR for backwards compatibility)
The step ID of the current job.
.TP
\fBSLURM_SUBMIT_DIR\fR
The directory from which \fBsrun\fR was invoked or, if applicable, the
directory specified by the \fB\-D, \-\-chdir\fR option.
.TP
\fBSLURM_SUBMIT_HOST\fR
The hostname of the computer from which \fBsalloc\fR was invoked.
.TP
\fBSLURM_TASK_PID\fR
The process ID of the task being started.
.TP
\fBSLURM_TASKS_PER_NODE\fR
Number of tasks to be initiated on each node. Values are
comma separated and in the same order as SLURM_JOB_NODELIST.
If two or more consecutive nodes are to have the same task
count, that count is followed by "(x#)" where "#" is the
repetition count. For example, "SLURM_TASKS_PER_NODE=2(x3),1"
indicates that the first three nodes will each execute two
tasks and the fourth node will execute one task.

.TP
\fBSLURM_TOPOLOGY_ADDR\fR
This is set only if the system has the topology/tree plugin configured.
The value will be set to the names network switches which may be involved in
the job's communications from the system's top level switch down to the leaf
switch and ending with node name. A period is used to separate each hardware
component name.
.TP
\fBSLURM_TOPOLOGY_ADDR_PATTERN\fR
This is set only if the system has the topology/tree plugin configured.
The value will be set component types listed in \fBSLURM_TOPOLOGY_ADDR\fR.
Each component will be identified as either "switch" or "node".
A period is used to separate each hardware component type.
.TP
\fBSLURM_UMASK\fR
The \fIumask\fR in effect when the job was submitted.
.TP
\fBSLURMD_NODENAME\fR
Name of the node running the task. In the case of a parallel job executing on
multiple compute nodes, the various tasks will have this environment variable
set to different values on each compute node.
.TP
\fBSRUN_DEBUG\fR
Set to the logging level of the \fBsrun\fR command.
Default value is 3 (info level).
The value is incremented or decremented based upon the \-\-verbose and
\-\-quiet options.

.SH "SIGNALS AND ESCAPE SEQUENCES"
Signals sent to the \fBsrun\fR command are automatically forwarded to
the tasks it is controlling with a few exceptions. The escape sequence
\fB<control\-c>\fR will report the state of all tasks associated with
the \fBsrun\fR command. If \fB<control\-c>\fR is entered twice within
one second, then the associated SIGINT signal will be sent to all tasks
and a termination sequence will be entered sending SIGCONT, SIGTERM,
and SIGKILL to all spawned tasks.
If a third \fB<control\-c>\fR is received, the srun program will be
terminated without waiting for remote tasks to exit or their I/O to
complete.

The escape sequence \fB<control\-z>\fR is presently ignored. Our intent
is for this put the \fBsrun\fR command into a mode where various special
actions may be invoked.

.SH "MPI SUPPORT"
MPI use depends upon the type of MPI being used.
There are three fundamentally different modes of operation used
by these various MPI implementation.

1. Slurm directly launches the tasks and performs initialization
of communications through the PMI2 or PMIx APIs.
For example: "srun \-n16 a.out".

2. Slurm creates a resource allocation for the job and then
mpirun launches tasks using Slurm's infrastructure (OpenMPI).

3. Slurm creates a resource allocation for the job and then
mpirun launches tasks using some mechanism other than Slurm,
such as SSH or RSH.
These tasks are initiated outside of Slurm's monitoring
or control. Slurm's epilog should be configured to purge
these tasks when the job's allocation is relinquished,
or the use of pam_slurm_adopt is highly recommended.

See \fIhttps://slurm.schedmd.com/mpi_guide.html\fR
for more information on use of these various MPI implementation
with Slurm.

.SH "MULTIPLE PROGRAM CONFIGURATION"
Comments in the configuration file must have a "#" in column one.
The configuration file contains the following fields separated by white
space:
.TP
Task rank
One or more task ranks to use this configuration.
Multiple values may be comma separated.
Ranges may be indicated with two numbers separated with a '\-' with
the smaller number first (e.g. "0\-4" and not "4\-0").
To indicate all tasks not otherwise specified, specify a rank of '*' as the
last line of the file.
If an attempt is made to initiate a task for which no executable
program is defined, the following error message will be produced
"No executable program specified for this task".
.TP
Executable
The name of the program to execute.
May be fully qualified pathname if desired.
.TP
Arguments
Program arguments.
The expression "%t" will be replaced with the task's number.
The expression "%o" will be replaced with the task's offset within
this range (e.g. a configured task rank value of "1\-5" would
have offset values of "0\-4").
Single quotes may be used to avoid having the enclosed values interpreted.
This field is optional.
Any arguments for the program entered on the command line will be added
to the arguments specified in the configuration file.
.PP
For example:
.nf
###################################################################
# srun multiple program configuration file
#
# srun \-n8 \-l \-\-multi\-prog silly.conf
###################################################################
4\-6       hostname
1,7       echo  task:%t
0,2\-3     echo  offset:%o

> srun \-n8 \-l \-\-multi\-prog silly.conf
0: offset:0
1: task:1
2: offset:1
3: offset:2
4: linux15.llnl.gov
5: linux16.llnl.gov
6: linux17.llnl.gov
7: task:7

.fi


.SH "EXAMPLES"
This simple example demonstrates the execution of the command \fBhostname\fR
in eight tasks. At least eight processors will be allocated to the job
(the same as the task count) on however many nodes are required to satisfy
the request. The output of each task will be proceeded with its task number.
(The machine "dev" in the example below has a total of two CPUs per node)

.nf

> srun \-n8 \-l hostname
0: dev0
1: dev0
2: dev1
3: dev1
4: dev2
5: dev2
6: dev3
7: dev3

.fi
.PP
The srun \fB\-r\fR option is used within a job script
to run two job steps on disjoint nodes in the following
example. The script is run using allocate mode instead
of as a batch job in this case.

.nf

> cat test.sh
#!/bin/sh
echo $SLURM_JOB_NODELIST
srun \-lN2 \-r2 hostname
srun \-lN2 hostname

> salloc \-N4 test.sh
dev[7\-10]
0: dev9
1: dev10
0: dev7
1: dev8

.fi
.PP
The following script runs two job steps in parallel
within an allocated set of nodes.

.nf

> cat test.sh
#!/bin/bash
srun \-lN2 \-n4 \-r 2 sleep 60 &
srun \-lN2 \-r 0 sleep 60 &
sleep 1
squeue
squeue \-s
wait

> salloc \-N4 test.sh
  JOBID PARTITION     NAME     USER  ST      TIME  NODES NODELIST
  65641     batch  test.sh   grondo   R      0:01      4 dev[7\-10]

STEPID     PARTITION     USER      TIME NODELIST
65641.0        batch   grondo      0:01 dev[7\-8]
65641.1        batch   grondo      0:01 dev[9\-10]

.fi
.PP
This example demonstrates how one executes a simple MPI job.
We use \fBsrun\fR to build a list of machines (nodes) to be used by
\fBmpirun\fR in its required format. A sample command line and
the script to be executed follow.

.nf

> cat test.sh
#!/bin/sh
MACHINEFILE="nodes.$SLURM_JOB_ID"

# Generate Machinefile for mpi such that hosts are in the same
#  order as if run via srun
#
srun \-l /bin/hostname | sort \-n | awk '{print $2}' > $MACHINEFILE

# Run using generated Machine file:
mpirun \-np $SLURM_NTASKS \-machinefile $MACHINEFILE mpi\-app

rm $MACHINEFILE

> salloc \-N2 \-n4 test.sh

.fi
.PP
This simple example demonstrates the execution of different jobs on different
nodes in the same srun.  You can do this for any number of nodes or any
number of jobs.  The executables are placed on the nodes sited by the
SLURM_NODEID env var.  Starting at 0 and going to the number specified on
the srun commandline.

.nf

> cat test.sh
case $SLURM_NODEID in
    0) echo "I am running on "
       hostname ;;
    1) hostname
       echo "is where I am running" ;;
esac

> srun \-N2 test.sh
dev0
is where I am running
I am running on
dev1

.fi
.PP
This example demonstrates use of multi\-core options to control layout
of tasks.
We request that four sockets per node and two cores per socket be
dedicated to the job.

.nf

> srun \-N2 \-B 4\-4:2\-2 a.out
.fi
.PP
This example shows a script in which Slurm is used to provide resource
management for a job by executing the various job steps as processors
become available for their dedicated use.

.nf

> cat my.script
#!/bin/bash
srun \-\-exclusive \-n4 prog1 &
srun \-\-exclusive \-n3 prog2 &
srun \-\-exclusive \-n1 prog3 &
srun \-\-exclusive \-n1 prog4 &
wait
.fi

.PP
This example shows how to launch an application called "master" with one task,
8 CPUs and and 16 GB of memory (2 GB per CPU) plus another application called
"slave" with 16 tasks, 1 CPU per task (the default) and 1 GB of memory per task.

.nf

> srun \-n1 \-c16 \-\-mem\-per\-cpu=1gb master : \-n16 \-\-mem\-per\-cpu=1gb slave
.fi

.SH "COPYING"
Copyright (C) 2006\-2007 The Regents of the University of California.
Produced at Lawrence Livermore National Laboratory (cf, DISCLAIMER).
.br
Copyright (C) 2008\-2010 Lawrence Livermore National Security.
.br
Copyright (C) 2010\-2015 SchedMD LLC.
.LP
This file is part of Slurm, a resource management program.
For details, see <https://slurm.schedmd.com/>.
.LP
Slurm is free software; you can redistribute it and/or modify it under
the terms of the GNU General Public License as published by the Free
Software Foundation; either version 2 of the License, or (at your option)
any later version.
.LP
Slurm is distributed in the hope that it will be useful, but WITHOUT ANY
WARRANTY; without even the implied warranty of MERCHANTABILITY or FITNESS
FOR A PARTICULAR PURPOSE.  See the GNU General Public License for more
details.

.SH "SEE ALSO"
\fBsalloc\fR(1), \fBsattach\fR(1), \fBsbatch\fR(1), \fBsbcast\fR(1),
\fBscancel\fR(1), \fBscontrol\fR(1), \fBsqueue\fR(1), \fBslurm.conf\fR(5),
\fBsched_setaffinity\fR (2), \fBnuma\fR (3)
\fBgetrlimit\fR (2)<|MERGE_RESOLUTION|>--- conflicted
+++ resolved
@@ -897,16 +897,6 @@
 a node and identical mapping is applied to the tasks on every node (i.e. the
 lowest task ID on each node is mapped to the first mask specified in the list,
 etc.). GPU masks are always interpreted as hexadecimal values but can be
-<<<<<<< HEAD
-preceded with an optional '0x'. Not supported unless the entire node is
-allocated to the job.
-If the number of tasks (or ranks) exceeds the number of elements in this list,
-elements in the list will be reused as needed starting from the beginning of the
-list.
-To simplify support for large task counts, the lists may follow a map with an
-asterisk and repetition count. For example "mask_gpu:0x0f*4,0xf0*4".
-Not supported unless the entire node is allocated to the job.
-=======
 preceded with an optional '0x'. To simplify support for large task counts, the
 lists may follow a map with an asterisk and repetition count.
 For example "mask_gpu:0x0f*4,0xf0*4".
@@ -915,7 +905,6 @@
 job (e.g. the first GPU is 0, even if the global ID is 3). Otherwise, the GPU
 IDs are global IDs, and all GPUs on each node in the job should be allocated for
 predictable binding results.
->>>>>>> 988ea300
 .RE
 
 .TP
