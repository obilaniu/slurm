--- conflicted
+++ resolved
@@ -159,12 +159,8 @@
 
 .TP
 \fB\-u\fR, \fB\-\-user\fR=\fIuser_name\fR
-<<<<<<< HEAD
 Restrict the scancel operation to jobs owned by the given user.
-=======
-Restrict the scancel operation to jobs owned by this user.
-.IP
->>>>>>> 82141bd8
+.IP
 
 .TP
 \fB\-v\fR, \fB\-\-verbose\fR
