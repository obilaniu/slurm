<!--#include virtual="header.txt"-->

<h1>Prolog and Epilog Guide</h1>

<p>Slurm supports a multitude of prolog and epilog programs.
Note that for security reasons, these programs do not have a search path set.
Either specify fully qualified path names in the program or set the
<span class="commandline">PATH</span>
environment variable.
The first table below identifies what prologs and epilogs are available for job
allocations, when and where they run.</p>

<center>
	<table style="page-break-inside: avoid; font-family: Arial,Helvetica,sans-serif;" border="1" bordercolor="#000000" cellpadding="6" cellspacing="0" width="100%">
		<colgroup><col width="15%">
		<col width="15%">
		<col width="15%">
		<col width="15%">
		<col width="40%">
		</colgroup><tbody><tr>
			<td bgcolor="#e0e0e0" height="18" width="15%">
				<p align="CENTER"><font style="font-size: 8pt" size="1"><b>Parameter
				</b></font></p>
			</td>
			<td bgcolor="#e0e0e0" height="18" width="15%">
				<p align="CENTER"><font style="font-size: 8pt" size="1"><b>Location
				</b></font></p>
			</td>
			<td bgcolor="#e0e0e0" width="15%">
				<p align="CENTER"><font style="font-size: 8pt" size="1"><b>Invoked by
				</b></font></p>
			</td>
			<td bgcolor="#e0e0e0" width="15%">
				<p align="CENTER"><font style="font-size: 8pt" size="1"><b>User
				</b></font></p>
			</td>
			<td bgcolor="#e0e0e0" width="40%">
				<p align="CENTER"><font style="font-size: 8pt" size="1"><b>When executed
				</b></font></p>
			</td>
		</tr>
		<tr>
			<td height="18" width="15%">
				<p align="LEFT"><font style="font-size: 8pt" size="1">
				Prolog (from slurm.conf)</font></p>
			</td>
			<td height="18" width="15%">
				<p align="LEFT"><font style="font-size: 8pt" size="1">
				Compute or front end node</font></p>
			</td>
			<td height="18" width="15%">
				<p align="LEFT"><font style="font-size: 8pt" size="1">
				slurmd daemon</font></p>
			</td>
			<td height="18" width="15%">
				<p align="LEFT"><font style="font-size: 8pt" size="1">
				SlurmdUser (normally user root)</font></p>
			</td>
			<td width="40%">
				<p align="LEFT"><font style="font-size: 8pt" size="1">
				First job or job step initiation on that node (by default);
				PrologFlags=Alloc will force the script to be executed at
				job allocation</font></p>
			</td>
		</tr>
		<tr>
			<td height="18" width="15%">
				<p align="LEFT"><font style="font-size: 8pt" size="1">
				PrologSlurmctld (from slurm.conf)</font></p>
			</td>
			<td height="18" width="15%">
				<p align="LEFT"><font style="font-size: 8pt" size="1">
				Head node (where slurmctld daemon runs)</font></p>
			</td>
			<td height="18" width="15%">
				<p align="LEFT"><font style="font-size: 8pt" size="1">
				slurmctld daemon</font></p>
			</td>
			<td height="18" width="15%">
				<p align="LEFT"><font style="font-size: 8pt" size="1">
				SlurmctldUser</font></p>
			</td>
			<td width="40%">
				<p align="LEFT"><font style="font-size: 8pt" size="1">
				At job allocation</font></p>
			</td>
		</tr>
		<tr>
			<td height="18" width="15%">
				<p align="LEFT"><font style="font-size: 8pt" size="1">
				Epilog (from slurm.conf)</font></p>
			</td>
			<td height="18" width="15%">
				<p align="LEFT"><font style="font-size: 8pt" size="1">
				Compute or front end node</font></p>
			</td>
			<td height="18" width="15%">
				<p align="LEFT"><font style="font-size: 8pt" size="1">
				slurmd daemon</font></p>
			</td>
			<td height="18" width="15%">
				<p align="LEFT"><font style="font-size: 8pt" size="1">
				SlurmdUser (normally user root)</font></p>
			</td>
			<td width="40%">
				<p align="LEFT"><font style="font-size: 8pt" size="1">
				At job termination</font></p>
			</td>
		</tr>
		<tr>
			<td height="18" width="15%">
				<p align="LEFT"><font style="font-size: 8pt" size="1">
				EpilogSlurmctld (from slurm.conf)</font></p>
			</td>
			<td height="18" width="15%">
				<p align="LEFT"><font style="font-size: 8pt" size="1">
				Head node (where slurmctld daemon runs)</font></p>
			</td>
			<td height="18" width="15%">
				<p align="LEFT"><font style="font-size: 8pt" size="1">
				slurmctld daemon</font></p>
			</td>
			<td height="18" width="15%">
				<p align="LEFT"><font style="font-size: 8pt" size="1">
				SlurmctldUser</font></p>
			</td>
			<td width="40%">
				<p align="LEFT"><font style="font-size: 8pt" size="1">
				At job termination</font></p>
			</td>
		</tr>
	</tbody></table>
</center>
<br>
<p>This second table below identifies what prologs and epilogs are available for job
step allocations, when and where they run.</p>

<center>
	<table style="page-break-inside: avoid; font-family: Arial,Helvetica,sans-serif;" border="1" bordercolor="#000000" cellpadding="6" cellspacing="0" width="100%">
		<colgroup><col width="15%">
		<col width="15%">
		<col width="15%">
		<col width="15%">
		<col width="40%">
		</colgroup><tbody><tr>
			<td bgcolor="#e0e0e0" height="18" width="15%">
				<p align="CENTER"><font style="font-size: 8pt" size="1"><b>Parameter
				</b></font></p>
			</td>
			<td bgcolor="#e0e0e0" height="18" width="15%">
				<p align="CENTER"><font style="font-size: 8pt" size="1"><b>Location
				</b></font></p>
			</td>
			<td bgcolor="#e0e0e0" width="15%">
				<p align="CENTER"><font style="font-size: 8pt" size="1"><b>Invoked by
				</b></font></p>
			</td>
			<td bgcolor="#e0e0e0" width="15%">
				<p align="CENTER"><font style="font-size: 8pt" size="1"><b>User
				</b></font></p>
			</td>
			<td bgcolor="#e0e0e0" width="40%">
				<p align="CENTER"><font style="font-size: 8pt" size="1"><b>When executed
				</b></font></p>
			</td>
		</tr>
		<tr>
			<td height="18" width="15%">
				<p align="LEFT"><font style="font-size: 8pt" size="1">
				SrunProlog (from slurm.conf) or srun --prolog</font></p>
			</td>
			<td height="18" width="15%">
				<p align="LEFT"><font style="font-size: 8pt" size="1">
				srun invocation node</font></p>
			</td>
			<td height="18" width="15%">
				<p align="LEFT"><font style="font-size: 8pt" size="1">
				srun command</font></p>
			</td>
			<td height="18" width="15%">
				<p align="LEFT"><font style="font-size: 8pt" size="1">
				User invoking srun command</font></p>
			</td>
			<td width="40%">
				<p align="LEFT"><font style="font-size: 8pt" size="1">
				Prior to launching job step</font></p>
			</td>
		</tr>
		<tr>
			<td height="18" width="15%">
				<p align="LEFT"><font style="font-size: 8pt" size="1">
				TaskProlog (from slurm.conf)</font></p>
			</td>
			<td height="18" width="15%">
				<p align="LEFT"><font style="font-size: 8pt" size="1">
				Compute node</font></p>
			</td>
			<td height="18" width="15%">
				<p align="LEFT"><font style="font-size: 8pt" size="1">
				slurmstepd daemon</font></p>
			</td>
			<td height="18" width="15%">
				<p align="LEFT"><font style="font-size: 8pt" size="1">
				User invoking srun command</font></p>
			</td>
			<td width="40%">
				<p align="LEFT"><font style="font-size: 8pt" size="1">
				Prior to launching job step</font></p>
			</td>
		</tr>
		<tr>
			<td height="18" width="15%">
				<p align="LEFT"><font style="font-size: 8pt" size="1">
				srun --task-prolog</font></p>
			</td>
			<td height="18" width="15%">
				<p align="LEFT"><font style="font-size: 8pt" size="1">
				Compute node</font></p>
			</td>
			<td height="18" width="15%">
				<p align="LEFT"><font style="font-size: 8pt" size="1">
				slurmstepd daemon</font></p>
			</td>
			<td height="18" width="15%">
				<p align="LEFT"><font style="font-size: 8pt" size="1">
				User invoking srun command</font></p>
			</td>
			<td width="40%">
				<p align="LEFT"><font style="font-size: 8pt" size="1">
				Prior to launching job step</font></p>
			</td>
		</tr>
		<tr>
			<td height="18" width="15%">
				<p align="LEFT"><font style="font-size: 8pt" size="1">
				TaskEpilog (from slurm.conf)</font></p>
			</td>
			<td height="18" width="15%">
				<p align="LEFT"><font style="font-size: 8pt" size="1">
				Compute node</font></p>
			</td>
			<td height="18" width="15%">
				<p align="LEFT"><font style="font-size: 8pt" size="1">
				slurmstepd daemon</font></p>
			</td>
			<td height="18" width="15%">
				<p align="LEFT"><font style="font-size: 8pt" size="1">
				User invoking srun command</font></p>
			</td>
			<td width="40%">
				<p align="LEFT"><font style="font-size: 8pt" size="1">
				Completion job step</font></p>
			</td>
		</tr>
		<tr>
			<td height="18" width="15%">
				<p align="LEFT"><font style="font-size: 8pt" size="1">
				srun --task-epilog</font></p>
			</td>
			<td height="18" width="15%">
				<p align="LEFT"><font style="font-size: 8pt" size="1">
				Compute node</font></p>
			</td>
			<td height="18" width="15%">
				<p align="LEFT"><font style="font-size: 8pt" size="1">
				slurmstepd daemon</font></p>
			</td>
			<td height="18" width="15%">
				<p align="LEFT"><font style="font-size: 8pt" size="1">
				User invoking srun command</font></p>
			</td>
			<td width="40%">
				<p align="LEFT"><font style="font-size: 8pt" size="1">
				Completion job step</font></p>
			</td>
		</tr>
		<tr>
			<td height="18" width="15%">
				<p align="LEFT"><font style="font-size: 8pt" size="1">
				SrunEpilog (from slurm.conf) or srun --epilog</font></p>
			</td>
			<td height="18" width="15%">
				<p align="LEFT"><font style="font-size: 8pt" size="1">
				srun invocation node</font></p>
			</td>
			<td height="18" width="15%">
				<p align="LEFT"><font style="font-size: 8pt" size="1">
				srun command</font></p>
			</td>
			<td height="18" width="15%">
				<p align="LEFT"><font style="font-size: 8pt" size="1">
				User invoking srun command</font></p>
			</td>
			<td width="40%">
				<p align="LEFT"><font style="font-size: 8pt" size="1">
				Completion job step</font></p>
			</td>
		</tr>
	</tbody></table>
</center>

<p>By default the Prolog script is only run on any individual
node when it first sees a job step from a new allocation; it does not
run the Prolog immediately when an allocation is granted.  If no job steps
from an allocation are run on a node, it will never run the Prolog for that
allocation.  This Prolog behaviour can be changed by the
PrologFlags parameter.  The Epilog, on the other hand, always
runs on every node of an allocation when the allocation is released.</p>

<p>The task prolog is executed with the same environment as the user tasks to
be initiated. The standard output of that program is read and processed as
follows:<br>
<span class="commandline">export name=value</span>
sets an environment variable for the user task<br>
<span class="commandline">unset name</span>
clears an environment variable from the user task<br>
<span class="commandline">print ...</span>
writes to the task's standard output.</p>

<p>Unless otherwise specified, these environment variables are available
to all of the programs.</p>
<ul>
<li><b>CUDA_MPS_ACTIVE_THREAD_PERCENTAGE</b>
Specifies the percentage of a GPU that should be allocated to the job.
The value is set only if the gres/mps plugin is configured and the job
requests those resources.
Available in Prolog and Epilog only.</li>

<li><b>CUDA_VISIBLE_DEVICES</b>
Specifies the GPU devices that should be allocated to the job.
The value is set only if the gres/gpu or gres/mps plugin is configured and the
job requests those resources.
Note that the environment variable set for the job may differ from that set for
the Prolog and Epilog if Slurm is configured to constrain the device files
visible to a job using Linux cgroup.
This is because the Prolog and Epilog programs run <u>outside</u> of any Linux
cgroup while the job runs <u>inside</u> of the cgroup and may thus have a
different set of visible devices.
For example, if a job is allocated the device "/dev/nvidia1", then
<span class="commandline">CUDA_VISIBLE_DEVICES</span> will be set to a value of
"1" in the Prolog and Epilog while the job's value of
<span class="commandline">CUDA_VISIBLE_DEVICES</span> will be set to a
value of "0" (i.e. the first GPU device visible to the job).
Available in Prolog and Epilog only.</li>

<li><b>SLURM_ARRAY_JOB_ID</b>
If this job is part of a job array, this will be set to the job ID.
Otherwise it will not be set.
To reference this specific task of a job array, combine
<span class="commandline">SLURM_ARRAY_JOB_ID</span> with
<span class="commandline">SLURM_ARRAY_TASK_ID</span>
(e.g. <span class="commandline">scontrol update
${SLURM_ARRAY_JOB_ID}_{$SLURM_ARRAY_TASK_ID} ...</span>);
Available in PrologSlurmctld and EpilogSlurmctld only.</li>

<li><b>SLURM_ARRAY_TASK_ID</b>
If this job is part of a job array, this will be set to the task ID.
Otherwise it will not be set.
To reference this specific task of a job array, combine
<span class="commandline">SLURM_ARRAY_JOB_ID</span> with
<span class="commandline">SLURM_ARRAY_TASK_ID</span>
(e.g. <span class="commandline">scontrol update
${SLURM_ARRAY_JOB_ID}_{$SLURM_ARRAY_TASK_ID} ...</span>);
Available in PrologSlurmctld and EpilogSlurmctld only.</li>

<li><b>SLURM_ARRAY_TASK_MAX</b>
If this job is part of a job array, this will be set to the maximum
task ID.
Otherwise it will not be set.
Available in PrologSlurmctld and EpilogSlurmctld only.</li>

<li><b>SLURM_ARRAY_TASK_MIN</b>
If this job is part of a job array, this will be set to the minimum
task ID.
Otherwise it will not be set.
Available in PrologSlurmctld and EpilogSlurmctld only.</li>

<li><b>SLURM_ARRAY_TASK_STEP</b>
If this job is part of a job array, this will be set to the step
size of task IDs.
Otherwise it will not be set.
Available in PrologSlurmctld and EpilogSlurmctld only.</li>

<li><b>SLURM_CLUSTER_NAME</b>
Name of the cluster executing the job.</li>

<li><b>SLURM_JOB_GRES</b>
GRES IDs allocated to the job (if any).
Available in the Prolog only.</li>

<li><b>SLURM_JOB_ACCOUNT</b>
Account name used for the job.
Available in PrologSlurmctld and EpilogSlurmctld only.</li>

<li><b>SLURM_JOB_CONSTRAINTS</b>
Features required to run the job.
Available in Prolog, PrologSlurmctld and EpilogSlurmctld only.</li>

<li><b>SLURM_JOB_DERIVED_EC</b>
The highest exit code of all of the job steps.
Available in EpilogSlurmctld only.</li>

<li><b>SLURM_JOB_EXIT_CODE</b>
The exit code of the job script (or salloc). The value is the status
as returned by the <span class="commandline">wait()</span> system call
(See <span class="commandline">wait(2)</span>).
Available in EpilogSlurmctld only.</li>

<li><b>SLURM_JOB_EXIT_CODE2</b>
The exit code of the job script (or salloc). The value has the format
<span class="commandline">&lt;exit&gt;:&lt;sig&gt;</span>.
The first number is the exit code, typically as set by the
<span class="commandline">exit()</span> function.
The second number is the signal that caused the process to
terminate if it was terminated by a signal.
Available in EpilogSlurmctld only.</li>

<li><b>SLURM_JOB_GID</b>
Group ID of the job's owner.
Available in PrologSlurmctld and EpilogSlurmctld only.</li>

<li><b>SLURM_JOB_GROUP</b>
Group name of the job's owner.
Available in PrologSlurmctld and EpilogSlurmctld only.</li>

<li><b>SLURM_JOB_ID</b>
Job ID.
CAUTION: If this job is the first task of a job array, then Slurm commands using
this job ID will refer to the entire job array rather than this specific task
of the job array.</li>

<li><b>SLURM_JOB_NAME</b>
Name of the job.
Available in PrologSlurmctld and EpilogSlurmctld only.</li>

<li><b>SLURM_JOB_NODELIST</b>
Nodes assigned to job. A Slurm hostlist expression.
<span class="commandline">scontrol show hostnames</span>
can be used to convert this to a
list of individual host names.
Available in PrologSlurmctld and EpilogSlurmctld only.</li>

<li><b>SLURM_JOB_PARTITION</b>
Partition that job runs in.
Available in Prolog, PrologSlurmctld and EpilogSlurmctld
only.</li>

<li><b>SLURM_JOB_UID</b>
User ID of the job's owner.</li>

<li><b>SLURM_JOB_USER</b>
User name of the job's owner.</li>

<li><b>SLURM_SCRIPT_CONTEXT</b>
Identifies which epilog or prolog program is currently running.
The value is one of the following:
<ul>
<li><span class="commandline">prolog_slurmctld</span></li>
<li><span class="commandline">epilog_slurmctld</span></li>
<li><span class="commandline">prolog_slurmd</span></li>
<li><span class="commandline">epilog_slurmd</span></li>
<li><span class="commandline">prolog_task</span></li>
<li><span class="commandline">epilog_task</span></li>
<li><span class="commandline">prolog_srun</span></li>
<li><span class="commandline">epilog_srun</span></li>
</ul>
</li>

<li><b>SLURM_WCKEY</b>
User name of the job's wckey (if any).
Available in PrologSlurmctld and EpilogSlurmctld only.</li>
</ul>

<p>Plugin functions may also be useful to execute logic at various well-defined
points.</p>

<p><a href="spank.html">SPANK</a> is another mechanism that may be useful
to invoke logic in the user commands, slurmd daemon, and slurmstepd daemon.</p>

<h3>Failure Handling</h3>
<p>If the Epilog fails (returns a non-zero exit code), this will result in the
node being set to a DRAIN state.
If the EpilogSlurmctld fails (returns a non-zero exit code), this will only
be logged.
If the Prolog fails (returns a non-zero exit code), this will result in the
node being set to a DRAIN state and the job requeued in a held state
(unless nohold_on_prolog_fail is configured in SchedulerParameters).
If the PrologSlurmctld fails (returns a non-zero exit code), this will cause
the job to be requeued. Only batch jobs can be requeued. Interactive jobs
(salloc and srun) will be cancelled if the PrologSlurmctld fails.</p>

<HR SIZE=4>

<p>Based upon work by Jason Sollom, Cray Inc. and used by permission.</p>

<<<<<<< HEAD
<p style="text-align:center;">Last modified 17 April 2019</p>
=======
<p style="text-align:center;">Last modified 27 May 2019</p>
>>>>>>> 0befc685

<!--#include virtual="footer.txt"--><|MERGE_RESOLUTION|>--- conflicted
+++ resolved
@@ -493,10 +493,6 @@
 
 <p>Based upon work by Jason Sollom, Cray Inc. and used by permission.</p>
 
-<<<<<<< HEAD
-<p style="text-align:center;">Last modified 17 April 2019</p>
-=======
 <p style="text-align:center;">Last modified 27 May 2019</p>
->>>>>>> 0befc685
 
 <!--#include virtual="footer.txt"-->