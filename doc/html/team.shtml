--- conflicted
+++ resolved
@@ -111,10 +111,6 @@
 <!-- PLEASE KEEP IN ALPHABETICAL ORDER -->
 </ul>
 
-<<<<<<< HEAD
-<p style="text-align:center;">Last modified 29 May 2012</p>
-=======
 <p style="text-align:center;">Last modified 30 May 2012</p>
->>>>>>> 1385a9f0
 
 <!--#include virtual="footer.txt"-->