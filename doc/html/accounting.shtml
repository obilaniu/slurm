<!--#include virtual="header.txt"-->

<h1><a id="top">Accounting and Resource Limits</a></h1>

<h2 id="contents">Contents<a class="slurm_link" href="#contents"></a></h2>
<ul>
<li><a href="#Overview">Overview</a></li>
<li><a href="#infrastructure">Infrastructure</a>
<ul>
<li><a href="#backup-host">Storage Backup Host</a></li>
</ul></li>
<li><a href="#slurm-jobcomp-configuration">Slurm JobComp Configuration</a></li>
<li><a href="#slurm-accounting-configuration-before-build">Slurm Accounting Configuration Before Build</a></li>
<li><a href="#slurm-accounting-configuration-after-build">Slurm Accounting Configuration After Build</a></li>
<li><a href="#slurmdbd-configuration">SlurmDBD Configuration</a>
<ul>
<li><a href="#slurmdbd-archive-purge">SlurmDBD Archive and Purge</a></li>
</ul></li>
<li><a href="#mysql-configuration">MySQL Configuration</a></li>
<li><a href="#archive">Archive Server</a></li>
<li><a href="#tools">Tools</a></li>
<li><a href="#database-configuration">Database Configuration</a></li>
<li><a href="#cluster-options">Cluster Options</a></li>
<li><a href="#account-options">Account Options</a></li>
<li><a href="#user-options">User Options</a></li>
<li><a href="#limit-enforcement">Limit Enforcement</a></li>
<li><a href="#modifying-entities">Modifying Entities</a></li>
<li><a href="#removing-entities">Removing Entities</a></li>
<li><a href="#accounting-interpretation">Accounting Interpretation</a></li>
</ul>

<h2 id="Overview">Overview<a class="slurm_link" href="#Overview"></a></h2>

<p>Slurm can be configured to collect accounting information for every
job and job step executed.
Accounting records can be written to a simple text file or a database.
Information is available about both currently executing jobs and
jobs which have already terminated.
The <b>sacct</b> command can report resource usage for running or terminated
jobs including individual tasks, which can be useful to detect load imbalance
between the tasks.
The <b>sstat</b> command can be used to status only currently running jobs.
It also can give you valuable information about imbalance between tasks.
The <b>sreport</b> can be used to generate reports based upon all jobs
executed in a particular time interval.</p>

<p>There are three distinct plugin types associated with resource accounting.
The Slurm configuration parameters (in <i>slurm.conf</i>) associated with
these plugins include:</p>
<ul>
<li><b>AccountingStorageType</b> controls how detailed job and job
step information is recorded. You can store this information in a
text file or into SlurmDBD.</li>
<li><b>JobAcctGatherType</b> is operating system dependent and
controls what mechanism is used to collect accounting information.
Supported values are <i>jobacct_gather/linux</i>,
<i>jobacct_gather/cgroup</i> and <i>jobacct_gather/none</i>
(no information collected).</li>
<li><b>JobCompType</b> controls how job completion information is
recorded. This can be used to record basic job information such
as job name, user name, allocated nodes, start time, completion
time, exit status, etc. If the preservation of only basic job
information is required, this plugin should satisfy your needs
with minimal overhead. You can store this information in a text file,
or <a href="http://www.mysql.com/">MySQL</a> or MariaDB database.</li>
</ul>

<p>The use of sacct to view information about jobs
is dependent upon AccountingStorageType
being configured to collect and store that information.
The use of sreport is dependent upon some database being
used to store that information.</p>

<p>The use of sacct or sstat to view information about resource usage
  within jobs is dependent upon both JobAcctGatherType and AccountingStorageType
  being configured to collect and store that information.</p>

<p>Storing the accounting information into text files is
very simple. Just configure the appropriate plugin (e.g.
<i>JobCompType=jobcomp/filetxt</i>) and then specify the
pathname of the file (e.g. <i>JobCompLoc=/var/log/slurm/job_completions</i>).
Use the <i>logrotate</i> or similar tool to prevent the
log files from getting too large.
Send a SIGUSR2 signal to the <i>slurmctld</i> daemon
after moving the files, but before compressing them so
that new log files will be created.</p>

<p>Storing the data directly into a database from Slurm may seem
attractive, but it requires the availability of user name and
password data not only for the Slurm control daemon (slurmctld),
but also for user commands which need to access the data (sacct, sreport, and
sacctmgr).
Making potentially sensitive information available to all users makes
database security more difficult to provide. Sending the data through
an intermediate daemon can provide better security and performance
(through caching data). SlurmDBD (Slurm Database Daemon) provides such services.
SlurmDBD is written in C, multi-threaded, secure and fast.
The configuration required to use SlurmDBD will be described below.
Storing information directly into a database would be similar.</p>

<p>Note that SlurmDBD relies upon existing Slurm plugins
for authentication and Slurm SQL for database use, but the other Slurm
commands and daemons are not required on the host where
SlurmDBD is installed. Install the <i>slurm</i> and <i>slurm-slurmdbd</i>
RPMs on the server where SlurmDBD is to run.</p>

<p>Note if you switch from using the MySQL plugin to use the SlurmDBD plugin
  you must make sure the cluster has been added to the database.  The MySQL
  plugin doesn't require this, but also will not hurt things if you have it
  there when using the MySQL plugin. You can verify with</p>
<pre>
sacctmgr list cluster
</pre>
<p>If the cluster isn't there, add it (where my cluster's name was
snowflake):</p>
<pre>
sacctmgr add cluster snowflake
</pre>
<p>Failure to do so will result in the slurmctld failing to talk to the slurmdbd
after the switch.  If you plan to upgrade to a new version of Slurm don't switch
plugins at the same time or you may get unexpected results.  Do one then the
other.</p>

<p>If SlurmDBD is configured for use but not responding then <i>slurmctld</i>
will utilize an internal cache until SlurmDBD is returned to service.
The cached data is written by <i>slurmctld</i> to local storage upon shutdown
and recovered at startup.
If SlurmDBD is not available when <i>slurmctld</i> starts, a cache of 
valid bank accounts, user limits, etc. based upon their state when the 
daemons were last communicating will be used. 
Note that SlurmDBD must be responding when <i>slurmctld</i> is first started
since no cache of this critical data will be available.
Job and step accounting records generated by <i>slurmctld</i> will be 
written to a cache as needed and transferred to SlurmDBD when returned to 
service. Note that if SlurmDBD is down long enough for the number of queued
records to exceed the maximum queue size then messages will begin to be
dropped.</p>

<h2 id="infrastructure">Infrastructure
<a class="slurm_link" href="#infrastructure"></a>
</h2>

<p>With the SlurmDBD, we are able to collect data from multiple
clusters in a single location.
This does impose some constraints on the user naming and IDs.
Accounting is maintained by user name (not user ID), but a
given user name should refer to the same person across all
of the computers.
Authentication relies upon user ID numbers, so those must
be uniform across all computers communicating with each
SlurmDBD, at least for users requiring authentication.
In particular, the configured <i>SlurmUser</i> must have the
same name and ID across all clusters.
If you plan to have administrators of user accounts, limits,
etc. they must also have consistent names and IDs across all
clusters.
If you plan to restrict access to accounting records (e.g.
only permit a user to view records of his jobs), then all
users should have consistent names and IDs.</p>

<p><b>NOTE</b>: By default only lowercase usernames are supported, but you
can configure <b>Parameters=PreserveCaseUser</b> in your slurmdbd.conf to
allow usernames with uppercase characters.</p>

<p>The best way to ensure security of the data is by authenticating
communications to the SlurmDBD and we recommend
<a href="https://dun.github.io/munge/">MUNGE</a> for that purpose.
If you have one cluster managed by Slurm and execute the SlurmDBD
on that one cluster, the normal MUNGE configuration will suffice.
Otherwise MUNGE should then be installed on all nodes of all
Slurm managed clusters, plus the machine where SlurmDBD executes.
You then have a choice of either having a single MUNGE key for
all of these computers or maintaining a unique key for each of the
clusters plus a second key for communications between the clusters
for better security.
MUNGE enhancements are planned to support two keys within a single
configuration file, but presently two different daemons must be
started with different configurations to support two different keys
(create two key files and start the daemons with the
<i>--key-file</i> option to locate the proper key plus the
<i>--socket</i> option to specify distinct local domain sockets for each).
The pathname of local domain socket will be needed in the Slurm
and SlurmDBD configuration files (slurm.conf and slurmdbd.conf
respectively, more details are provided below).</p>

<p>Whether you use any authentication module or not you will need to have
a way for the SlurmDBD to get UIDs for users and/or admins.  If using
MUNGE, it is ideal for your users to have the same id on all your
clusters.  If this is the case you should have a combination of every cluster's
/etc/passwd file on the database server to allow the DBD to resolve
names for authentication.  If using MUNGE and a user's name is not in
the passwd file the action will fail.  If not using MUNGE, you should
add anyone you want to be an administrator or operator to the passwd file.
If they plan on running sacctmgr or any of the accounting tools they
should have the same UID, or they will not authenticate correctly.  An
LDAP server could also serve as a way to gather this information.</p>

<h3 id="backup-host">Storage Backup Host
<a class="slurm_link" href="#backup-host"></a>
</h3>

<p>A backup instance of slurmdbd can be configured by specifying
<a href="slurm.conf.html#OPT_AccountingStorageBackupHost">
AccountingStorageBackupHost</a> in slurm.conf, as well as
<a href="slurmdbd.conf.html#OPT_DbdBackupHost">DbdBackupHost</a> in
slurmdbd.conf. The backup host should be on a different machine than the one
hosting the primary instance of slurmdbd. Both instances of slurmdbd should
have access to the same database, share the same munge key(s), and have the
same users with the same UID/GIDs. The
<a href="network.html#failover">network page</a> has a visual representation
of how this might look.</p>

<h2 id="slurm-jobcomp-configuration">Slurm JobComp Configuration
<a class="slurm_link" href="#slurm-jobcomp-configuration"></a>
</h2>

<p>Presently job completion is not supported with the SlurmDBD, but can be
written directly to a database, script or flat file. If you are
running with the accounting storage plugin, use of the job completion plugin
is probably redundant. If you would like to configure this, some of the more
important parameters include:</p>

<ul>
<li><b>JobCompHost</b>:
Only needed if using a database. The name or address of the host where
the database server executes.</li>

<li><b>JobCompLoc</b>:
Only needed if using a flat file. Location of file to write the job
completion data to.</li>

<li><b>JobCompPass</b>:
Only needed if using a database. Password for the user connecting to
the database. Since the password can not be securely maintained,
storing the information directly in a database is not recommended.</li>

<li><b>JobCompPort</b>:
Only needed if using a database. The network port that the database
accepts communication on.</li>

<li><b>JobCompType</b>:
Type of jobcomp plugin set to "jobcomp/mysql" or "jobcomp/filetxt".</li>

<li><b>JobCompUser</b>:
Only needed if using a database. User name to connect to
the database with.</li>

<li><b>JobCompParams</b>:
Pass arbitrary text string to job completion plugin.</li>
</ul>

<h2 id="slurm-accounting-configuration-before-build">
Slurm Accounting Configuration Before Build
<a class="slurm_link" href="#slurm-accounting-configuration-before-build"></a>
</h2>

<p>You can configure SlurmDBD to communicate with a database by using
<b>AccountingStorageType=accounting_storage/slurmdbd</b>. This allows
the creation of user entities called "associations", which consist of the
cluster, a user, account and optionally a partition.</p>

<p><b>MySQL or MariaDB is the preferred database.</b>

<p><b>NOTE</b>: If you have an existing Slurm accounting database and
plan to upgrade your database server to MariaDB 10.2.1 or later from an older
version of MariaDB or any version of MySQL, ensure you are running slurmdbd
22.05.7 or later. These versions will gracefully handle changes to MariaDB
default values that can cause problems for slurmdbd.</p>

<p>To enable this database support
one only needs to have the development package for the database they
wish to use on the system. <b>Slurm uses the InnoDB storage
engine in MySQL to make rollback possible.  This must be available on your
MySQL installation or rollback will not work.</b>
</p>
<p>The slurm configure
script uses mysql_config to find out the information it needs
about installed libraries and headers. You can specify where your
mysql_config script is with the
<i>--with-mysql_conf=/path/to/mysql_config</i> option when configuring your
slurm build.
On a successful configure, output is something like this: </p>
<pre>
checking for mysql_config... /usr/bin/mysql_config
MySQL test program built properly.
</pre>

<p><b>NOTE</b>: Before running the slurmdbd for the first time, review the
current setting for MySQL's <i>innodb_buffer_pool_size</i>.
Consider setting this
value large enough to handle the size of the database. Having this value
too small can be problematic when converting large tables over to the new
database schema or when purging old records. We recommend assigning a
significant portion of the system memory to this, keeping in mind the other
resource requirements on the machine running MySQL/MariaDB, somewhere between
5 and 50 percent of the available memory.
<i>innodb_log_file_size</i> Should also be increased from default to reduce
unnecessary small writes to disk.  For MySQL 8.0.30+,
<i>innodb_redo_log_capacity</i> should be used instead.
When using <b>AccountingStoreFlags=job_env,job_script</b> or older SQL servers,
it is also important to check the value of <i>max_allowed_packet</i>.  When the
packet size is too small and a large job script is used, the SQL server may
reject the sql query as being too large.  This value should be at least 16MB,
and must be larger than the value of <b>max_script_size</b>.
Setting <i>innodb_lock_wait_timeout</i> to 900 is reccomended to allow some
potentially extended queries to complete successfully.</p>

<p>
See the following example:
</p>
<pre>
mysql> SHOW VARIABLES LIKE 'innodb_buffer_pool_size';
+-------------------------+------------+
| Variable_name           | Value      |
+-------------------------+------------+
| innodb_buffer_pool_size | 4294967296 |
+-------------------------+------------+
1 row in set (0.001 sec)


$cat my.cnf
...
[mysqld]
<i>innodb_buffer_pool_size=4096M</i>
<i>innodb_log_file_size=64M</i>
<i>innodb_lock_wait_timeout=900</i>
<i>max_allowed_packet=16M</i>
...
</pre>

<p>Also, in MySQL versions prior to 5.7 the default row format was set to
<i>COMPACT</i> which could cause some issues during an upgrade when creating
tables. In more recent versions it was changed to <i>DYNAMIC</i>. The row
format of a table determines how its rows are physically stored in pages and
directly affects the performance of queries and DML operations. In very specific
situations using a format other than DYNAMIC can lead to rows not fitting into
pages and MySQL can throw an error during the creation of the table because of
that. Therefore it is recommended to read carefully about the row format before
creating your database tables if you are not using DYNAMIC by default, and
consider setting that if your database version supports it. If the
following InnoDB error shows up during an upgrade, the table can then be
altered (may take some time) to set the row format to DYNAMIC in order to
allow the conversion to proceed:</p>
<pre>
<i>[Warning] InnoDB: Cannot add field ... in table ... because after adding it, the row size is Y which is greater than maximum allowed size (X) for a record on index leaf page.</i>
</pre>

<p>You can see what the default row format is by showing the
<i>innodb_default_row_format</i> variable:</p>
<pre>
mysql> SHOW VARIABLES LIKE 'innodb_default_row_format';
+---------------------------+---------+
| Variable_name             | Value   |
+---------------------------+---------+
| innodb_default_row_format | dynamic |
+---------------------------+---------+
1 row in set (0.001 sec)
</pre>

<p>You can also see how the tables are created by running the following command,
where <i>db_name</i> is the name of your Slurm database (StorageLoc) set in
your slurmdbd.conf:</p>
<pre>
mysql> SHOW TABLE STATUS IN db_name;
</pre>

<h2 id="slurm-accounting-configuration-after-build">
Slurm Accounting Configuration After Build
<a class="slurm_link" href="#slurm-accounting-configuration-after-build"></a>
</h2>

<p>For simplicity's sake, we are going to proceed under the assumption that you
are running with the SlurmDBD. You can communicate with a storage plugin
directly, but that offers minimal security. </p>

<p>Several Slurm configuration parameters must be set to support
archiving information in SlurmDBD. SlurmDBD has a separate configuration
file which is documented in a separate section.
Note that you can write accounting information to SlurmDBD
while job completion records are written to a text file or
not maintained at all.
If you don't set the configuration parameters that begin
with "AccountingStorage" then accounting information will not be
referenced or recorded.</p>

<ul>
<li><b>AccountingStorageEnforce</b>:
This option contains a comma separated list of options you may want to
 enforce.  The valid options are any comma separated combination of
<ul>
<li>associations - This will prevent users from running jobs if
their <i>association</i> is not in the database. This option will
prevent users from accessing invalid accounts.
</li>
<li>limits - This will enforce limits set on associations and qos'.
  By setting this option, the
  'associations' option is automatically set.  If a qos is used the
  limits will be enforced, but 'qos' described below is still needed
  if you want to enforce access to the qos.
</li>
<li>nojobs - This will make it so no job information is stored in
  accounting.  By setting this 'nosteps' is also set.
</li>
<li>nosteps - This will make it so no step information is stored in
  accounting. Both nojobs and nosteps could be helpful in an
  environment where you want to use limits but don't really care about
  utilization.
</li>
<li>qos - This will require all jobs to specify (either overtly or by
  default) a valid qos (Quality of Service).  QOS values are defined for
  each association in the database.  By setting this option, the
  'associations' option is automatically set.  If you want QOS limits to be
  enforced you need to use the 'limits' option.
</li>
<li>safe - This will ensure a job will only be launched when using an
  association or qos that has a TRES-minutes limit set if the job will be
  able to run to completion. Without this option set, jobs will be
  launched as long as their usage hasn't reached the TRES-minutes limit
  which can lead to jobs being launched but then killed when the limit is
  reached.
  With the 'safe' option set, a job won't be killed due to limits,
  even if the limits are changed after a job was started and the
  association or qos violates the updated limits.
  By setting this option, both the 'associations' option and the
  'limits' option are set automatically.
</li>
<li>wckeys - This will prevent users from running jobs under a wckey
  that they don't have access to.  By using this option, the
  'associations' option is automatically set.  The 'TrackWCKey' option is also
  set to true.
</li>
</ul>
<b>NOTE</b>: The association is a combination of cluster, account,
user names and optional partition name.
<br>
<b>Without AccountingStorageEnforce being set (the default behavior)
jobs will be executed based upon policies configured in Slurm on each
cluster.</b>
</li>

<li><b>AccountingStorageExternalHost</b>:
A comma separated list of external slurmdbds (&lt;host/ip&gt;[:port][,...]) to
register with. If no port is given, the <b>AccountingStoragePort</b> will be
used. This allows clusters registered with the external slurmdbd to communicate
with each other using the <i>--cluster/-M</i> client command options.

The cluster will add itself to the external slurmdbd if it doesn't exist.
If a non-external cluster already exists on the external slurmdbd, the
slurmctld will ignore registering to the external slurmdbd.
</li>

<li><b>AccountingStorageHost</b>: The name or address of the host where
SlurmDBD executes</li>

<li><b>AccountingStoragePass</b>: The password used to gain access to the
database to store the accounting data. Only used for database type storage
plugins, ignored otherwise. In the case of Slurm DBD (Database Daemon) with
MUNGE authentication this can be configured to use a MUNGE daemon specifically
configured to provide authentication between clusters while the default MUNGE
daemon provides authentication within a cluster. In that case,
<b>AccountingStoragePass</b> should specify the named port to be used for
communications with the alternate MUNGE daemon
(e.g. "/var/run/munge/global.socket.2"). The default value is NULL.</li>

<li><b>AccountingStoragePort</b>:
The network port that SlurmDBD accepts communication on.</li>

<li><b>AccountingStorageType</b>:
Set to "accounting_storage/slurmdbd".</li>

<li><b>ClusterName</b>:
Set to a unique name for each Slurm-managed cluster so that
accounting records from each can be identified.</li>
<li><b>TrackWCKey</b>:
Boolean.  If you want to track wckeys (Workload Characterization Key)
  of users.  A Wckey is an orthogonal way to do accounting against possibly
  unrelated accounts. When a job is run, use the --wckey option to specify a
  value and accounting records will be collected by this wckey.
</li>
</ul>

<h2 id="slurmdbd-configuration">SlurmDBD Configuration
<a class="slurm_link" href="#slurmdbd-configuration"></a>
</h2>

<p>SlurmDBD requires its own configuration file called "slurmdbd.conf".
This file should be only on the computer where SlurmDBD executes and
should only be readable by the user which executes SlurmDBD (e.g. "slurm").
This file should be protected from unauthorized access since it
contains a database login name and password.
See <a href="slurmdbd.conf.html">slurmdbd.conf</a>(5) for a more complete
description of the configuration parameters.
Some of the more important parameters include:</p>

<ul>
<li><b>AuthInfo</b>:
If using SlurmDBD with a second MUNGE daemon, store the pathname of
the named socket used by MUNGE to provide enterprise-wide.
Otherwise the default MUNGE daemon will be used.</li>

<li><b>AuthType</b>:
Define the authentication method for communications between Slurm
components. A value of "auth/munge" is recommended.</li>

<li><b>DbdHost</b>:
The name of the machine where the Slurm Database Daemon is executed.
This should be a node name without the full domain name (e.g. "lx0001").
This defaults to <i>localhost</i> but should be supplied to avoid a
warning message.</li>

<li><b>DbdPort</b>:
The port number that the Slurm Database Daemon (slurmdbd) listens
to for work. The default value is SLURMDBD_PORT as established at system
build time. If none is explicitly specified, it will be set to 6819.
This value must be equal to the <i>AccountingStoragePort</i> parameter in the
slurm.conf file.</li>

<li><b>LogFile</b>:
Fully qualified pathname of a file into which the Slurm Database Daemon's
logs are written.
The default value is none (performs logging via syslog).</li>

<li><b>PluginDir</b>:
Identifies the places in which to look for Slurm plugins.
This is a colon-separated list of directories, like the PATH
environment variable.
The default value is the prefix given at configure time + "/lib/slurm".</li>

<li><b>SlurmUser</b>:
The name of the user that the <i>slurmdbd</i> daemon executes as.
This user must exist on the machine executing the Slurm Database Daemon
and have the same UID as the hosts on which <i>slurmctld</i> execute.
For security purposes, a user other than "root" is recommended.
The default value is "root". This name should also be the same SlurmUser
on all clusters reporting to the SlurmDBD.
<b>NOTE</b>: If this user is different from the one set for <b>slurmctld</b>
and is not root, it must be added to accounting with AdminLevel=Admin and
<b>slurmctld</b> must be restarted.
</li>

<li><b>StorageHost</b>:
Define the name of the host the database is running where we are going
to store the data.
This can be the host on which slurmdbd executes, but for larger systems, we
recommend keeping the database on a separate machine.</li>

<li><b>StorageLoc</b>:
Specifies the name of the database where accounting
records are written. For databases the default database is
slurm_acct_db. Note the name can not have a '/' in it or the
default will be used.</li>

<li><b>StoragePass</b>:
Define the password used to gain access to the database to store
the job accounting data.</li>

<li><b>StoragePort</b>:
Define the port on which the database is listening.</li>

<li><b>StorageType</b>:
Define the accounting storage mechanism.
The only acceptable value at present is "accounting_storage/mysql".
The value "accounting_storage/mysql" indicates that accounting records
should be written to a MySQL or MariaDB database specified by the
<i>StorageLoc</i> parameter.
This value must be specified.</li>

<li><b>StorageUser</b>:
Define the name of the user we are going to connect to the database
with to store the job accounting data.</li>
</ul>

<h3 id="slurmdbd-archive-purge">SlurmDBD Archive and Purge
<a class="slurm_link" href="#slurmdbd-archive-purge"></a>
</h3>

<p>As time goes on, the slurm database can grow large enough that it is hard to
manage. To maintain the database at a reasonable size, slurmdbd supports
archiving and purging data based on its age. Purged data will be deleted from
the database, but you can choose to archive the data as it is being purged.
Archived data will be placed in flat files that can later be loaded into a
slurmdbd by sacctmgr.</p>

<p>Archive and Purge options come in the form of <b>Archive${*}</b> and
<b>Purge${*}After</b>. See <a href="slurmdbd.conf.html">slurmdbd.conf</a>(5)
for more details on the available configuration parameters.</p>

<p>The units for the purge options are important. For example:
<i>PurgeJobsAfter=12months</i> will purge jobs more than 12 months old at the
beginning of each month, while <i>PurgeJobsAfter=365days</i> will purge jobs
older than 365 days old at the beginning of each day. This distinction can be
useful for very active clusters, reducing the amount of data that needs to be
purged at one time.</p>

<h2 id="mysql-configuration">MySQL Configuration
<a class="slurm_link" href="#mysql-configuration"></a>
</h2>

<p><b>NOTE</b>: If you have an existing Slurm accounting database and
plan to upgrade your database server to MariaDB 10.2.1 (or newer) from a
pre-10.2.1 version or from any version of MySQL, please contact SchedMD
for assistance.</p>

<p>While Slurm will create the database tables automatically you will need to
make sure the StorageUser is given permissions in the MySQL or MariaDB database
to do so.
As the <i>mysql</i> user grant privileges to that user using a
command such as:</p>

<p>GRANT ALL ON StorageLoc.* TO 'StorageUser'@'StorageHost';<br>
(The ticks are needed)</p>

<p>(You need to be root to do this. Also in the info for password
usage there is a line that starts with '->'. This a continuation
prompt since the previous mysql statement did not end with a ';'. It
assumes that you wish to input more info.)</p>

<p>If you want Slurm to create the database itself, and any future databases,
you can change your grant line to be *.* instead of StorageLoc.*</p>

<p>Live example:</p>

<pre>
mysql@snowflake:~$ mysql
Welcome to the MySQL monitor.Commands end with ; or \g.
Your MySQL connection id is 538
Server version: 5.0.51a-3ubuntu5.1 (Ubuntu)

Type 'help;' or '\h' for help. Type '\c' to clear the buffer.

mysql> create user 'slurm'@'localhost' identified by 'password';
Query OK, 0 rows affected (0.00 sec)

mysql> grant all on slurm_acct_db.* TO 'slurm'@'localhost';
Query OK, 0 rows affected (0.00 sec)
</pre>

<p>You may also need to do the same with the system name in order
for mysql to work correctly:</p>
<pre>
mysql> grant all on slurm_acct_db.* TO 'slurm'@'system0';
Query OK, 0 rows affected (0.00 sec)
where 'system0' is the localhost or database storage host.
</pre>
<p>or with a password...</p>
<pre>
mysql> grant all on slurm_acct_db.* TO 'slurm'@'localhost'
    -> identified by 'some_pass' with grant option;
Query OK, 0 rows affected (0.00 sec)
</pre>

<p>The same is true in the case, you made to do the same with the 
system name:</p>
<pre>
mysql> grant all on slurm_acct_db.* TO 'slurm'@'system0'
    -> identified by 'some_pass' with grant option;
where 'system0' is the localhost or database storage host.
</pre>

<p>Verify you have InnoDB support</p>
<pre>
mysql> SHOW ENGINES;
+--------------------+---------+----------------------------------------------------------------+--------------+------+------------+
| Engine             | Support | Comment                                                        | Transactions | XA   | Savepoints |
+--------------------+---------+----------------------------------------------------------------+--------------+------+------------+
| ...                |         |                                                                |              |      |            |
| InnoDB             | DEFAULT | Supports transactions, row-level locking, and foreign keys     | YES          | YES  | YES        |
| ...                |         |                                                                |              |      |            |
+--------------------+---------+----------------------------------------------------------------+--------------+------+------------+
</pre>

<p>Then create the database:</p>
<pre>
mysql> create database slurm_acct_db;
</pre>

<p>This will grant user 'slurm' access to do what it needs to do on the local
host or the storage host system.  This must be done before the SlurmDBD will
work properly. After you grant permission to the user 'slurm' in mysql then
you can start SlurmDBD and the other Slurm daemons. You start SlurmDBD by
typing its pathname '/usr/sbin/slurmdbd' or '/etc/init.d/slurmdbd start'. You
can verify that SlurmDBD is running by typing 'ps aux | grep
slurmdbd'.

<p>If the SlurmDBD is not running you can
use the -v option when you start SlurmDBD to get more detailed
information.  Starting the SlurmDBD in daemon mode with the '-D' option can
also help in debugging so you don't have to go to the log to find the
problem.</p>

<h2 id="archive">Archive Server<a class="slurm_link" href="#archive"></a></h2>

<p>If ongoing access to Archived/Purged data is required at your site, it is
possible to create an archive instance of slurmdbd.  Data previously archived
and purged from the production database can be loaded into the archive server,
keeping the production database at a manageable size while making sure old
records are still accessible.</p>

<p>The archive instance of slurmdbd should not be able to communicate with the
production server. Ideally they would have separate instances of MySQL/MariaDB
that they use to store their data. The Slurm controller (slurmctld) should
never communicate with the archive slurmdbd.</p>

<p>When configuring an archive server, there are certain database entries
that need to match the production server in order for the archived information
to show up correctly. In order to make sure the unique identifiers match,
mysqldump should be used to export the Association, QOS and TRES information.
The command to export these tables should look like this, with the appropriate
values substituted for &lt;slurm_user&gt;, &lt;db_name&gt;, and
&lt;cluster&gt;:</p>
<pre>
mysqldump -u &lt;slurm_user&gt; -p &lt;db_name&gt; &lt;cluster&gt;_assoc_table qos_table tres_table &gt; slurm.sql
</pre>

<p>While mysqldump should be used to transfer the information from these tables,
it should not be used to transfer information that will be generated with the
Archive/Purge process. If mysqldump is used to try to get the desired
information, there will likely be a slight difference and when trying to load
archive files later there will either be a gap in records or duplicate
records that prevent the archive file from loading correctly.</p>

<h2 id="tools">Tools<a class="slurm_link" href="#tools"></a></h2>

<p>Slurm includes a few tools to let you work with accounting data;
<b>sacct</b>, <b>sacctmgr</b>, and <b>sreport</b>.
These tools all get or set data through the SlurmDBD daemon.</p>
<ul>
<li><b>sacct</b> is used to retrieve details, stored in the database, about
running and completed jobs.</li>
<li><b>sacctmgr</b> is used to manage entities in the database. These include
clusters, accounts, user associations, QOSs, etc.</li>
<li><b>sreport</b> is used to generate various reports on usage collected over a
given time period.</li>
</ul>
<p>See the man pages for each command for more information.</p>

<p>While sreport provides the ability to quickly generate reports with some
of the most commonly requested information, sites frequently want additional
control over how the information is displayed. There are some third-party tools
that can assist in generating dashboards with graphs of relevant information
about your cluster. These are not maintained or supported by SchedMD, but these
utilities have been useful for some sites:</p>
<ul>
<li><a href="https://grafana.com/grafana/dashboards/4323-slurm-dashboard/">
Grafana</a>: Allows creation of dashboards with various graphs using data
collected by Prometheus or InfluxDB.</li>
<li><a href="https://github.com/kcl-nmssys/slurm-influxdb">InfluxDB</a>:
Includes an exporter tool that collects performance metrics from Slurm.</li>
<li><a href="https://github.com/vpenso/prometheus-slurm-exporter">Prometheus
</a>: Includes an exporter tool that collects performance metrics from
Slurm.</li>
</ul>

<h2 id="database-configuration">Database Configuration
<a class="slurm_link" href="#database-configuration"></a>
</h2>

<p>Accounting records are maintained based upon what we refer
to as an <i>Association</i>,
which consists of four elements: cluster, account, user names and
an optional partition name. Use the <i>sacctmgr</i>
command to create and manage these records.</p>

<p><b>NOTE</b>: There is an order to set up accounting associations.
You must define clusters before you add accounts and you must add accounts
before you can add users.</p>

<p>For example, to add a cluster named "snowflake" to the database
execute this line
(<b>NOTE</b>: as of 20.02, slurmctld will add the cluster to the database upon
start if it doesn't exist. Associations still need to be created after
addition):
</p>
<pre>
sacctmgr add cluster snowflake
</pre>

<p>Add accounts "none" and "test" to cluster "snowflake" with an execute
line of this sort:</p>
<pre>
sacctmgr add account none,test Cluster=snowflake \
  Description="none" Organization="none"
</pre>

<p>If you have more clusters you want to add these accounts, to you
can either not specify a cluster, which will add the accounts to all
clusters in the system, or comma separate the cluster names you want
to add to in the cluster option.
Note that multiple accounts can be added at the same time
by comma separating the names.
A <i>description</i> of the account and the <i>organization</i> to which
it belongs must be specified.
These terms can be used later to generate accounting reports.
Accounts may be arranged in a hierarchical fashion. For example, accounts
<i>chemistry</i> and <i>physics</i> may be children of the account <i>science</i>.
The hierarchy may have an arbitrary depth.
Just specify the <i>parent=''</i> option in the add account line to construct
the hierarchy.
For the example above execute</p>
<pre>
sacctmgr add account science \
 Description="science accounts" Organization=science
sacctmgr add account chemistry,physics parent=science \
 Description="physical sciences" Organization=science
</pre>

<p>Add users to accounts using similar syntax.
For example, to permit user <i>da</i> to execute jobs on all clusters
with a default account of <i>test</i> execute:</p>
<pre>
sacctmgr add user brian Account=physics
sacctmgr add user da DefaultAccount=test
</pre>

<p>If <b>AccountingStorageEnforce=associations</b> is configured in
the slurm.conf of the cluster <i>snowflake</i> then user <i>da</i> would be
allowed to run in account <i>test</i> and any other accounts added
in the future.
Any attempt to use other accounts will result in the job being
aborted.
Account <i>test</i> will be the default if he doesn't specify one in
the job submission command.</p>

<p>Associations can also be created that are tied to specific partitions.
When using the "add user" command of <b>sacctmgr</b> you can include the
<i>Partition=&lt;PartitionName&gt;</i> option to create an association that
is unique to other associations with the same Account and User.</p>

<h2 id="cluster-options">Cluster Options
<a class="slurm_link" href="#cluster-options"></a>
</h2>

<p>When either adding or modifying a cluster, these are the options
available with sacctmgr:
<ul>
<li><b>Name=</b> Cluster name</li>

</ul>

<h2 id="account-options">Account Options
<a class="slurm_link" href="#account-options"></a>
</h2>

<p>When either adding or modifying an account, the following sacctmgr
options are available:
<ul>
<li><b>Cluster=</b> Only add this account to these clusters.
The account is added to all defined clusters by default.</li>

<li><b>Description=</b> Description of the account. (Default is
  account name)</li>

<li><b>Name=</b> Name of account. Note the name must be unique and can not
represent different bank accounts at different points in the account
hierarchy</li>

<li><b>Organization=</b>Organization of the account. (Default is
  parent account unless parent account is root then organization is
  set to the account name.)</li>

<li><b>Parent=</b> Make this account a child of this other account
  (already added).</li>

</ul>

<h2 id="user-options">User Options
<a class="slurm_link" href="#user-options"></a>
</h2>

<p>When either adding or modifying a user, the following sacctmgr
options are available:

<ul>
<li><b>Account=</b> Account(s) to add user to</li>

<li><b>AdminLevel=</b> This field is used to allow a user to add accounting
privileges to this user. Valid options are
<ul>
<li>None</li>
<li>Operator: can add, modify, and remove any database object (user,
account, etc), and add other operators
<br>On a SlurmDBD served slurmctld these users can<br>
<ul>
<li>View information that is blocked to regular uses by a PrivateData
  flag</li>
<li>Create/Alter/Delete Reservations</li>
</ul>
</li>
<li>Admin: These users have the same level of privileges as an
operator in the database.  They can also alter anything on a served
slurmctld as if they were the slurm user or root.</li>
</ul>

<li><b>Cluster=</b> Only add to accounts on these clusters (default is all clusters)</li>

<li><b>DefaultAccount=</b> Default account for the user, used when no account
is specified when a job is submitted. (Required on creation)</li>

<li><b>DefaultWCKey=</b> Default wckey for the user, used when no wckey
is specified when a job is submitted. (Only used when tracking wckeys.)</li>

<li><b>Name=</b> User name</li>

<li><b>NewName=</b> Use to rename a user in the accounting database</li>

<li><b>Partition=</b> Name of Slurm partition this association applies to</li>

</ul>

<h2 id="limit-enforcement">Limit Enforcement
<a class="slurm_link" href="#limit-enforcement"></a>
</h2>

<p>Various limits and limit enforcement are described in
  the <a href="resource_limits.html">Resource Limits</a> web page.</p>

<p>To enable any limit enforcement you must at least have
<b>AccountingStorageEnforce=limits</b> in your slurm.conf.
Otherwise, even if you have limits set, they will not be enforced.
Other options for AccountingStorageEnforce and the explanation for
each are found on the <a href="resource_limits.html">Resource
Limits</a> document.</p>

<h2 id="modifying-entities">Modifying Entities
<a class="slurm_link" href="#modifying-entities"></a>
</h2>

<p>When modifying entities, you can specify many different options in
SQL-like fashion, using key words like <i>where</i> and <i>set</i>.
A typical execute line has the following form:
<pre>
sacctmgr modify &lt;entity&gt; set &lt;options&gt; where &lt;options&gt;
</pre>

<p>For example:</p>
<pre>
sacctmgr modify user set default=none where default=test
</pre>
<p>will change all users with a default account of "test" to account "none".
Once an entity has been added, modified or removed, the change is
sent to the appropriate Slurm daemons and will be available for use
instantly.</p>

<h2 id="removing-entities">Removing Entities
<a class="slurm_link" href="#removing-entities"></a>
</h2>

<p>Removing entities using an execute line similar to the modify example above,
but without the set options.
For example, remove all users with a default account "test" using the following
execute line:</p>
<pre>
sacctmgr remove user where default=test
</pre>
<p>will remove all user records where the default account is "test".</p>

<pre>
sacctmgr remove user brian where account=physics
</pre>
<p>will remove user "brian" from account "physics". If user "brian" has
access to other accounts, those user records will remain.</p>

<p>Note: In most cases, removed entities are preserved in the slurm database,
but flagged as deleted.
If an entity has existed for less than 1 day, the entity will be removed
completely. This is meant to clean up after typographical errors.
Removing user associations or accounts, however, will cause slurmctld to lose
track of usage data for that user/account.</p>

<<<<<<< HEAD
<h2 id="accounting-interpretation">Accounting Interpretation
<a class="slurm_link" href="#accounting-interpretation"></a>
</h2>
<p>Slurm accounting is mainly focused on parallel computing. For this reason it
gathers statistics at a "task level". A task is a set of user processes which
run in a step, which is part of a job. A user can submit a step with many
parallel tasks, e.g. by calling <code>srun -n</code>.
</p>
<p>
The <a href="slurm.conf.html#OPT_JobAcctGatherType">JobAcctGather</a> plugin
gathers metrics for some <a href="tres.html">Trackable Resources (TRES)</a>,
like cpu, memory, energy, etc., at a given interval in the <a
href="slurm.conf.html#OPT_JobAcctGatherFrequency">JobAcctGatherFrequency</a>
defined in slurm.conf, or by using the <code>--acct-freq</code> option in the
command line. A poll of data is also triggered at the start or the end of a
step.
</p>
<p>Depending on the nature of the metric, the values will be recorded as
standalone values or aggregated/calculated into a data structure.
<p>
For example, the <b>TresUsageInTot</b> field can be queried with
<a href="sstat.thml">sstat</a> during job runtime, and for every TRES, it
stores the sum of the gathered metrics of all tasks. For example, if we have 5
tasks, all of them consuming 1GB of memory, then the <b>TresUsageInTot</b>
would read "memory=5G". With the same example, and for the
<b>TresUsageInMax</b> instead, it will store the maximum memory peak seen by
any task of this step, so it would read "memory=1G".
If we then query <b>TresUsageInMaxNode</b> and <b>TresUsageInMaxTask</b>, we
will be able to see which task id had the largest memory peak and in which node
this event occurred. These values can be queried in the dedicated fields
<b>MaxRSS</b>, <b>MaxRSSNode</b> and <b>MaxRSSTask</b>.
</p>
<p>
Other considerations to be taken into account are that in some cases, like for
energy, the consumption is calculated by node. We don't have a value specific to
the task so if there are other jobs in the system, or many tasks, the
consumption at the time of running will be affected by all the processes in the
node.
</p>
<p>
After the job is done, the data will be stored in the database, and can be
queried with other tools, like <a href="sacct.html">sacct</a>. In that case the
<b>TresUsage*</b> fields could have different meanings. For example in the case
of memory, <b>TresUsageInTot</b> will now store the sum of all peaks of memory
of all tasks of the step seen at any time. This value is not useful per-se, but
it is used to calculate <b>TresUsageInAve</b> to get the average memory peaks,
that can then be compared with <b>TresUsageInMax</b> (or <b>MaxRSS</b>) to see
if there was at least one outlier task in the step which consumed too much
memory, indication of some issue.
</p>
<p>
Note that for single task processes, <b>TresUsageInTot</b> could be used as the
maximum memory that the step consumed at any time, which will be equal to
<b>MaxRSS</b> and effectively represent the step memory peak.
Profiling works similarly, and we provide
<a href="slurm.conf.html#OPT_AcctGatherProfileType">plugins</a> like HDF5
and InfluxDB that can help to visualize accounting data in other ways.
</p>
<p style="text-align:center;">Last modified 06 September 2024</p>
=======
<p style="text-align:center;">Last modified 31 October 2024</p>
>>>>>>> b7afafc0

<!--#include virtual="footer.txt"--><|MERGE_RESOLUTION|>--- conflicted
+++ resolved
@@ -967,7 +967,6 @@
 Removing user associations or accounts, however, will cause slurmctld to lose
 track of usage data for that user/account.</p>
 
-<<<<<<< HEAD
 <h2 id="accounting-interpretation">Accounting Interpretation
 <a class="slurm_link" href="#accounting-interpretation"></a>
 </h2>
@@ -1026,9 +1025,7 @@
 <a href="slurm.conf.html#OPT_AcctGatherProfileType">plugins</a> like HDF5
 and InfluxDB that can help to visualize accounting data in other ways.
 </p>
-<p style="text-align:center;">Last modified 06 September 2024</p>
-=======
+
 <p style="text-align:center;">Last modified 31 October 2024</p>
->>>>>>> b7afafc0
 
 <!--#include virtual="footer.txt"-->