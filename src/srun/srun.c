/*****************************************************************************\
 *  srun.c - user interface to allocate resources, submit jobs, and execute
 *	parallel jobs.
 *****************************************************************************
 *  Copyright (C) 2002-2007 The Regents of the University of California.
 *  Copyright (C) 2008-2010 Lawrence Livermore National Security.
 *  Produced at Lawrence Livermore National Laboratory (cf, DISCLAIMER).
 *  Written by Mark Grondona <grondona@llnl.gov>, et. al.
 *  CODE-OCEC-09-009. All rights reserved.
 *
 *  This file is part of SLURM, a resource management program.
 *  For details, see <http://www.schedmd.com/slurmdocs/>.
 *  Please also read the included file: DISCLAIMER.
 *
 *  SLURM is free software; you can redistribute it and/or modify it under
 *  the terms of the GNU General Public License as published by the Free
 *  Software Foundation; either version 2 of the License, or (at your option)
 *  any later version.
 *
 *  In addition, as a special exception, the copyright holders give permission
 *  to link the code of portions of this program with the OpenSSL library under
 *  certain conditions as described in each individual source file, and
 *  distribute linked combinations including the two. You must obey the GNU
 *  General Public License in all respects for all of the code used other than
 *  OpenSSL. If you modify file(s) with this exception, you may extend this
 *  exception to your version of the file(s), but you are not obligated to do
 *  so. If you do not wish to do so, delete this exception statement from your
 *  version.  If you delete this exception statement from all source files in
 *  the program, then also delete it here.
 *
 *  SLURM is distributed in the hope that it will be useful, but WITHOUT ANY
 *  WARRANTY; without even the implied warranty of MERCHANTABILITY or FITNESS
 *  FOR A PARTICULAR PURPOSE.  See the GNU General Public License for more
 *  details.
 *
 *  You should have received a copy of the GNU General Public License along
 *  with SLURM; if not, write to the Free Software Foundation, Inc.,
 *  51 Franklin Street, Fifth Floor, Boston, MA 02110-1301  USA.
\*****************************************************************************/

#ifdef HAVE_CONFIG_H
#  include "config.h"
#endif

#ifdef WITH_PTHREADS
#  include <pthread.h>
#endif

#ifdef HAVE_AIX
#  undef HAVE_UNSETENV
#  include <sys/checkpnt.h>
#endif
#ifndef HAVE_UNSETENV
#  include "src/common/unsetenv.h"
#endif

#include <sys/param.h>
#include <sys/resource.h>
#include <sys/stat.h>
#include <sys/time.h>
#include <sys/types.h>
#include <sys/utsname.h>
#include <sys/wait.h>
#include <ctype.h>
#include <fcntl.h>
#include <stdio.h>
#include <stdlib.h>
#include <string.h>
#include <signal.h>
#include <termios.h>
#include <unistd.h>
#include <grp.h>

#include "src/common/fd.h"
#include "src/common/hostlist.h"
#include "src/common/log.h"
#include "src/common/mpi.h"
#include "src/common/net.h"
#include "src/common/plugstack.h"
#include "src/common/read_config.h"
#include "src/common/slurm_auth.h"
#include "src/common/slurm_jobacct_gather.h"
#include "src/common/slurm_protocol_api.h"
#include "src/common/slurm_rlimits_info.h"
#include "src/common/switch.h"
#include "src/common/uid.h"
#include "src/common/xmalloc.h"
#include "src/common/xsignal.h"
#include "src/common/xstring.h"

#include "src/srun/launch.h"
#include "src/srun/allocate.h"
#include "src/srun/srun_job.h"
#include "src/srun/opt.h"
#include "src/srun/debugger.h"
#include "src/srun/srun_pty.h"
#include "src/srun/multi_prog.h"
#include "src/api/pmi_server.h"
#include "src/api/step_ctx.h"
#include "src/api/step_launch.h"

#if defined (HAVE_DECL_STRSIGNAL) && !HAVE_DECL_STRSIGNAL
#  ifndef strsignal
 extern char *strsignal(int);
#  endif
#endif /* defined HAVE_DECL_STRSIGNAL && !HAVE_DECL_STRSIGNAL */

#ifndef OPEN_MPI_PORT_ERROR
/* This exit code indicates the launched Open MPI tasks could
 *	not open the reserved port. It was already open by some
 *	other process. */
#define OPEN_MPI_PORT_ERROR 108
#endif

#define MAX_RETRIES 20
#define MAX_ENTRIES 50

#define	TYPE_NOT_TEXT	0
#define	TYPE_TEXT	1
#define	TYPE_SCRIPT	2

static struct termios termdefaults;
static uint32_t global_rc = 0;
static srun_job_t *job = NULL;

bool srun_max_timer = false;
bool srun_shutdown  = false;
int sig_array[] = {
	SIGINT,  SIGQUIT, SIGCONT, SIGTERM, SIGHUP,
	SIGALRM, SIGUSR1, SIGUSR2, SIGPIPE, 0 };

/*
 * forward declaration of static funcs
 */
static int   _become_user (void);
static int   _call_spank_local_user (srun_job_t *job);
static void  _default_sigaction(int sig);
static void  _define_symbols(void);
static void  _handle_intr(void);
static void  _handle_pipe(void);
static void  _print_job_information(resource_allocation_response_msg_t *resp);
static void  _pty_restore(void);
static void  _run_srun_prolog (srun_job_t *job);
static void  _run_srun_epilog (srun_job_t *job);
static int   _run_srun_script (srun_job_t *job, char *script);
static void  _set_env_vars(resource_allocation_response_msg_t *resp);
static void  _set_exit_code(void);
static void  _set_node_alias(void);
static void  _step_opt_exclusive(void);
static void  _set_stdio_fds(srun_job_t *job, slurm_step_io_fds_t *cio_fds);
static void  _set_submit_dir_env(void);
static void  _set_prio_process_env(void);
static int   _set_rlimit_env(void);
static int   _set_umask_env(void);
static void  _shepard_notify(int shepard_fd);
static int   _shepard_spawn(srun_job_t *job, bool got_alloc);
static int   _slurm_debug_env_val (void);
static void *_srun_signal_mgr(void *no_data);
static char *_uint16_array_to_str(int count, const uint16_t *array);
static int   _validate_relative(resource_allocation_response_msg_t *resp);

/*
 * from libvirt-0.6.2 GPL2
 *
 * console.c: A dumb serial console client
 *
 * Copyright (C) 2007, 2008 Red Hat, Inc.
 *
 */
#ifndef HAVE_CFMAKERAW
void cfmakeraw(struct termios *attr)
{
	attr->c_iflag &= ~(IGNBRK | BRKINT | PARMRK | ISTRIP
				| INLCR | IGNCR | ICRNL | IXON);
	attr->c_oflag &= ~OPOST;
	attr->c_lflag &= ~(ECHO | ECHONL | ICANON | ISIG | IEXTEN);
	attr->c_cflag &= ~(CSIZE | PARENB);
	attr->c_cflag |= CS8;
}
#endif

int srun(int ac, char **av)
{
	resource_allocation_response_msg_t *resp;
	int debug_level;
	env_t *env = xmalloc(sizeof(env_t));
	log_options_t logopt = LOG_OPTS_STDERR_ONLY;
	pthread_attr_t thread_attr;
	pthread_t signal_thread = (pthread_t) 0;
	bool got_alloc = false;
	int shepard_fd = -1;
	slurm_step_io_fds_t cio_fds = SLURM_STEP_IO_FDS_INITIALIZER;

	env->stepid = -1;
	env->procid = -1;
	env->localid = -1;
	env->nodeid = -1;
	env->cli = NULL;
	env->env = NULL;
	env->ckpt_dir = NULL;

	debug_level = _slurm_debug_env_val();
	logopt.stderr_level += debug_level;
	log_init(xbasename(av[0]), logopt, 0, NULL);
	_set_exit_code();

	if (slurm_select_init(1) != SLURM_SUCCESS )
		fatal( "failed to initialize node selection plugin" );

	/* This must happen before we spawn any threads
	 * which are not designed to handle them */
	if (xsignal_block(sig_array) < 0)
		error("Unable to block signals");
#ifndef HAVE_CRAY_EMULATION
	if (is_cray_system() || is_cray_select_type()) {
		error("operation not supported on Cray systems - use aprun(1)");
		exit(error_exit);
	}
#endif
	/* Initialize plugin stack, read options from plugins, etc.
	 */
	init_spank_env();
	if (spank_init(NULL) < 0) {
		error("Plug-in initialization failed");
		exit(error_exit);
		_define_symbols();
	}

	/* Be sure to call spank_fini when srun exits.
	 */
	if (atexit((void (*) (void)) spank_fini) < 0)
		error("Failed to register atexit handler for plugins: %m");

	/* set default options, process commandline arguments, and
	 * verify some basic values
	 */
	if (initialize_and_process_args(ac, av) < 0) {
		error ("srun initialization failed");
		exit (1);
	}
	record_ppid();

	if (spank_init_post_opt() < 0) {
		error("Plugin stack post-option processing failed.");
		exit(error_exit);
	}

	/* reinit log with new verbosity (if changed by command line)
	 */
	if (_verbose || opt.quiet) {
		/* If log level is already increased, only increment the
		 *   level to the difference of _verbose an LOG_LEVEL_INFO
		 */
		if ((_verbose -= (logopt.stderr_level - LOG_LEVEL_INFO)) > 0)
			logopt.stderr_level += _verbose;
		logopt.stderr_level -= opt.quiet;
		logopt.prefix_level = 1;
		log_alter(logopt, 0, NULL);
	} else
		_verbose = debug_level;

	(void) _set_rlimit_env();
	_set_prio_process_env();
	(void) _set_umask_env();
	_set_submit_dir_env();

	/* Set up slurmctld message handler */
	slurmctld_msg_init();

	/* now global "opt" should be filled in and available,
	 * create a job from opt
	 */
	if (opt.test_only) {
		int rc = allocate_test();
		if (rc) {
			slurm_perror("allocation failure");
			exit (1);
		}
		exit (0);

	} else if (opt.no_alloc) {
		info("do not allocate resources");
		job = job_create_noalloc();
		if (create_job_step(job, false) < 0) {
			exit(error_exit);
		}
	} else if ((resp = existing_allocation())) {
		select_g_alter_node_cnt(SELECT_APPLY_NODE_MAX_OFFSET,
					&resp->node_cnt);
		if (opt.nodes_set_env && !opt.nodes_set_opt &&
		    (opt.min_nodes > resp->node_cnt)) {
			/* This signifies the job used the --no-kill option
			 * and a node went DOWN or it used a node count range
			 * specification, was checkpointed from one size and
			 * restarted at a different size */
			error("SLURM_NNODES environment varariable "
			      "conflicts with allocated node count (%u!=%u).",
			      opt.min_nodes, resp->node_cnt);
			/* Modify options to match resource allocation.
			 * NOTE: Some options are not supported */
			opt.min_nodes = resp->node_cnt;
			xfree(opt.alloc_nodelist);
			if (!opt.ntasks_set)
				opt.ntasks = opt.min_nodes;
		}
		if (opt.alloc_nodelist == NULL)
			opt.alloc_nodelist = xstrdup(resp->node_list);
		if (opt.exclusive)
			_step_opt_exclusive();
		_set_env_vars(resp);
		if (_validate_relative(resp))
			exit(error_exit);
		job = job_step_create_allocation(resp);
		slurm_free_resource_allocation_response_msg(resp);

		if (opt.begin != 0) {
			error("--begin is ignored because nodes"
			      " are already allocated.");
		}
		if (!job || create_job_step(job, false) < 0)
			exit(error_exit);
	} else {
		/* Combined job allocation and job step launch */
#if defined HAVE_FRONT_END && (!defined HAVE_BG || defined HAVE_BG_L_P || !defined HAVE_BG_FILES)
		uid_t my_uid = getuid();
		if ((my_uid != 0) &&
		    (my_uid != slurm_get_slurm_user_id())) {
			error("srun task launch not supported on this system");
			exit(error_exit);
		}
#endif
		if (opt.relative_set && opt.relative) {
			fatal("--relative option invalid for job allocation "
			      "request");
		}

		if (!opt.job_name_set_env && opt.job_name_set_cmd)
			setenvfs("SLURM_JOB_NAME=%s", opt.job_name);
		else if (!opt.job_name_set_env && opt.argc)
			setenvfs("SLURM_JOB_NAME=%s", opt.argv[0]);

		if ( !(resp = allocate_nodes()) )
			exit(error_exit);
		got_alloc = true;
		_print_job_information(resp);
		_set_env_vars(resp);
		if (_validate_relative(resp)) {
			slurm_complete_job(resp->job_id, 1);
			exit(error_exit);
		}
		job = job_create_allocation(resp);

		opt.exclusive = false;	/* not applicable for this step */
		opt.time_limit = NO_VAL;/* not applicable for step, only job */
		xfree(opt.constraints);	/* not applicable for this step */
		if (!opt.job_name_set_cmd && opt.job_name_set_env) {
			/* use SLURM_JOB_NAME env var */
			opt.job_name_set_cmd = true;
		}

		/*
		 *  Become --uid user
		 */
		if (_become_user () < 0)
			info("Warning: Unable to assume uid=%u", opt.uid);

		if (!job || create_job_step(job, true) < 0) {
			slurm_complete_job(resp->job_id, 1);
			exit(error_exit);
		}

		slurm_free_resource_allocation_response_msg(resp);
	}

	/*
	 *  Become --uid user
	 */
	if (_become_user () < 0)
		info("Warning: Unable to assume uid=%u", opt.uid);

	/*
	 * Spawn process to insure clean-up of job and/or step on abnormal
	 * termination
	 */
	shepard_fd = _shepard_spawn(job, got_alloc);

	/*
	 *  Enhance environment for job
	 */
	if (opt.cpus_set)
		env->cpus_per_task = opt.cpus_per_task;
	if (opt.ntasks_per_node != NO_VAL)
		env->ntasks_per_node = opt.ntasks_per_node;
	if (opt.ntasks_per_socket != NO_VAL)
		env->ntasks_per_socket = opt.ntasks_per_socket;
	if (opt.ntasks_per_core != NO_VAL)
		env->ntasks_per_core = opt.ntasks_per_core;
	env->distribution = opt.distribution;
	if (opt.plane_size != NO_VAL)
		env->plane_size = opt.plane_size;
	env->cpu_bind_type = opt.cpu_bind_type;
	env->cpu_bind = opt.cpu_bind;
	env->mem_bind_type = opt.mem_bind_type;
	env->mem_bind = opt.mem_bind;
	env->overcommit = opt.overcommit;
	env->slurmd_debug = opt.slurmd_debug;
	env->labelio = opt.labelio;
	env->comm_port = slurmctld_comm_addr.port;
	env->batch_flag = 0;
	if (job) {
		uint16_t *tasks = NULL;
		slurm_step_ctx_get(job->step_ctx, SLURM_STEP_CTX_TASKS,
				   &tasks);

		env->select_jobinfo = job->select_jobinfo;
		env->nodelist = job->nodelist;
		env->task_count = _uint16_array_to_str(
			job->nhosts, tasks);
		env->jobid = job->jobid;
		env->stepid = job->stepid;
	}
	if (opt.pty && (set_winsize(job) < 0)) {
		error("Not using a pseudo-terminal, disregarding --pty option");
		opt.pty = false;
	}
	if (opt.pty) {
		struct termios term;
		int fd = STDIN_FILENO;

		/* Save terminal settings for restore */
		tcgetattr(fd, &termdefaults);
		tcgetattr(fd, &term);
		/* Set raw mode on local tty */
		cfmakeraw(&term);
		tcsetattr(fd, TCSANOW, &term);
		atexit(&_pty_restore);

		block_sigwinch();
		pty_thread_create(job);
		env->pty_port = job->pty_port;
		env->ws_col   = job->ws_col;
		env->ws_row   = job->ws_row;
	}
	setup_env(env, opt.preserve_env);
	xfree(env->task_count);
	xfree(env);
	_set_node_alias();

	if (!signal_thread) {
		slurm_attr_init(&thread_attr);
		while (pthread_create(&signal_thread, &thread_attr,
				      _srun_signal_mgr, NULL)) {
			error("pthread_create error %m");
			sleep(1);
		}
		slurm_attr_destroy(&thread_attr);
	}

	/* re_launch: */
relaunch:
	_run_srun_prolog(job);
	if (_call_spank_local_user (job) < 0) {
		error("Failure in local plugin stack");
		exit(error_exit);
	}

<<<<<<< HEAD
	_run_srun_prolog(job);

	mpir_init(job->ctx_params.task_count);

	if (_call_spank_local_user (job) < 0) {
		error("Failure in local plugin stack");
		slurm_step_launch_abort(job->step_ctx);
		exit(error_exit);
	}

	update_job_state(job, SRUN_JOB_LAUNCHING);
	launch_start_time = time(NULL);
	if (slurm_step_launch(job->step_ctx, &launch_params, &callbacks) !=
	    SLURM_SUCCESS) {
		error("Application launch failed: %m");
		global_rc = 1;
		slurm_step_launch_abort(job->step_ctx);
		slurm_step_launch_wait_finish(job->step_ctx);
		goto cleanup;
	}

	update_job_state(job, SRUN_JOB_STARTING);
	if (slurm_step_launch_wait_start(job->step_ctx) == SLURM_SUCCESS) {
		update_job_state(job, SRUN_JOB_RUNNING);
		/* Only set up MPIR structures if the step launched
		 * correctly. */
		if (opt.multi_prog)
			mpir_set_multi_name(job->ctx_params.task_count,
					    launch_params.argv[0]);
		else
			mpir_set_executable_names(launch_params.argv[0]);
		MPIR_debug_state = MPIR_DEBUG_SPAWNED;
		if (opt.debugger_test)
			mpir_dump_proctable();
		else
			MPIR_Breakpoint(job);
	} else {
		info("Job step %u.%u aborted before step completely launched.",
		     job->jobid, job->stepid);
	}
=======
	_set_stdio_fds(job, &cio_fds);
>>>>>>> 3c8a4dc1

	if (launch_g_step_launch(job, &cio_fds, &global_rc, got_alloc) == -1)
		goto relaunch;

	if (got_alloc) {
		cleanup_allocation();

		/* send the controller we were cancelled */
		if (job->state >= SRUN_JOB_CANCELLED)
			slurm_complete_job(job->jobid, NO_VAL);
		else
			slurm_complete_job(job->jobid, global_rc);
	}
	_shepard_notify(shepard_fd);

	if (signal_thread) {
		srun_shutdown = true;
		pthread_kill(signal_thread, SIGINT);
		pthread_join(signal_thread,  NULL);
	}
	_run_srun_epilog(job);
	slurm_step_ctx_destroy(job->step_ctx);
	mpir_cleanup();
	log_fini();

	if (WIFEXITED(global_rc))
		global_rc = WEXITSTATUS(global_rc);
	return (int)global_rc;
}

static int _call_spank_local_user (srun_job_t *job)
{
	struct spank_launcher_job_info info[1];

	info->uid = opt.uid;
	info->gid = opt.gid;
	info->jobid = job->jobid;
	info->stepid = job->stepid;
	info->step_layout = launch_common_get_slurm_step_layout(job);
	info->argc = opt.argc;
	info->argv = opt.argv;

	return spank_local_user(info);
}


static int _slurm_debug_env_val (void)
{
	long int level = 0;
	const char *val;

	if ((val = getenv ("SLURM_DEBUG"))) {
		char *p;
		if ((level = strtol (val, &p, 10)) < -LOG_LEVEL_INFO)
			level = -LOG_LEVEL_INFO;
		if (p && *p != '\0')
			level = 0;
	}
	return ((int) level);
}

/*
 * Return a string representation of an array of uint32_t elements.
 * Each value in the array is printed in decimal notation and elements
 * are separated by a comma.  If sequential elements in the array
 * contain the same value, the value is written out just once followed
 * by "(xN)", where "N" is the number of times the value is repeated.
 *
 * Example:
 *   The array "1, 2, 1, 1, 1, 3, 2" becomes the string "1,2,1(x3),3,2"
 *
 * Returns an xmalloc'ed string.  Free with xfree().
 */
static char *_uint16_array_to_str(int array_len, const uint16_t *array)
{
	int i;
	int previous = 0;
	char *sep = ",";  /* seperator */
	char *str = xstrdup("");

	if(array == NULL)
		return str;

	for (i = 0; i < array_len; i++) {
		if ((i+1 < array_len)
		    && (array[i] == array[i+1])) {
				previous++;
				continue;
		}

		if (i == array_len-1) /* last time through loop */
			sep = "";
		if (previous > 0) {
			xstrfmtcat(str, "%u(x%u)%s",
				   array[i], previous+1, sep);
		} else {
			xstrfmtcat(str, "%u%s", array[i], sep);
		}
		previous = 0;
	}

	return str;
}

static void
_print_job_information(resource_allocation_response_msg_t *resp)
{
	int i;
	char *str = NULL;
	char *sep = "";

	if (!_verbose)
		return;

	xstrfmtcat(str, "jobid %u: nodes(%u):`%s', cpu counts: ",
		   resp->job_id, resp->node_cnt, resp->node_list);

	for (i = 0; i < resp->num_cpu_groups; i++) {
		xstrfmtcat(str, "%s%u(x%u)",
			   sep, resp->cpus_per_node[i],
			   resp->cpu_count_reps[i]);
		sep = ",";
	}
	verbose("%s", str);
	xfree(str);
}

/* Set SLURM_UMASK environment variable with current state */
static int _set_umask_env(void)
{
	char mask_char[5];
	mode_t mask;

	if (getenv("SLURM_UMASK"))	/* use this value */
		return SLURM_SUCCESS;

	mask = (int)umask(0);
	umask(mask);

	sprintf(mask_char, "0%d%d%d",
		((mask>>6)&07), ((mask>>3)&07), mask&07);
	if (setenvf(NULL, "SLURM_UMASK", "%s", mask_char) < 0) {
		error ("unable to set SLURM_UMASK in environment");
		return SLURM_FAILURE;
	}
	debug ("propagating UMASK=%s", mask_char);
	return SLURM_SUCCESS;
}

/* Set SLURM_SUBMIT_DIR environment variable with current state */
static void _set_submit_dir_env(void)
{
	char buf[MAXPATHLEN + 1];

	if ((getcwd(buf, MAXPATHLEN)) == NULL) {
		error("getcwd failed: %m");
		exit(error_exit);
	}

	if (setenvf(NULL, "SLURM_SUBMIT_DIR", "%s", buf) < 0) {
		error("unable to set SLURM_SUBMIT_DIR in environment");
		return;
	}
}

/*
 * _set_prio_process_env
 *
 * Set the internal SLURM_PRIO_PROCESS environment variable to support
 * the propagation of the users nice value and the "PropagatePrioProcess"
 * config keyword.
 */
static void  _set_prio_process_env(void)
{
	int retval;

	errno = 0; /* needed to detect a real failure since prio can be -1 */

	if ((retval = getpriority (PRIO_PROCESS, 0)) == -1)  {
		if (errno) {
			error ("getpriority(PRIO_PROCESS): %m");
			return;
		}
	}

	if (setenvf (NULL, "SLURM_PRIO_PROCESS", "%d", retval) < 0) {
		error ("unable to set SLURM_PRIO_PROCESS in environment");
		return;
	}

	debug ("propagating SLURM_PRIO_PROCESS=%d", retval);
}

static void _set_exit_code(void)
{
	int i;
	char *val;

	if ((val = getenv("SLURM_EXIT_ERROR"))) {
		i = atoi(val);
		if (i == 0)
			error("SLURM_EXIT_ERROR has zero value");
		else
			error_exit = i;
	}

	if ((val = getenv("SLURM_EXIT_IMMEDIATE"))) {
		i = atoi(val);
		if (i == 0)
			error("SLURM_EXIT_IMMEDIATE has zero value");
		else
			immediate_exit = i;
	}
}

static void _set_env_vars(resource_allocation_response_msg_t *resp)
{
	char *tmp;

	if (!getenv("SLURM_JOB_CPUS_PER_NODE")) {
		tmp = uint32_compressed_to_str(resp->num_cpu_groups,
					       resp->cpus_per_node,
					       resp->cpu_count_reps);
		if (setenvf(NULL, "SLURM_JOB_CPUS_PER_NODE", "%s", tmp) < 0) {
			error("unable to set SLURM_JOB_CPUS_PER_NODE in "
			      "environment");
		}
		xfree(tmp);
	}

	if (resp->alias_list) {
		if (setenv("SLURM_NODE_ALIASES", resp->alias_list, 1) < 0) {
			error("unable to set SLURM_NODE_ALIASES in "
			      "environment");
		}
	} else {
		unsetenv("SLURM_NODE_ALIASES");
	}

	return;
}

static int _validate_relative(resource_allocation_response_msg_t *resp)
{

	if (opt.relative_set &&
	    ((opt.relative + opt.min_nodes) > resp->node_cnt)) {
		if (opt.nodes_set_opt) {  /* -N command line option used */
			error("--relative and --nodes option incompatible "
			      "with count of allocated nodes (%d+%d>%d)",
			      opt.relative, opt.min_nodes, resp->node_cnt);
		} else {		/* SLURM_NNODES option used */
			error("--relative and SLURM_NNODES option incompatible "
			      "with count of allocated nodes (%d+%d>%d)",
			      opt.relative, opt.min_nodes, resp->node_cnt);
		}
		return -1;
	}
	return 0;
}

/* Set SLURM_RLIMIT_* environment variables with current resource
 * limit values, reset RLIMIT_NOFILE to maximum possible value */
static int _set_rlimit_env(void)
{
	int                  rc = SLURM_SUCCESS;
	struct rlimit        rlim[1];
	unsigned long        cur;
	char                 name[64], *format;
	slurm_rlimits_info_t *rli;

	/* Modify limits with any command-line options */
	if (opt.propagate && parse_rlimits( opt.propagate, PROPAGATE_RLIMITS)){
		error( "--propagate=%s is not valid.", opt.propagate );
		exit(error_exit);
	}

	for (rli = get_slurm_rlimits_info(); rli->name != NULL; rli++ ) {

		if (rli->propagate_flag != PROPAGATE_RLIMITS)
			continue;

		if (getrlimit (rli->resource, rlim) < 0) {
			error ("getrlimit (RLIMIT_%s): %m", rli->name);
			rc = SLURM_FAILURE;
			continue;
		}

		cur = (unsigned long) rlim->rlim_cur;
		snprintf(name, sizeof(name), "SLURM_RLIMIT_%s", rli->name);
		if (opt.propagate && rli->propagate_flag == PROPAGATE_RLIMITS)
			/*
			 * Prepend 'U' to indicate user requested propagate
			 */
			format = "U%lu";
		else
			format = "%lu";

		if (setenvf (NULL, name, format, cur) < 0) {
			error ("unable to set %s in environment", name);
			rc = SLURM_FAILURE;
			continue;
		}

		debug ("propagating RLIMIT_%s=%lu", rli->name, cur);
	}

	/*
	 *  Now increase NOFILE to the max available for this srun
	 */
	if (getrlimit (RLIMIT_NOFILE, rlim) < 0)
	 	return (error ("getrlimit (RLIMIT_NOFILE): %m"));

	if (rlim->rlim_cur < rlim->rlim_max) {
		rlim->rlim_cur = rlim->rlim_max;
		if (setrlimit (RLIMIT_NOFILE, rlim) < 0)
			return (error ("Unable to increase max no. files: %m"));
	}

	return rc;
}

static void _set_node_alias(void)
{
	char *aliases, *save_ptr = NULL, *tmp;
	char *addr, *hostname, *slurm_name;

	tmp = getenv("SLURM_NODE_ALIASES");
	if (!tmp)
		return;
	aliases = xstrdup(tmp);
	slurm_name = strtok_r(aliases, ":", &save_ptr);
	while (slurm_name) {
		addr = strtok_r(NULL, ":", &save_ptr);
		if (!addr)
			break;
		slurm_reset_alias(slurm_name, addr, addr);
		hostname = strtok_r(NULL, ",", &save_ptr);
		if (!hostname)
			break;
		slurm_name = strtok_r(NULL, ":", &save_ptr);
	}
	xfree(aliases);
}

static int _become_user (void)
{
	char *user = uid_to_string(opt.uid);
	gid_t gid = gid_from_uid(opt.uid);

	if (strcmp(user, "nobody") == 0) {
		xfree(user);
		return (error ("Invalid user id %u: %m", opt.uid));
	}

	if (opt.uid == getuid ()) {
		xfree(user);
		return (0);
	}

	if ((opt.egid != (gid_t) -1) && (setgid (opt.egid) < 0)) {
		xfree(user);
		return (error ("setgid: %m"));
	}

	initgroups (user, gid); /* Ignore errors */
	xfree(user);

	if (setuid (opt.uid) < 0)
		return (error ("setuid: %m"));

	return (0);
}

static void _run_srun_prolog (srun_job_t *job)
{
	int rc;

	if (opt.prolog && strcasecmp(opt.prolog, "none") != 0) {
		rc = _run_srun_script(job, opt.prolog);
		debug("srun prolog rc = %d", rc);
	}
}

static void _run_srun_epilog (srun_job_t *job)
{
	int rc;

	if (opt.epilog && strcasecmp(opt.epilog, "none") != 0) {
		rc = _run_srun_script(job, opt.epilog);
		debug("srun epilog rc = %d", rc);
	}
}

static int _run_srun_script (srun_job_t *job, char *script)
{
	int status;
	pid_t cpid;
	int i;
	char **args = NULL;

	if (script == NULL || script[0] == '\0')
		return 0;

	if (access(script, R_OK | X_OK) < 0) {
		info("Access denied for %s: %m", script);
		return 0;
	}

	if ((cpid = fork()) < 0) {
		error ("run_srun_script: fork: %m");
		return -1;
	}
	if (cpid == 0) {

		/* set the scripts command line arguments to the arguments
		 * for the application, but shifted one higher
		 */
		args = xmalloc(sizeof(char *) * 1024);
		args[0] = script;
		for (i = 0; i < opt.argc; i++) {
			args[i+1] = opt.argv[i];
		}
		args[i+1] = NULL;
		execv(script, args);
		error("help! %m");
		exit(127);
	}

	do {
		if (waitpid(cpid, &status, 0) < 0) {
			if (errno == EINTR)
				continue;
			error("waitpid: %m");
			return 0;
		} else
			return status;
	} while(1);

	/* NOTREACHED */
}

<<<<<<< HEAD
#if defined HAVE_BG_FILES && !defined HAVE_BG_L_P
static void
_send_step_complete_rpc(int step_rc)
{
	slurm_msg_t req;
	step_complete_msg_t msg;
	int rc;

	memset(&msg, 0, sizeof(step_complete_msg_t));
	msg.job_id = job->jobid;
	msg.job_step_id = job->stepid;
	msg.range_first = 0;
	msg.range_last = 0;
	msg.step_rc = step_rc;
	msg.jobacct = jobacct_gather_g_create(NULL);

	slurm_msg_t_init(&req);
	req.msg_type = REQUEST_STEP_COMPLETE;
	req.data = &msg;
/*	req.address = step_complete.parent_addr; */

	debug3("Sending step complete RPC to slurmctld");
	if (slurm_send_recv_controller_rc_msg(&req, &rc) < 0)
		error("Error sending step complete RPC to slurmctld");
	jobacct_gather_g_destroy(msg.jobacct);
}

static void
_handle_msg(slurm_msg_t *msg)
{
	static uint32_t slurm_uid = NO_VAL;
	uid_t req_uid = g_slurm_auth_get_uid(msg->auth_cred, NULL);
	uid_t uid = getuid();
	job_step_kill_msg_t *ss;
	srun_user_msg_t *um;

	if (slurm_uid == NO_VAL)
		slurm_uid = slurm_get_slurm_user_id();
	if ((req_uid != slurm_uid) && (req_uid != 0) && (req_uid != uid)) {
		error ("Security violation, slurm message from uid %u",
		       (unsigned int) req_uid);
 		return;
	}

	switch (msg->msg_type) {
	case SRUN_PING:
		debug3("slurmctld ping received");
		slurm_send_rc_msg(msg, SLURM_SUCCESS);
		slurm_free_srun_ping_msg(msg->data);
		break;
	case SRUN_JOB_COMPLETE:
		debug("received job step complete message");
		slurm_free_srun_job_complete_msg(msg->data);
		runjob_signal(SIGKILL);
		break;
	case SRUN_USER_MSG:
		um = msg->data;
		info("%s", um->msg);
		slurm_free_srun_user_msg(msg->data);
		break;
	case SRUN_STEP_SIGNAL:
		ss = msg->data;
		debug("received step signal %u RPC", ss->signal);
		runjob_signal(ss->signal);
		slurm_free_job_step_kill_msg(msg->data);
		break;
	default:
		debug("received spurious message type: %u",
		      msg->msg_type);
		break;
	}
	return;
}

static void *_msg_thr_internal(void *arg)
{
	slurm_addr_t cli_addr;
	slurm_fd_t newsockfd;
	slurm_msg_t *msg;
	int *slurmctld_fd_ptr = (int *)arg;

	(void) pthread_setcancelstate(PTHREAD_CANCEL_ENABLE, NULL);
	(void) pthread_setcanceltype(PTHREAD_CANCEL_ASYNCHRONOUS, NULL);

	while (!srun_shutdown) {
		newsockfd = slurm_accept_msg_conn(*slurmctld_fd_ptr, &cli_addr);
		if (newsockfd == SLURM_SOCKET_ERROR) {
			if (errno != EINTR)
				error("slurm_accept_msg_conn: %m");
			continue;
		}
		msg = xmalloc(sizeof(slurm_msg_t));
		if (slurm_receive_msg(newsockfd, msg, 0) != 0) {
			error("slurm_receive_msg: %m");
			/* close the new socket */
			slurm_close_accepted_conn(newsockfd);
			continue;
		}
		_handle_msg(msg);
		slurm_free_msg(msg);
		slurm_close_accepted_conn(newsockfd);
	}
	return NULL;
}

static pthread_t
_spawn_msg_handler(void)
{
	pthread_attr_t attr;
	pthread_t msg_thread;
	static int slurmctld_fd;

	slurmctld_fd = job->step_ctx->launch_state->slurmctld_socket_fd;
	if (slurmctld_fd < 0)
		return (pthread_t) 0;
	job->step_ctx->launch_state->slurmctld_socket_fd = -1;

	slurm_attr_init(&attr);
	if (pthread_create(&msg_thread, &attr, _msg_thr_internal,
			   (void *) &slurmctld_fd))
		error("pthread_create of message thread: %m");
	slurm_attr_destroy(&attr);
	return msg_thread;
}
#endif

=======
>>>>>>> 3c8a4dc1
static int
_is_local_file (fname_t *fname)
{
	if (fname->name == NULL)
		return 1;

	if (fname->taskid != -1)
		return 1;

	return ((fname->type != IO_PER_TASK) && (fname->type != IO_ONE));
}

static void
_set_stdio_fds(srun_job_t *job, slurm_step_io_fds_t *cio_fds)
{
	bool err_shares_out = false;
	int file_flags;

	if (opt.open_mode == OPEN_MODE_APPEND)
		file_flags = O_CREAT|O_WRONLY|O_APPEND;
	else if (opt.open_mode == OPEN_MODE_TRUNCATE)
		file_flags = O_CREAT|O_WRONLY|O_APPEND|O_TRUNC;
	else {
		slurm_ctl_conf_t *conf;
		conf = slurm_conf_lock();
		if (conf->job_file_append)
			file_flags = O_CREAT|O_WRONLY|O_APPEND;
		else
			file_flags = O_CREAT|O_WRONLY|O_APPEND|O_TRUNC;
		slurm_conf_unlock();
	}

	/*
	 * create stdin file descriptor
	 */
	if (_is_local_file(job->ifname)) {
		if ((job->ifname->name == NULL) ||
		    (job->ifname->taskid != -1)) {
			cio_fds->in.fd = STDIN_FILENO;
		} else {
			cio_fds->in.fd = open(job->ifname->name, O_RDONLY);
			if (cio_fds->in.fd == -1) {
				error("Could not open stdin file: %m");
				exit(error_exit);
			}
		}
		if (job->ifname->type == IO_ONE) {
			cio_fds->in.taskid = job->ifname->taskid;
			cio_fds->in.nodeid = slurm_step_layout_host_id(
				launch_common_get_slurm_step_layout(job),
				job->ifname->taskid);
		}
	}

	/*
	 * create stdout file descriptor
	 */
	if (_is_local_file(job->ofname)) {
		if ((job->ofname->name == NULL) ||
		    (job->ofname->taskid != -1)) {
			cio_fds->out.fd = STDOUT_FILENO;
		} else {
			cio_fds->out.fd = open(job->ofname->name,
					       file_flags, 0644);
			if (cio_fds->out.fd == -1) {
				error("Could not open stdout file: %m");
				exit(error_exit);
			}
		}
		if (job->ofname->name != NULL
		    && job->efname->name != NULL
		    && !strcmp(job->ofname->name, job->efname->name)) {
			err_shares_out = true;
		}
	}

	/*
	 * create seperate stderr file descriptor only if stderr is not sharing
	 * the stdout file descriptor
	 */
	if (err_shares_out) {
		debug3("stdout and stderr sharing a file");
		cio_fds->err.fd = cio_fds->out.fd;
		cio_fds->err.taskid = cio_fds->out.taskid;
	} else if (_is_local_file(job->efname)) {
		if ((job->efname->name == NULL) ||
		    (job->efname->taskid != -1)) {
			cio_fds->err.fd = STDERR_FILENO;
		} else {
			cio_fds->err.fd = open(job->efname->name,
					       file_flags, 0644);
			if (cio_fds->err.fd == -1) {
				error("Could not open stderr file: %m");
				exit(error_exit);
			}
		}
	}
}

/* Plugins must be able to resolve symbols.
 * Since srun statically links with src/api/libslurmhelper rather than
 * dynamicaly linking with libslurm, we need to reference all needed
 * symbols within srun. None of the functions below are actually
 * used, but we need to load the symbols. */
static void _define_symbols(void)
{
	/* needed by mvapich and mpichgm */
	slurm_signal_job_step(NO_VAL, NO_VAL, 0);
}

static void _pty_restore(void)
{
	/* STDIN is probably closed by now */
	if (tcsetattr(STDOUT_FILENO, TCSANOW, &termdefaults) < 0)
		fprintf(stderr, "tcsetattr: %s\n", strerror(errno));
}

/* opt.exclusive is set, disable user task layout controls */
static void _step_opt_exclusive(void)
{
	if (!opt.ntasks_set) {
		error("--ntasks must be set with --exclusive");
		exit(error_exit);
	}
	if (opt.relative_set) {
		error("--relative disabled, incompatible with --exclusive");
		exit(error_exit);
	}
	if (opt.exc_nodes) {
		error("--exclude is incompatible with --exclusive");
		exit(error_exit);
	}
}

/* Return the number of microseconds between tv1 and tv2 with a maximum
 * a maximum value of 10,000,000 to prevent overflows */
static long _diff_tv_str(struct timeval *tv1,struct timeval *tv2)
{
	long delta_t;

	delta_t  = MIN((tv2->tv_sec - tv1->tv_sec), 10);
	delta_t *= 1000000;
	delta_t +=  tv2->tv_usec - tv1->tv_usec;
	return delta_t;
}

static void _handle_intr(void)
{
	static struct timeval last_intr = { 0, 0 };
	static struct timeval last_intr_sent = { 0, 0 };
	struct timeval now;

	gettimeofday(&now, NULL);
	if (!opt.quit_on_intr && (_diff_tv_str(&last_intr, &now) > 1000000)) {
		if  (opt.disable_status) {
			info("sending Ctrl-C to job %u.%u",
			     job->jobid, job->stepid);
			launch_g_fwd_signal(SIGINT);
		} else if (job->state < SRUN_JOB_FORCETERM) {
			info("interrupt (one more within 1 sec to abort)");
			launch_g_print_status();
		} else {
			info("interrupt (abort already in progress)");
			launch_g_print_status();
		}
		last_intr = now;
	} else  { /* second Ctrl-C in half as many seconds */
		update_job_state(job, SRUN_JOB_CANCELLED);
		/* terminate job */
		if (job->state < SRUN_JOB_FORCETERM) {
			if (_diff_tv_str(&last_intr_sent, &now) < 1000000) {
				job_force_termination(job);
				launch_g_fwd_signal(SIGKILL);
				return;
			}

			info("sending Ctrl-C to job %u.%u",
			     job->jobid, job->stepid);
			last_intr_sent = now;
			launch_g_fwd_signal(SIGINT);
		} else
			job_force_termination(job);

		launch_g_fwd_signal(SIGKILL);
	}
}
static void _default_sigaction(int sig)
{
	struct sigaction act;
	if (sigaction(sig, NULL, &act)) {
		error("sigaction(%d): %m", sig);
		return;
	}
	if (act.sa_handler != SIG_IGN)
		return;

	act.sa_handler = SIG_DFL;
	if (sigaction(sig, &act, NULL))
		error("sigaction(%d): %m", sig);
}

static void _handle_pipe(void)
{
	static int ending = 0;

	if (ending)
		return;
	ending = 1;
	launch_g_fwd_signal(SIGKILL);
}

/* _srun_signal_mgr - Process daemon-wide signals */
static void *_srun_signal_mgr(void *no_data)
{
	int sig;
	int i, rc;
	sigset_t set;

	/* Make sure no required signals are ignored (possibly inherited) */
	for (i = 0; sig_array[i]; i++)
		_default_sigaction(sig_array[i]);
	while (!srun_shutdown) {
		xsignal_sigset_create(sig_array, &set);
		rc = sigwait(&set, &sig);
		if (rc == EINTR)
			continue;
		switch (sig) {
		case SIGINT:
			if (!srun_shutdown)
				_handle_intr();
			break;
		case SIGQUIT:
			info("Quit");
			/* continue with slurm_step_launch_abort */
		case SIGTERM:
		case SIGHUP:
			/* No need to call job_force_termination here since we
			 * are ending the job now and we don't need to update
			 * the state. */
			info("forcing job termination");
			launch_g_fwd_signal(SIGKILL);
			break;
		case SIGCONT:
			info("got SIGCONT");
			break;
		case SIGPIPE:
			_handle_pipe();
			break;
		case SIGALRM:
			if (srun_max_timer) {
				info("First task exited %ds ago", opt.max_wait);
				launch_g_print_status();
				launch_g_step_terminate();
			}
			break;
		default:
			launch_g_fwd_signal(sig);
			break;
		}
	}
	return NULL;
}

static void  _shepard_notify(int shepard_fd)
{
	int rc;

	while (1) {
		rc = write(shepard_fd, "", 1);
		if (rc == -1) {
			if ((errno == EAGAIN) || (errno == EINTR))
				continue;
			error("write(shepard): %m");
		}
		break;
	}
	close(shepard_fd);
}

static int _shepard_spawn(srun_job_t *job, bool got_alloc)
{
	int shepard_pipe[2], rc;
	pid_t shepard_pid;
	char buf[1];

	if (pipe(shepard_pipe)) {
		error("pipe: %m");
		return -1;
	}

	shepard_pid = fork();
	if (shepard_pid == -1) {
		error("fork: %m");
		return -1;
	}
	if (shepard_pid != 0) {
		close(shepard_pipe[0]);
		return shepard_pipe[1];
	}

	/* Wait for parent to notify of completion or I/O error on abort */
	close(shepard_pipe[1]);
	while (1) {
		rc = read(shepard_pipe[0], buf, 1);
		if (rc == 1) {
			exit(0);
		} else if (rc == 0) {
			break;	/* EOF */
		} else if (rc == -1) {
			if ((errno == EAGAIN) || (errno == EINTR))
				continue;
			break;
		}
	}

	(void) slurm_terminate_job_step(job->jobid, job->stepid);
	if (got_alloc)
		slurm_complete_job(job->jobid, NO_VAL);
	exit(0);
	return -1;
}<|MERGE_RESOLUTION|>--- conflicted
+++ resolved
@@ -461,53 +461,11 @@
 	_run_srun_prolog(job);
 	if (_call_spank_local_user (job) < 0) {
 		error("Failure in local plugin stack");
-		exit(error_exit);
-	}
-
-<<<<<<< HEAD
-	_run_srun_prolog(job);
-
-	mpir_init(job->ctx_params.task_count);
-
-	if (_call_spank_local_user (job) < 0) {
-		error("Failure in local plugin stack");
 		slurm_step_launch_abort(job->step_ctx);
 		exit(error_exit);
 	}
 
-	update_job_state(job, SRUN_JOB_LAUNCHING);
-	launch_start_time = time(NULL);
-	if (slurm_step_launch(job->step_ctx, &launch_params, &callbacks) !=
-	    SLURM_SUCCESS) {
-		error("Application launch failed: %m");
-		global_rc = 1;
-		slurm_step_launch_abort(job->step_ctx);
-		slurm_step_launch_wait_finish(job->step_ctx);
-		goto cleanup;
-	}
-
-	update_job_state(job, SRUN_JOB_STARTING);
-	if (slurm_step_launch_wait_start(job->step_ctx) == SLURM_SUCCESS) {
-		update_job_state(job, SRUN_JOB_RUNNING);
-		/* Only set up MPIR structures if the step launched
-		 * correctly. */
-		if (opt.multi_prog)
-			mpir_set_multi_name(job->ctx_params.task_count,
-					    launch_params.argv[0]);
-		else
-			mpir_set_executable_names(launch_params.argv[0]);
-		MPIR_debug_state = MPIR_DEBUG_SPAWNED;
-		if (opt.debugger_test)
-			mpir_dump_proctable();
-		else
-			MPIR_Breakpoint(job);
-	} else {
-		info("Job step %u.%u aborted before step completely launched.",
-		     job->jobid, job->stepid);
-	}
-=======
 	_set_stdio_fds(job, &cio_fds);
->>>>>>> 3c8a4dc1
 
 	if (launch_g_step_launch(job, &cio_fds, &global_rc, got_alloc) == -1)
 		goto relaunch;
@@ -950,135 +908,6 @@
 	/* NOTREACHED */
 }
 
-<<<<<<< HEAD
-#if defined HAVE_BG_FILES && !defined HAVE_BG_L_P
-static void
-_send_step_complete_rpc(int step_rc)
-{
-	slurm_msg_t req;
-	step_complete_msg_t msg;
-	int rc;
-
-	memset(&msg, 0, sizeof(step_complete_msg_t));
-	msg.job_id = job->jobid;
-	msg.job_step_id = job->stepid;
-	msg.range_first = 0;
-	msg.range_last = 0;
-	msg.step_rc = step_rc;
-	msg.jobacct = jobacct_gather_g_create(NULL);
-
-	slurm_msg_t_init(&req);
-	req.msg_type = REQUEST_STEP_COMPLETE;
-	req.data = &msg;
-/*	req.address = step_complete.parent_addr; */
-
-	debug3("Sending step complete RPC to slurmctld");
-	if (slurm_send_recv_controller_rc_msg(&req, &rc) < 0)
-		error("Error sending step complete RPC to slurmctld");
-	jobacct_gather_g_destroy(msg.jobacct);
-}
-
-static void
-_handle_msg(slurm_msg_t *msg)
-{
-	static uint32_t slurm_uid = NO_VAL;
-	uid_t req_uid = g_slurm_auth_get_uid(msg->auth_cred, NULL);
-	uid_t uid = getuid();
-	job_step_kill_msg_t *ss;
-	srun_user_msg_t *um;
-
-	if (slurm_uid == NO_VAL)
-		slurm_uid = slurm_get_slurm_user_id();
-	if ((req_uid != slurm_uid) && (req_uid != 0) && (req_uid != uid)) {
-		error ("Security violation, slurm message from uid %u",
-		       (unsigned int) req_uid);
- 		return;
-	}
-
-	switch (msg->msg_type) {
-	case SRUN_PING:
-		debug3("slurmctld ping received");
-		slurm_send_rc_msg(msg, SLURM_SUCCESS);
-		slurm_free_srun_ping_msg(msg->data);
-		break;
-	case SRUN_JOB_COMPLETE:
-		debug("received job step complete message");
-		slurm_free_srun_job_complete_msg(msg->data);
-		runjob_signal(SIGKILL);
-		break;
-	case SRUN_USER_MSG:
-		um = msg->data;
-		info("%s", um->msg);
-		slurm_free_srun_user_msg(msg->data);
-		break;
-	case SRUN_STEP_SIGNAL:
-		ss = msg->data;
-		debug("received step signal %u RPC", ss->signal);
-		runjob_signal(ss->signal);
-		slurm_free_job_step_kill_msg(msg->data);
-		break;
-	default:
-		debug("received spurious message type: %u",
-		      msg->msg_type);
-		break;
-	}
-	return;
-}
-
-static void *_msg_thr_internal(void *arg)
-{
-	slurm_addr_t cli_addr;
-	slurm_fd_t newsockfd;
-	slurm_msg_t *msg;
-	int *slurmctld_fd_ptr = (int *)arg;
-
-	(void) pthread_setcancelstate(PTHREAD_CANCEL_ENABLE, NULL);
-	(void) pthread_setcanceltype(PTHREAD_CANCEL_ASYNCHRONOUS, NULL);
-
-	while (!srun_shutdown) {
-		newsockfd = slurm_accept_msg_conn(*slurmctld_fd_ptr, &cli_addr);
-		if (newsockfd == SLURM_SOCKET_ERROR) {
-			if (errno != EINTR)
-				error("slurm_accept_msg_conn: %m");
-			continue;
-		}
-		msg = xmalloc(sizeof(slurm_msg_t));
-		if (slurm_receive_msg(newsockfd, msg, 0) != 0) {
-			error("slurm_receive_msg: %m");
-			/* close the new socket */
-			slurm_close_accepted_conn(newsockfd);
-			continue;
-		}
-		_handle_msg(msg);
-		slurm_free_msg(msg);
-		slurm_close_accepted_conn(newsockfd);
-	}
-	return NULL;
-}
-
-static pthread_t
-_spawn_msg_handler(void)
-{
-	pthread_attr_t attr;
-	pthread_t msg_thread;
-	static int slurmctld_fd;
-
-	slurmctld_fd = job->step_ctx->launch_state->slurmctld_socket_fd;
-	if (slurmctld_fd < 0)
-		return (pthread_t) 0;
-	job->step_ctx->launch_state->slurmctld_socket_fd = -1;
-
-	slurm_attr_init(&attr);
-	if (pthread_create(&msg_thread, &attr, _msg_thr_internal,
-			   (void *) &slurmctld_fd))
-		error("pthread_create of message thread: %m");
-	slurm_attr_destroy(&attr);
-	return msg_thread;
-}
-#endif
-
-=======
->>>>>>> 3c8a4dc1
 static int
 _is_local_file (fname_t *fname)
 {
