--- conflicted
+++ resolved
@@ -1156,24 +1156,6 @@
 	}
 	xfree(query);
 
-<<<<<<< HEAD
-	/* remove this qos from all the users/accts that have it */
-	query = xstrdup_printf("update %s set mod_time=%ld %s where deleted=0;",
-			       assoc_table, now, extra);
-	xfree(extra);
-	DB_DEBUG(DB_QOS, mysql_conn->conn, "query\n%s", query);
-	rc = mysql_db_query(mysql_conn, query);
-	xfree(query);
-	if (rc != SLURM_SUCCESS) {
-		reset_mysql_conn(mysql_conn);
-		xfree(assoc_char);
-		xfree(name_char);
-		FREE_NULL_LIST(ret_list);
-		return NULL;
-	}
-
-=======
->>>>>>> eef0368b
 	user_name = uid_to_string((uid_t) uid);
 
 	slurm_mutex_lock(&as_mysql_cluster_list_lock);
@@ -1187,8 +1169,7 @@
 			query = xstrdup_printf("update \"%s_%s\" set mod_time=%ld %s where deleted=0;",
 					       object, assoc_table,
 					       now, extra);
-			if (debug_flags & DEBUG_FLAG_DB_QOS)
-				DB_DEBUG(mysql_conn->conn, "query\n%s", query);
+			DB_DEBUG(DB_QOS, mysql_conn->conn, "query\n%s", query);
 			rc = mysql_db_query(mysql_conn, query);
 			xfree(query);
 
