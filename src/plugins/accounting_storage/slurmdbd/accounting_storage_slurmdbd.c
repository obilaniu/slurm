--- conflicted
+++ resolved
@@ -128,12 +128,8 @@
 		xfree(req->account);
 		xfree(req->array_task_str);
 		xfree(req->constraints);
-<<<<<<< HEAD
+		xfree(req->container);
 		xfree(req->env_hash);
-=======
-		xfree(req->container);
-		xfree(req->env);
->>>>>>> a2f5c67b
 		xfree(req->mcs_label);
 		xfree(req->name);
 		xfree(req->nodes);
