--- conflicted
+++ resolved
@@ -33,26 +33,12 @@
  *  51 Franklin Street, Fifth Floor, Boston, MA 02110-1301  USA.
 \*****************************************************************************/
 
-<<<<<<< HEAD
-#include "config.h"
+#ifdef HAVE_CONFIG_H
+#  include "config.h"
+#endif
 
 #ifndef _GNU_SOURCE
 #  define _GNU_SOURCE
-=======
-/*
- * FreeBSD and Linux affinity functions have a slightly different interface
- * and are defined in different headers.  See platform-dependencies in
- * affinity.c.
- */
-#ifdef __FreeBSD__
-#include <sys/param.h>
-#include <sys/cpuset.h>
-typedef cpuset_t cpu_set_t;
-#endif
-
-#ifdef HAVE_CONFIG_H
-#  include "config.h"
->>>>>>> 4585fc22
 #endif
 
 #ifndef __USE_GNU
@@ -61,6 +47,17 @@
 
 #ifdef HAVE_NUMA
 #  include <numa.h>
+#endif
+
+/*
+ * FreeBSD and Linux affinity functions have a slightly different interface
+ * and are defined in different headers.  See platform-dependencies in
+ * affinity.c.
+ */
+#ifdef __FreeBSD__
+#  include <sys/param.h>
+#  include <sys/cpuset.h>
+   typedef cpuset_t cpu_set_t;
 #endif
 
 #ifdef HAVE_SYS_PRCTL_H
