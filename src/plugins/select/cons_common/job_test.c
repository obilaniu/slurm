/*****************************************************************************\
 *  job_test.c - functions to test job on resources
 *****************************************************************************
 *  Copyright (C) 2019 SchedMD LLC
 *  Derived in large part from select/cons_[res|tres] plugins
 *
 *  This file is part of Slurm, a resource management program.
 *  For details, see <https://slurm.schedmd.com/>.
 *  Please also read the included file: DISCLAIMER.
 *
 *  Slurm is free software; you can redistribute it and/or modify it under
 *  the terms of the GNU General Public License as published by the Free
 *  Software Foundation; either version 2 of the License, or (at your option)
 *  any later version.
 *
 *  In addition, as a special exception, the copyright holders give permission
 *  to link the code of portions of this program with the OpenSSL library under
 *  certain conditions as described in each individual source file, and
 *  distribute linked combinations including the two. You must obey the GNU
 *  General Public License in all respects for all of the code used other than
 *  OpenSSL. If you modify file(s) with this exception, you may extend this
 *  exception to your version of the file(s), but you are not obligated to do
 *  so. If you do not wish to do so, delete this exception statement from your
 *  version.  If you delete this exception statement from all source files in
 *  the program, then also delete it here.
 *
 *  Slurm is distributed in the hope that it will be useful, but WITHOUT ANY
 *  WARRANTY; without even the implied warranty of MERCHANTABILITY or FITNESS
 *  FOR A PARTICULAR PURPOSE.  See the GNU General Public License for more
 *  details.
 *
 *  You should have received a copy of the GNU General Public License along
 *  with Slurm; if not, write to the Free Software Foundation, Inc.,
 *  51 Franklin Street, Fifth Floor, Boston, MA 02110-1301  USA.
\*****************************************************************************/

#include "cons_common.h"
#include "dist_tasks.h"
#include "gres_select_filter.h"
#include "gres_select_util.h"

#include "src/common/node_select.h"
#include "src/common/xstring.h"

#include "src/slurmctld/gres_ctld.h"
#include "src/slurmctld/preempt.h"

typedef struct {
	int action;
	bool job_fini;
	bitstr_t *node_map;
	node_use_record_t *node_usage;
	part_res_record_t *part_record_ptr;
	int rc;
} wrapper_rm_job_args_t;

typedef struct {
	List preemptee_candidates;
	List cr_job_list;
	node_use_record_t *future_usage;
	part_res_record_t *future_part;
	bitstr_t *orig_map;
	bool *qos_preemptor;
} cr_job_list_args_t;

uint64_t def_cpu_per_gpu = 0;
uint64_t def_mem_per_gpu = 0;
bool preempt_strict_order = false;
int preempt_reorder_cnt	= 1;

/* When any cores on a node are removed from being available for a job,
 * then remove the entire node from being available. */
static void _block_whole_nodes(bitstr_t *node_bitmap,
			       bitstr_t **orig_core_bitmap,
			       bitstr_t **new_core_bitmap)
{
	int first_node, last_node, i_node;
	int first_core, last_core, i_core;

	bitstr_t *cr_orig_core_bitmap = NULL;
	bitstr_t *cr_new_core_bitmap = NULL;

	first_node = bit_ffs(node_bitmap);
	if (first_node >= 0)
		last_node = bit_fls(node_bitmap);
	else
		last_node = -2;

	if (!is_cons_tres) {
		cr_orig_core_bitmap = *orig_core_bitmap;
		cr_new_core_bitmap = *new_core_bitmap;
	}

	for (i_node = first_node; i_node <= last_node; i_node++) {
		if (!bit_test(node_bitmap, i_node))
			continue;
		if (is_cons_tres) {
			first_core = 0;
			last_core = select_node_record[i_node].tot_cores;
			cr_orig_core_bitmap = orig_core_bitmap[i_node];
			cr_new_core_bitmap = new_core_bitmap[i_node];
		} else {
			first_core = cr_get_coremap_offset(i_node);
			last_core  = cr_get_coremap_offset(i_node + 1);
		}

		for (i_core = first_core; i_core < last_core; i_core++) {
			if (bit_test(cr_orig_core_bitmap, i_core) &&
			    !bit_test(cr_new_core_bitmap, i_core)) {
				bit_clear(node_bitmap, i_node);
				break;
			}
		}
	}
}

static uint16_t _valid_uint16(uint16_t arg)
{
	if ((arg == NO_VAL16) || (arg == INFINITE16))
		return 0;
	return arg;
}

static gres_mc_data_t *_build_gres_mc_data(job_record_t *job_ptr)
{
	gres_mc_data_t *tres_mc_ptr;

	tres_mc_ptr = xmalloc(sizeof(gres_mc_data_t));
	tres_mc_ptr->cpus_per_task =
		_valid_uint16(job_ptr->details->cpus_per_task);
	tres_mc_ptr->ntasks_per_job = job_ptr->details->num_tasks;
	tres_mc_ptr->ntasks_per_node =
		_valid_uint16(job_ptr->details->ntasks_per_node);
	tres_mc_ptr->overcommit = job_ptr->details->overcommit;
	tres_mc_ptr->task_dist = job_ptr->details->task_dist;
	tres_mc_ptr->whole_node = job_ptr->details->whole_node;
	if (job_ptr->details->mc_ptr) {
		multi_core_data_t *job_mc_ptr = job_ptr->details->mc_ptr;
		tres_mc_ptr->boards_per_node =
			_valid_uint16(job_mc_ptr->boards_per_node);
		tres_mc_ptr->sockets_per_board =
			_valid_uint16(job_mc_ptr->sockets_per_board);
		tres_mc_ptr->sockets_per_node =
			_valid_uint16(job_mc_ptr->sockets_per_node);
		tres_mc_ptr->cores_per_socket =
			_valid_uint16(job_mc_ptr->cores_per_socket);
		tres_mc_ptr->threads_per_core =
			_valid_uint16(job_mc_ptr->threads_per_core);
		tres_mc_ptr->ntasks_per_board =
			_valid_uint16(job_mc_ptr->ntasks_per_board);
		tres_mc_ptr->ntasks_per_socket =
			_valid_uint16(job_mc_ptr->ntasks_per_socket);
		tres_mc_ptr->ntasks_per_core =
			_valid_uint16(job_mc_ptr->ntasks_per_core);
	}
	if ((tres_mc_ptr->ntasks_per_core == 0) &&
	    (slurm_conf.select_type_param & CR_ONE_TASK_PER_CORE))
		tres_mc_ptr->ntasks_per_core = 1;

	return tres_mc_ptr;
}

static struct multi_core_data *_create_default_mc(void)
{
	struct multi_core_data *mc_ptr;

	mc_ptr = xmalloc(sizeof(struct multi_core_data));
	mc_ptr->sockets_per_node = NO_VAL16;
	mc_ptr->cores_per_socket = NO_VAL16;
	mc_ptr->threads_per_core = NO_VAL16;
	/* Other fields initialized to zero by xmalloc */

	return mc_ptr;
}

/* List sort function: sort by the job's expected end time */
static int _cr_job_list_sort(void *x, void *y)
{
	job_record_t *job1_ptr = *(job_record_t **) x;
	job_record_t *job2_ptr = *(job_record_t **) y;

	return (int) SLURM_DIFFTIME(job1_ptr->end_time, job2_ptr->end_time);
}

static int _find_job (void *x, void *key)
{
	job_record_t *job_ptr = (job_record_t *) x;
	if (job_ptr == (job_record_t *) key)
		return 1;
	return 0;
}

extern void _free_avail_res_array(avail_res_t **avail_res_array)
{
	int n;
	if (!avail_res_array)
		return;

	for (n = 0; n < select_node_cnt; n++)
		common_free_avail_res(avail_res_array[n]);
	xfree(avail_res_array);
}

/* Determine the node requirements for the job:
 * - does the job need exclusive nodes? (NODE_CR_RESERVED)
 * - can the job run on shared nodes?   (NODE_CR_ONE_ROW)
 * - can the job run on overcommitted resources? (NODE_CR_AVAILABLE)
 */
static uint16_t _get_job_node_req(job_record_t *job_ptr)
{
	int max_share = job_ptr->part_ptr->max_share;

	if (max_share == 0)	/* Partition OverSubscribe=EXCLUSIVE */
		return NODE_CR_RESERVED;

	/* Partition is OverSubscribe=FORCE */
	if (max_share & SHARED_FORCE)
		return NODE_CR_AVAILABLE;

	if ((max_share > 1) && (job_ptr->details->share_res == 1))
		/* part allows sharing, and the user has requested it */
		return NODE_CR_AVAILABLE;

	return NODE_CR_ONE_ROW;
}

static void _set_gpu_defaults(job_record_t *job_ptr)
{
	static part_record_t *last_part_ptr = NULL;
	static uint64_t last_cpu_per_gpu = NO_VAL64;
	static uint64_t last_mem_per_gpu = NO_VAL64;
	uint64_t cpu_per_gpu, mem_per_gpu;

	xassert(is_cons_tres);
	if (!job_ptr->gres_list)
		return;

	if (job_ptr->part_ptr != last_part_ptr) {
		/* Cache data from last partition referenced */
		last_part_ptr = job_ptr->part_ptr;
		last_cpu_per_gpu = common_get_def_cpu_per_gpu(
			last_part_ptr->job_defaults_list);
		last_mem_per_gpu = common_get_def_mem_per_gpu(
			last_part_ptr->job_defaults_list);
	}
	if (last_cpu_per_gpu != NO_VAL64)
		cpu_per_gpu = last_cpu_per_gpu;
	else if (def_cpu_per_gpu != NO_VAL64)
		cpu_per_gpu = def_cpu_per_gpu;
	else
		cpu_per_gpu = 0;
	if (last_mem_per_gpu != NO_VAL64)
		mem_per_gpu = last_mem_per_gpu;
	else if (def_mem_per_gpu != NO_VAL64)
		mem_per_gpu = def_mem_per_gpu;
	else
		mem_per_gpu = 0;

<<<<<<< HEAD
	gres_select_util_job_set_defs(job_ptr->gres_list, "gpu", cpu_per_gpu,
				      mem_per_gpu, &job_ptr->cpus_per_tres,
				      &job_ptr->mem_per_tres);
=======
	gres_plugin_job_set_defs(job_ptr->gres_list, "gpu", cpu_per_gpu,
				 mem_per_gpu, &job_ptr->cpus_per_tres,
				 &job_ptr->mem_per_tres,
				 &job_ptr->details->cpus_per_task);
>>>>>>> bdf66674
}

/* Determine how many sockets per node this job requires for GRES */
static uint32_t _socks_per_node(job_record_t *job_ptr)
{
	multi_core_data_t *mc_ptr;
	uint32_t s_p_n = NO_VAL;
	uint32_t cpu_cnt, cpus_per_node, tasks_per_node;
	uint32_t min_nodes;

	if (!job_ptr->details)
		return s_p_n;

	/*
	 * FIXME: This was removed in cons_tres commit e82b9f17a23adf0, I am
	 * wondering if it is actually needed in cons_res.
	 */
	if (!is_cons_tres && ((job_ptr->gres_list == NULL) ||
			      ((job_ptr->bit_flags & GRES_ENFORCE_BIND) == 0)))
		return s_p_n;

	cpu_cnt = job_ptr->details->num_tasks * job_ptr->details->cpus_per_task;
	cpu_cnt = MAX(job_ptr->details->min_cpus, cpu_cnt);
	min_nodes = MAX(job_ptr->details->min_nodes, 1);
	cpus_per_node = cpu_cnt / min_nodes;
	if (cpus_per_node <= 1)
		return (uint32_t) 1;

	mc_ptr = job_ptr->details->mc_ptr;
	if ((mc_ptr->ntasks_per_socket != NO_VAL16) &&
	    (mc_ptr->ntasks_per_socket != INFINITE16)) {
		tasks_per_node = job_ptr->details->num_tasks / min_nodes;
		s_p_n = (tasks_per_node + mc_ptr->ntasks_per_socket - 1) /
			mc_ptr->ntasks_per_socket;
		return s_p_n;
	}

	/*
	 * This logic could be expanded to support additional cases, which may
	 * require information per node information (e.g. threads per core).
	 */

	return s_p_n;
}

/*
 * Determine resource availability for pending job
 *
 * IN: job_ptr       - pointer to the job requesting resources
 * IN: node_map      - bitmap of available nodes
 * IN/OUT: core_map  - per-node bitmaps of available cores
 * IN: cr_type       - resource type
 * IN: test_only     - Determine if job could ever run, ignore allocated memory
 *		       check
 * IN: will_run      - Determining when a pending job can start
 * IN: part_core_map - per-node bitmap of cores allocated to jobs of this
 *                     partition or NULL if don't care
 *
 * RET array of avail_res_t pointers, free using _free_avail_res_array()
 */
static avail_res_t **_get_res_avail(job_record_t *job_ptr,
				    bitstr_t *node_map, bitstr_t **core_map,
				    node_use_record_t *node_usage,
				    uint16_t cr_type, bool test_only,
				    bool will_run, bitstr_t **part_core_map)
{
	int i, i_first, i_last;
	avail_res_t **avail_res_array = NULL;
	uint32_t s_p_n = _socks_per_node(job_ptr);

	xassert(*cons_common_callbacks.can_job_run_on_node);

	avail_res_array = xcalloc(select_node_cnt, sizeof(avail_res_t *));
	i_first = bit_ffs(node_map);
	if (i_first != -1)
		i_last = bit_fls(node_map);
	else
		i_last = -2;
	for (i = i_first; i <= i_last; i++) {
		if (bit_test(node_map, i))
			avail_res_array[i] =
				(*cons_common_callbacks.can_job_run_on_node)(
					job_ptr, core_map, i,
					s_p_n, node_usage,
					cr_type, test_only, will_run,
					part_core_map);
		/*
		 * FIXME: This is a hack to make cons_res more bullet proof as
		 * there are places that don't always behave correctly with a
		 * sparce array.
		 */
		if (!is_cons_tres && !avail_res_array[i])
			avail_res_array[i] = xmalloc(sizeof(avail_res_t));
	}

	return avail_res_array;
}

/* For a given job already past it's end time, guess when it will actually end.
 * Used for backfill scheduling. */
static time_t _guess_job_end(job_record_t *job_ptr, time_t now)
{
	time_t end_time;
	uint16_t over_time_limit;

	if (job_ptr->part_ptr &&
	    (job_ptr->part_ptr->over_time_limit != NO_VAL16)) {
		over_time_limit = job_ptr->part_ptr->over_time_limit;
	} else {
		over_time_limit = slurm_conf.over_time_limit;
	}
	if (over_time_limit == 0) {
		end_time = job_ptr->end_time + slurm_conf.kill_wait;
	} else if (over_time_limit == INFINITE16) {
		/* No idea when the job might end, this is just a guess */
		if (job_ptr->time_limit && (job_ptr->time_limit != NO_VAL) &&
		    (job_ptr->time_limit != INFINITE)) {
			end_time = now + (job_ptr->time_limit * 60);
		} else {
			end_time = now + (365 * 24 * 60 * 60);	/* one year */
		}
	} else {
		end_time = job_ptr->end_time + slurm_conf.kill_wait +
			(over_time_limit  * 60);
	}
	if (end_time <= now)
		end_time = now + 1;

	return end_time;
}

/*
 * Test to see if a node already has running jobs for _other_ partitions.
 * If (sharing_only) then only check sharing partitions. This is because
 * the job was submitted to a single-row partition which does not share
 * allocated CPUs with multi-row partitions.
 */
static int _is_node_busy(part_res_record_t *p_ptr, uint32_t node_i,
			 int sharing_only, part_record_t *my_part_ptr,
			 bool qos_preemptor)
{
	uint32_t r, c, core_begin, core_end;
	uint16_t num_rows;
	bitstr_t *use_row_bitmap = NULL;

	for (; p_ptr; p_ptr = p_ptr->next) {
		num_rows = p_ptr->num_rows;
		if (preempt_by_qos && !qos_preemptor)
			num_rows--;	/* Don't use extra row */
		if (sharing_only &&
		    ((num_rows < 2) || (p_ptr->part_ptr == my_part_ptr)))
			continue;
		if (!p_ptr->row)
			continue;

		for (r = 0; r < num_rows; r++) {
			if (!p_ptr->row[r].row_bitmap)
				continue;

			if (is_cons_tres) {
				if (!p_ptr->row[r].row_bitmap[node_i])
					continue;
				use_row_bitmap =
					p_ptr->row[r].row_bitmap[node_i];
				core_begin = 0;
				core_end = bit_size(
					p_ptr->row[r].row_bitmap[node_i]);
			} else {
				if (!*p_ptr->row[r].row_bitmap)
					continue;
				use_row_bitmap = *p_ptr->row[r].row_bitmap;
				core_begin = cr_get_coremap_offset(node_i);
				core_end = cr_get_coremap_offset(node_i+1);
			}

			for (c = core_begin; c < core_end; c++)
				if (bit_test(use_row_bitmap, c))
					return 1;
		}
	}
	return 0;
}

static bool _is_preemptable(job_record_t *job_ptr, List preemptee_candidates)
{
	if (!preemptee_candidates)
		return false;
	if (list_find_first(preemptee_candidates, _find_job, job_ptr))
		return true;
	return false;
}

/*
 * Select the best set of resources for the given job
 * IN: job_ptr      - pointer to the job requesting resources
 * IN: min_nodes    - minimum number of nodes required
 * IN: max_nodes    - maximum number of nodes requested
 * IN: req_nodes    - number of requested nodes
 * IN/OUT: node_bitmap - bitmap of available nodes / bitmap of selected nodes
 * IN/OUT: avail_core - available/selected cores
 * IN: cr_type      - resource type
 * IN: test_only    - Determine if job could ever run, ignore allocated memory
 *		      check
 * IN: will_run     - Determining when a pending job can start
 * IN: part_core_map - per-node bitmap of cores allocated to jobs of this
 *                     partition or NULL if don't care
 * IN: prefer_alloc_nodes - select currently allocated nodes first
 * IN: tres_mc_ptr   - job's multi-core options
 * RET: array of avail_res_t pointers, free using _free_avail_res_array().
 *	NULL on error
 */
static avail_res_t **_select_nodes(job_record_t *job_ptr, uint32_t min_nodes,
				   uint32_t max_nodes, uint32_t req_nodes,
				   bitstr_t *node_bitmap, bitstr_t **avail_core,
				   node_use_record_t *node_usage,
				   uint16_t cr_type, bool test_only,
				   bool will_run,
				   bitstr_t **part_core_map,
				   bool prefer_alloc_nodes,
				   gres_mc_data_t *tres_mc_ptr)
{
	int i, rc;
	uint32_t n;
	struct job_details *details_ptr = job_ptr->details;
	bitstr_t *req_map = details_ptr->req_node_bitmap;
	avail_res_t **avail_res_array;

	xassert(*cons_common_callbacks.choose_nodes);

	if (bit_set_count(node_bitmap) < min_nodes) {
#if _DEBUG
		info("AvailNodes < MinNodes (%u < %u)",
		     bit_set_count(node_bitmap), min_nodes);
#endif
		return NULL;
	}

	core_array_log("_select_nodes/enter", node_bitmap, avail_core);
	/* Determine resource availability on each node for pending job */
	avail_res_array = _get_res_avail(job_ptr, node_bitmap, avail_core,
					 node_usage, cr_type, test_only,
					 will_run, part_core_map);
	if (!avail_res_array)
		return avail_res_array;

	/* Eliminate nodes that don't have sufficient resources for this job */
	for (n = 0; n < select_node_cnt; n++) {
		if (bit_test(node_bitmap, n) &&
		    (!avail_res_array[n] ||
		     !avail_res_array[n]->avail_cpus)) {
			/* insufficient resources available on this node */
			bit_clear(node_bitmap, n);
		}
	}
	if ((bit_set_count(node_bitmap) < min_nodes) ||
	    (req_map && !bit_super_set(req_map, node_bitmap))) {
		rc = SLURM_ERROR;
		goto fini;
	}
	core_array_log("_select_nodes/elim_nodes", node_bitmap, avail_core);

	/* Select the best nodes for this job */
	if (details_ptr->ntasks_per_node && details_ptr->num_tasks) {
		i  = details_ptr->num_tasks;
		i += (details_ptr->ntasks_per_node - 1);
		i /= details_ptr->ntasks_per_node;
		min_nodes = MAX(min_nodes, i);
	}
	rc = (*cons_common_callbacks.choose_nodes)(
		job_ptr, node_bitmap, avail_core, min_nodes,
		max_nodes, req_nodes, avail_res_array, cr_type,
		prefer_alloc_nodes, tres_mc_ptr);
	if (rc != SLURM_SUCCESS)
		goto fini;

	core_array_log("_select_nodes/choose_nodes", node_bitmap, avail_core);

	/* If successful, sync up the avail_core with the node_map */
	if (rc == SLURM_SUCCESS) {
		int i_first, i_last, n, start;

		i_first = bit_ffs(node_bitmap);
		if (i_first != -1)
			i_last = bit_fls(node_bitmap);
		else
			i_last = -2;

		if (is_cons_tres) {
			for (n = i_first; n < i_last; n++) {
				if (!avail_res_array[n] ||
				    !bit_test(node_bitmap, n))
					FREE_NULL_BITMAP(avail_core[n]);
			}
		} else if (i_last != -2) {
			start = 0;
			for (n = i_first; n < i_last; n++) {
				if (!avail_res_array[n] ||
				    !bit_test(node_bitmap, n))
					continue;
				if (cr_get_coremap_offset(n) != start)
					bit_nclear(
						*avail_core, start,
						(cr_get_coremap_offset(n)) - 1);
				start = cr_get_coremap_offset(n + 1);
			}
			if (cr_get_coremap_offset(n) != start)
				bit_nclear(*avail_core, start,
					   cr_get_coremap_offset(n) - 1);
		}
	}
	core_array_log("_select_nodes/sync_cores", node_bitmap, avail_core);

fini:	if (rc != SLURM_SUCCESS) {
		_free_avail_res_array(avail_res_array);
		return NULL;
	}

	return avail_res_array;
}

/*
 * Sort the usable_node element to put jobs in the correct
 * preemption order.
 */
static int _sort_usable_nodes_dec(void *j1, void *j2)
{
	job_record_t *job_a = *(job_record_t **) j1;
	job_record_t *job_b = *(job_record_t **) j2;

	if (job_a->details->usable_nodes > job_b->details->usable_nodes)
		return -1;
	else if (job_a->details->usable_nodes < job_b->details->usable_nodes)
		return 1;

	return 0;
}

/*
 * Determine which of these nodes are usable by this job
 *
 * Remove nodes from node_bitmap that don't have enough memory or other
 * resources to support this job.
 *
 * Return SLURM_ERROR if a required node can't be used.
 *
 * if node_state = NODE_CR_RESERVED, clear node_bitmap (if node is required
 *                                   then should we return NODE_BUSY!?!)
 *
 * if node_state = NODE_CR_ONE_ROW, then this node can only be used by
 *                                  another NODE_CR_ONE_ROW job
 *
 * if node_state = NODE_CR_AVAILABLE AND:
 *  - job_node_req = NODE_CR_RESERVED, then we need idle nodes
 *  - job_node_req = NODE_CR_ONE_ROW, then we need idle or non-sharing nodes
 */
static int _verify_node_state(part_res_record_t *cr_part_ptr,
			      job_record_t *job_ptr,
			      bitstr_t *node_bitmap,
			      uint16_t cr_type,
			      node_use_record_t *node_usage,
			      enum node_cr_state job_node_req,
			      bitstr_t **exc_cores, bool qos_preemptor)
{
	node_record_t *node_ptr;
	uint32_t gres_cpus, gres_cores;
	uint64_t free_mem, min_mem, avail_mem;
	List gres_list;
	int i, i_first, i_last;
	bool disable_binding = false;

	if (is_cons_tres && !(job_ptr->bit_flags & JOB_MEM_SET) &&
	    (min_mem = gres_select_util_job_mem_max(job_ptr->gres_list))) {
		/*
		 * Clear default partition or system per-node memory limit.
		 * Rely exclusively upon the per-GRES memory limit.
		 */
		job_ptr->details->pn_min_memory = 0;
	} else if (job_ptr->details->pn_min_memory & MEM_PER_CPU) {
		uint16_t min_cpus;
		min_mem = job_ptr->details->pn_min_memory & (~MEM_PER_CPU);
		min_cpus = MAX(job_ptr->details->ntasks_per_node,
			       job_ptr->details->pn_min_cpus);
		min_cpus = MAX(min_cpus, job_ptr->details->cpus_per_task);
		if (min_cpus > 0)
			min_mem *= min_cpus;
	} else {
		min_mem = job_ptr->details->pn_min_memory;
	}

	if (!is_cons_tres && (job_ptr->bit_flags & GRES_DISABLE_BIND))
		disable_binding = true;
	i_first = bit_ffs(node_bitmap);
	if (i_first == -1)
		i_last = -2;
	else
		i_last  = bit_fls(node_bitmap);
	for (i = i_first; i <= i_last; i++) {
		if (!bit_test(node_bitmap, i))
			continue;
		node_ptr = select_node_record[i].node_ptr;
		/* node-level memory check */
		if (min_mem && (cr_type & CR_MEMORY)) {
			avail_mem = select_node_record[i].real_memory -
				select_node_record[i].mem_spec_limit;
			if (avail_mem > node_usage[i].alloc_memory) {
				free_mem = avail_mem -
					node_usage[i].alloc_memory;
			} else
				free_mem = 0;
			if (free_mem < min_mem) {
				debug3("Not considering node %s, free_mem < min_mem (%"PRIu64" < %"PRIu64") for %pJ",
				       node_ptr->name,
				       free_mem, min_mem, job_ptr);
				goto clear_bit;
			}
		} else if (cr_type & CR_MEMORY) {   /* --mem=0 for all memory */
			if (node_usage[i].alloc_memory) {
				debug3("Not considering node %s, allocated memory = %"PRIu64" and all memory requested for %pJ",
				       node_ptr->name,
				       node_usage[i].alloc_memory, job_ptr);
				goto clear_bit;
			}
		}

		/* Exclude nodes with reserved cores */
		if ((job_ptr->details->whole_node == 1) && exc_cores) {
			if (is_cons_tres) {
				if (exc_cores[i] &&
				    (bit_ffs(exc_cores[i]) != -1)) {
					debug3("node %s exclusive",
					       node_ptr->name);
					goto clear_bit;
				}
			} else if (*exc_cores) {
				for (int j = cr_get_coremap_offset(i);
				     j < cr_get_coremap_offset(i+1);
				     j++) {
					if (bit_test(*exc_cores, j))
						continue;
					debug3("_vns: node %s exc",
					       node_ptr->name);
					goto clear_bit;
				}
			}
		}

		/* node-level GRES check, assumes all cores usable */
		if (node_usage[i].gres_list)
			gres_list = node_usage[i].gres_list;
		else
			gres_list = node_ptr->gres_list;
		gres_cores = gres_job_test(job_ptr->gres_list,
					   gres_list, true,
					   NULL, 0, 0, job_ptr->job_id,
					   node_ptr->name,
					   disable_binding);
		gres_cpus = gres_cores;
		if (gres_cpus != NO_VAL)
			gres_cpus *= select_node_record[i].vpus;
		if (gres_cpus == 0) {
			debug3("node %s lacks GRES",
			       node_ptr->name);
			goto clear_bit;
		}

		/* exclusive node check */
		if (node_usage[i].node_state >= NODE_CR_RESERVED) {
			debug3("node %s in exclusive use",
			       node_ptr->name);
			goto clear_bit;

			/* non-resource-sharing node check */
		} else if (node_usage[i].node_state >= NODE_CR_ONE_ROW) {
			if ((job_node_req == NODE_CR_RESERVED) ||
			    (job_node_req == NODE_CR_AVAILABLE)) {
				debug3("node %s non-sharing",
				       node_ptr->name);
				goto clear_bit;
			}
			/*
			 * cannot use this node if it is running jobs
			 * in sharing partitions
			 */
			if (_is_node_busy(cr_part_ptr, i, 1,
					  job_ptr->part_ptr, qos_preemptor)) {
				debug3("node %s sharing?",
				       node_ptr->name);
				goto clear_bit;
			}

			/* node is NODE_CR_AVAILABLE - check job request */
		} else {
			if (job_node_req == NODE_CR_RESERVED) {
				if (_is_node_busy(cr_part_ptr, i, 0,
						  job_ptr->part_ptr,
						  qos_preemptor)) {
					debug3("node %s busy",
					       node_ptr->name);
					goto clear_bit;
				}
			} else if (job_node_req == NODE_CR_ONE_ROW) {
				/*
				 * cannot use this node if it is running jobs
				 * in sharing partitions
				 */
				if (_is_node_busy(cr_part_ptr, i, 1,
						  job_ptr->part_ptr,
						  qos_preemptor)) {
					debug3("node %s vbusy",
					       node_ptr->name);
					goto clear_bit;
				}
			}
		}
		continue;	/* node is usable, test next node */

	clear_bit:	/* This node is not usable by this job */
		bit_clear(node_bitmap, i);
		if (job_ptr->details->req_node_bitmap &&
		    bit_test(job_ptr->details->req_node_bitmap, i))
			return SLURM_ERROR;

	}

	return SLURM_SUCCESS;
}

/*
 * _job_test - does most of the real work for select_p_job_test(), which
 *	includes contiguous selection, load-leveling and max_share logic
 *
 * PROCEDURE:
 *
 * Step 1: compare nodes in "avail" node_bitmap with current node state data
 *         to find available nodes that match the job request
 *
 * Step 2: check resources in "avail" node_bitmap with allocated resources from
 *         higher priority partitions (busy resources are UNavailable)
 *
 * Step 3: select resource usage on remaining resources in "avail" node_bitmap
 *         for this job, with the placement influenced by existing
 *         allocations
 */
static int _job_test(job_record_t *job_ptr, bitstr_t *node_bitmap,
		     uint32_t min_nodes, uint32_t max_nodes,
		     uint32_t req_nodes, int mode, uint16_t cr_type,
		     enum node_cr_state job_node_req,
		     part_res_record_t *cr_part_ptr,
		     node_use_record_t *node_usage,
		     bitstr_t **exc_cores, bool prefer_alloc_nodes,
		     bool qos_preemptor, bool preempt_mode)
{
	int error_code = SLURM_SUCCESS;
	bitstr_t *orig_node_map, **part_core_map = NULL;
	bitstr_t **free_cores_tmp = NULL,  *node_bitmap_tmp = NULL;
	bitstr_t **free_cores_tmp2 = NULL, *node_bitmap_tmp2 = NULL;
	bitstr_t **avail_cores, **free_cores;
	bool test_only = false, will_run = false;
	uint32_t sockets_per_node = 1;
	uint32_t c, j, n, c_alloc = 0, c_size, total_cpus;
	uint64_t save_mem = 0, avail_mem = 0, needed_mem = 0, lowest_mem = 0;
	int32_t build_cnt;
	job_resources_t *job_res;
	struct job_details *details_ptr = job_ptr->details;
	part_res_record_t *p_ptr, *jp_ptr;
	uint16_t *cpu_count;
	int i, i_first, i_last;
	avail_res_t **avail_res_array, **avail_res_array_tmp;
	gres_mc_data_t *tres_mc_ptr = NULL;
	List *node_gres_list = NULL, *sock_gres_list = NULL;
	uint32_t *gres_task_limit = NULL;
	char *nodename = NULL;
	bitstr_t *exc_core_bitmap = NULL;

	free_job_resources(&job_ptr->job_resrcs);

	if (mode == SELECT_MODE_TEST_ONLY)
		test_only = true;
	else if (mode == SELECT_MODE_WILL_RUN)
		will_run = true;

	/* check node_state and update the node_bitmap as necessary */
	if (!test_only) {
		error_code = _verify_node_state(
			cr_part_ptr, job_ptr, node_bitmap, cr_type,
			node_usage, job_node_req, exc_cores, qos_preemptor);
		if (error_code != SLURM_SUCCESS) {
			return error_code;
		}
	}

	/*
	 * Ensure sufficient resources to satisfy thread/core/socket
	 * specifications with -O/--overcommit option.
	 */
	if (details_ptr->overcommit &&
	    (details_ptr->min_cpus == details_ptr->min_nodes)) {
		struct multi_core_data *mc_ptr = details_ptr->mc_ptr;

		if ((mc_ptr->threads_per_core != NO_VAL16) &&
		    (mc_ptr->threads_per_core > 1))
			details_ptr->min_cpus *= mc_ptr->threads_per_core;
		if ((mc_ptr->cores_per_socket != NO_VAL16) &&
		    (mc_ptr->cores_per_socket > 1))
			details_ptr->min_cpus *= mc_ptr->cores_per_socket;
		if ((mc_ptr->sockets_per_node != NO_VAL16) &&
		    (mc_ptr->sockets_per_node > 1))
			details_ptr->min_cpus *= mc_ptr->sockets_per_node;
	}

	if (is_cons_tres) {
		if (details_ptr->mc_ptr &&
		    details_ptr->mc_ptr->sockets_per_node)
			sockets_per_node =
				details_ptr->mc_ptr->sockets_per_node;
		_set_gpu_defaults(job_ptr);
		details_ptr->min_gres_cpu = gres_select_util_job_min_cpu_node(
			sockets_per_node,
			details_ptr->ntasks_per_node,
			job_ptr->gres_list);
	} else if (exc_cores && *exc_cores)
		exc_core_bitmap = *exc_cores;

	log_flag(SELECT_TYPE, "evaluating %pJ on %u nodes",
	         job_ptr, bit_set_count(node_bitmap));

	orig_node_map = bit_copy(node_bitmap);
	avail_cores = common_mark_avail_cores(
		node_bitmap, job_ptr->details->core_spec);

	/*
	 * test to make sure that this job can succeed with all avail_cores
	 * if 'no' then return FAIL
	 * if 'yes' then we will seek the optimal placement for this job
	 *          within avail_cores
	 */
	free_cores = copy_core_array(avail_cores);
	if (is_cons_tres)
		tres_mc_ptr = _build_gres_mc_data(job_ptr);

	avail_res_array = _select_nodes(job_ptr, min_nodes, max_nodes,
					req_nodes, node_bitmap, free_cores,
					node_usage, cr_type, test_only,
					will_run, part_core_map,
					prefer_alloc_nodes, tres_mc_ptr);
	if (!avail_res_array) {
		/* job can not fit */
		xfree(tres_mc_ptr);
		FREE_NULL_BITMAP(orig_node_map);
		free_core_array(&avail_cores);
		free_core_array(&free_cores);
		log_flag(SELECT_TYPE, "test 0 fail: insufficient resources");
		return SLURM_ERROR;
	} else if (test_only) {
		xfree(tres_mc_ptr);
		FREE_NULL_BITMAP(orig_node_map);
		free_core_array(&avail_cores);
		free_core_array(&free_cores);
		_free_avail_res_array(avail_res_array);
		log_flag(SELECT_TYPE, "test 0 pass: test_only");
		return SLURM_SUCCESS;
	} else if (!job_ptr->best_switch) {
		xfree(tres_mc_ptr);
		FREE_NULL_BITMAP(orig_node_map);
		free_core_array(&avail_cores);
		free_core_array(&free_cores);
		_free_avail_res_array(avail_res_array);
		log_flag(CPU_BIND, "test 0 fail: waiting for switches");
		return SLURM_ERROR;
	}
	if (cr_type == CR_MEMORY) {
		/*
		 * CR_MEMORY does not care about existing CPU allocations,
		 * so we can jump right to job allocation from here
		 */
		goto alloc_job;
	}

	log_flag(SELECT_TYPE, "test 0 pass - job fits on given resources");
	_free_avail_res_array(avail_res_array);

	/*
	 * now that we know that this job can run with the given resources,
	 * let's factor in the existing allocations and seek the optimal set
	 * of resources for this job. Here is the procedure:
	 *
	 * Step 1: Seek idle CPUs across all partitions. If successful then
	 *         place job and exit. If not successful, then continue. Two
	 *         related items to note:
	 *          1. Jobs that don't share CPUs finish with step 1.
	 *          2. The remaining steps assume sharing or preemption.
	 *
	 * Step 2: Remove resources that are in use by higher-priority
	 *         partitions, and test that job can still succeed. If not
	 *         then exit.
	 *
	 * Step 3: Seek idle nodes among the partitions with the same
	 *         priority as the job's partition. If successful then
	 *         goto Step 6. If not then continue:
	 *
	 * Step 4: Seek placement within the job's partition. Search
	 *         row-by-row. If no placement if found, then exit. If a row
	 *         is found, then continue:
	 *
	 * Step 5: Place job and exit. FIXME! Here is where we need a
	 *         placement algorithm that recognizes existing job
	 *         boundaries and tries to "overlap jobs" as efficiently
	 *         as possible.
	 *
	 * Step 6: Place job and exit. FIXME! here is we use a placement
	 *         algorithm similar to Step 5 on jobs from lower-priority
	 *         partitions.
	 */

	/*** Step 1 ***/
	bit_copybits(node_bitmap, orig_node_map);

	free_core_array(&free_cores);
	free_cores = copy_core_array(avail_cores);
	if (exc_core_bitmap && !is_cons_tres) {
		int exc_core_size  = bit_size(exc_core_bitmap);
		int free_core_size = bit_size(*free_cores);
		if (exc_core_size != free_core_size) {
			/* This would indicate that cores were added to or
			 * removed from nodes in this reservation when the
			 * slurmctld daemon restarted with a new slurm.conf
			 * file. This can result in cores being lost from a
			 * reservation. */
			error("Bad core_bitmap size for reservation %s "
			      "(%d != %d), ignoring core reservation",
			      job_ptr->resv_name,
			      exc_core_size, free_core_size);
			exc_cores = NULL;	/* Clear local value */
		}
	}

	if (exc_cores) {
#if _DEBUG
		core_array_log("exclude reserved cores", NULL, exc_cores);
#endif
		core_array_and_not(free_cores, exc_cores);
	}

	/* remove all existing allocations from free_cores */
	for (p_ptr = cr_part_ptr; p_ptr; p_ptr = p_ptr->next) {
		if (!p_ptr->row)
			continue;
		for (i = 0; i < p_ptr->num_rows; i++) {
			if (!p_ptr->row[i].row_bitmap)
				continue;

			core_array_and_not(free_cores,
					   p_ptr->row[i].row_bitmap);
			if (p_ptr->part_ptr != job_ptr->part_ptr)
				continue;
			if (part_core_map) {
				core_array_or(part_core_map,
					      p_ptr->row[i].row_bitmap);
			} else {
				part_core_map = copy_core_array(
					p_ptr->row[i].row_bitmap);
			}
		}
	}
	if (job_ptr->details->whole_node == 1)
		_block_whole_nodes(node_bitmap, avail_cores, free_cores);

	avail_res_array = _select_nodes(job_ptr, min_nodes, max_nodes,
					req_nodes, node_bitmap, free_cores,
					node_usage, cr_type, test_only,
					will_run, part_core_map,
					prefer_alloc_nodes, tres_mc_ptr);
	if (avail_res_array && job_ptr->best_switch) {
		/* job fits! We're done. */
		log_flag(SELECT_TYPE, "test 1 pass - idle resources found");
		goto alloc_job;
	}
	_free_avail_res_array(avail_res_array);
	avail_res_array = NULL;

	if ((gang_mode == 0) && (job_node_req == NODE_CR_ONE_ROW)) {
		/*
		 * This job CANNOT share CPUs regardless of priority,
		 * so we fail here. Note that OverSubscribe=EXCLUSIVE was
		 * already addressed in _verify_node_state() and
		 * job preemption removes jobs from simulated resource
		 * allocation map before this point.
		 */
		log_flag(SELECT_TYPE, "test 1 fail - no idle resources available");
		goto alloc_job;
	}
	log_flag(SELECT_TYPE, "test 1 fail - not enough idle resources");

	/*** Step 2 ***/
	for (jp_ptr = cr_part_ptr; jp_ptr; jp_ptr = jp_ptr->next) {
		if (jp_ptr->part_ptr == job_ptr->part_ptr)
			break;
	}
	if (!jp_ptr) {
		error("could not find partition for %pJ",
		      job_ptr);
		goto alloc_job;
	}

	bit_copybits(node_bitmap, orig_node_map);
	free_core_array(&free_cores);
	free_cores = copy_core_array(avail_cores);
	if (exc_cores)
		core_array_and_not(free_cores, exc_cores);

	if (preempt_by_part) {
		/*
		 * Remove from avail_cores resources allocated to jobs which
		 * this job can not preempt
		 */
		log_flag(SELECT_TYPE, "looking for higher-priority or PREEMPT_MODE_OFF part's to remove from avail_cores");

		for (p_ptr = cr_part_ptr; p_ptr; p_ptr = p_ptr->next) {
			if ((p_ptr->part_ptr->priority_tier <=
			     jp_ptr->part_ptr->priority_tier) &&
			    (p_ptr->part_ptr->preempt_mode !=
			     PREEMPT_MODE_OFF)) {
				log_flag(SELECT_TYPE, "continuing on part: %s",
				         p_ptr->part_ptr->name);
				continue;
			}
			if (!p_ptr->row)
				continue;
			for (i = 0; i < p_ptr->num_rows; i++) {
				if (!p_ptr->row[i].row_bitmap)
					continue;
				core_array_and_not(free_cores,
						   p_ptr->row[i].row_bitmap);
			}
		}
	}

	if (job_ptr->details->whole_node == 1)
		_block_whole_nodes(node_bitmap, avail_cores, free_cores);

	/* make these changes permanent */
	free_core_array(&avail_cores);
	avail_cores = copy_core_array(free_cores);

	avail_res_array = _select_nodes(job_ptr, min_nodes, max_nodes,
					req_nodes, node_bitmap, free_cores,
					node_usage, cr_type, test_only,
					will_run, part_core_map,
					prefer_alloc_nodes, tres_mc_ptr);
	if (!avail_res_array) {
		/*
		 * job needs resources that are currently in use by
		 * higher-priority jobs, so fail for now
		 */
		log_flag(SELECT_TYPE, "test 2 fail - resources busy with higher priority jobs");
		goto alloc_job;
	}
	_free_avail_res_array(avail_res_array);
	log_flag(SELECT_TYPE, "test 2 pass - available resources for this priority");

	/*** Step 3 ***/
	bit_copybits(node_bitmap, orig_node_map);
	free_core_array(&free_cores);
	free_cores = copy_core_array(avail_cores);

	/*
	 * remove existing allocations (jobs) from same-priority partitions
	 * from avail_cores
	 */
	for (p_ptr = cr_part_ptr; p_ptr; p_ptr = p_ptr->next) {
		if (p_ptr->part_ptr->priority_tier !=
		    jp_ptr->part_ptr->priority_tier)
			continue;
		if (!p_ptr->row)
			continue;
		for (i = 0; i < p_ptr->num_rows; i++) {
			if (!p_ptr->row[i].row_bitmap)
				continue;
			core_array_and_not(free_cores,
					   p_ptr->row[i].row_bitmap);
		}
	}

	if (job_ptr->details->whole_node == 1)
		_block_whole_nodes(node_bitmap, avail_cores, free_cores);

	free_cores_tmp  = copy_core_array(free_cores);
	node_bitmap_tmp = bit_copy(node_bitmap);
	avail_res_array = _select_nodes(job_ptr, min_nodes, max_nodes,
					req_nodes, node_bitmap, free_cores,
					node_usage, cr_type, test_only,
					will_run, part_core_map,
					prefer_alloc_nodes, tres_mc_ptr);
	if (avail_res_array) {
		/*
		 * To the extent possible, remove from consideration resources
		 * which are allocated to jobs in lower priority partitions.
		 */
		log_flag(SELECT_TYPE, "test 3 pass - found resources");
		for (p_ptr = cr_part_ptr; p_ptr; p_ptr = p_ptr->next) {
			if (p_ptr->part_ptr->priority_tier >=
			    jp_ptr->part_ptr->priority_tier)
				continue;
			if (!p_ptr->row)
				continue;
			for (i = 0; i < p_ptr->num_rows; i++) {
				if (!p_ptr->row[i].row_bitmap)
					continue;
				core_array_and_not(free_cores_tmp,
						   p_ptr->row[i].row_bitmap);
			}
			if (job_ptr->details->whole_node == 1) {
				_block_whole_nodes(node_bitmap_tmp, avail_cores,
						   free_cores_tmp);
			}

			free_cores_tmp2  = copy_core_array(free_cores_tmp);
			node_bitmap_tmp2 = bit_copy(node_bitmap_tmp);
			avail_res_array_tmp = _select_nodes(
				job_ptr, min_nodes, max_nodes, req_nodes,
				node_bitmap_tmp, free_cores_tmp, node_usage,
				cr_type, test_only, will_run, part_core_map,
				prefer_alloc_nodes, tres_mc_ptr);
			if (!avail_res_array_tmp) {
				free_core_array(&free_cores_tmp2);
				FREE_NULL_BITMAP(node_bitmap_tmp2);
				break;
			}
			log_flag(SELECT_TYPE, "remove low-priority partition %s",
			         p_ptr->part_ptr->name);
			free_core_array(&free_cores);
			free_cores      = free_cores_tmp;
			free_cores_tmp  = free_cores_tmp2;
			free_cores_tmp2 = NULL;
			bit_copybits(node_bitmap, node_bitmap_tmp);
			FREE_NULL_BITMAP(node_bitmap_tmp);
			node_bitmap_tmp  = node_bitmap_tmp2;
			node_bitmap_tmp2 = NULL;
			_free_avail_res_array(avail_res_array);
			avail_res_array = avail_res_array_tmp;
		}
		goto alloc_job;
	}
	log_flag(SELECT_TYPE, "test 3 fail - not enough idle resources in same priority");

	/*** Step 4 ***/
	/*
	 * try to fit the job into an existing row
	 *
	 * free_cores = core_bitmap to be built
	 * avail_cores = static core_bitmap of all available cores
	 */

	if (!jp_ptr || !jp_ptr->row) {
		/*
		 * there's no existing jobs in this partition, so place
		 * the job in avail_cores. FIXME: still need a good
		 * placement algorithm here that optimizes "job overlap"
		 * between this job (in these idle nodes) and existing
		 * jobs in the other partitions with <= priority to
		 * this partition
		 */
		free_core_array(&free_cores);
		free_cores = copy_core_array(avail_cores);
		bit_copybits(node_bitmap, orig_node_map);
		avail_res_array = _select_nodes(job_ptr, min_nodes, max_nodes,
						req_nodes, node_bitmap,
						free_cores, node_usage, cr_type,
						test_only, will_run,
						part_core_map,
						prefer_alloc_nodes,
						tres_mc_ptr);
		if (avail_res_array)
			log_flag(SELECT_TYPE, "test 4 pass - first row found");
		goto alloc_job;
	}


	if ((jp_ptr->num_rows > 1) && !preempt_by_qos)
		part_data_sort_res(jp_ptr);	/* Preserve row order for QOS */
	c = jp_ptr->num_rows;
	if (preempt_by_qos && !qos_preemptor)
		c--;				/* Do not use extra row */
	if (preempt_by_qos && (job_node_req != NODE_CR_AVAILABLE))
		c = 1;
	for (i = 0; i < c; i++) {
		if (!jp_ptr->row[i].row_bitmap)
			break;
		free_core_array(&free_cores);
		free_cores = copy_core_array(avail_cores);
		core_array_and_not(free_cores, jp_ptr->row[i].row_bitmap);
		bit_copybits(node_bitmap, orig_node_map);
		if (job_ptr->details->whole_node == 1)
			_block_whole_nodes(node_bitmap, avail_cores,free_cores);
		avail_res_array = _select_nodes(job_ptr, min_nodes, max_nodes,
						req_nodes, node_bitmap,
						free_cores, node_usage, cr_type,
						test_only, will_run,
						part_core_map,
						prefer_alloc_nodes,
						tres_mc_ptr);
		if (avail_res_array) {
			log_flag(SELECT_TYPE, "test 4 pass - row %i",
			         i);
			break;
		}
		log_flag(SELECT_TYPE, "test 4 fail - row %i",
		         i);
	}

	if ((i < c) && !jp_ptr->row[i].row_bitmap) {
		/* we've found an empty row, so use it */
		free_core_array(&free_cores);
		free_cores = copy_core_array(avail_cores);
		bit_copybits(node_bitmap, orig_node_map);
		log_flag(SELECT_TYPE, "test 4 trying empty row %i",
		         i);
		avail_res_array = _select_nodes(job_ptr, min_nodes, max_nodes,
						req_nodes, node_bitmap,
						free_cores, node_usage, cr_type,
						test_only, will_run,
						part_core_map,
						prefer_alloc_nodes,
						tres_mc_ptr);
	}

	if (!avail_res_array) {
		/* job can't fit into any row, so exit */
		log_flag(SELECT_TYPE, "test 4 fail - busy partition");
		goto alloc_job;
	}

	/*
       *** CONSTRUCTION ZONE FOR STEPs 5 AND 6 ***
       * Note that while the job may have fit into a row, it should
       * still be run through a good placement algorithm here that
       * optimizes "job overlap" between this job (in these idle nodes)
       * and existing jobs in the other partitions with <= priority to
       * this partition
       */

alloc_job:
	/*
	 * at this point we've found a good set of nodes and cores for the job:
	 * - node_bitmap is the set of nodes to allocate
	 * - free_cores is the set of allocated cores
	 * - avail_res_array identifies cores and GRES
	 *
	 * Next steps are to cleanup the worker variables,
	 * create the job_resources struct,
	 * distribute the job on the bits, and exit
	 */
	FREE_NULL_BITMAP(orig_node_map);
	free_core_array(&part_core_map);
	free_core_array(&free_cores_tmp);
	FREE_NULL_BITMAP(node_bitmap_tmp);
	if (!avail_res_array || !job_ptr->best_switch) {
		/* we were sent here to cleanup and exit */
		xfree(tres_mc_ptr);
		free_core_array(&avail_cores);
		free_core_array(&free_cores);
		_free_avail_res_array(avail_res_array);
		log_flag(SELECT_TYPE, "exiting with no allocation");
		return SLURM_ERROR;
	}

	if ((mode != SELECT_MODE_WILL_RUN) && (job_ptr->part_ptr == NULL))
		error_code = EINVAL;
	if ((error_code == SLURM_SUCCESS) && (mode == SELECT_MODE_WILL_RUN)) {
		/*
		 * Set a reasonable value for the number of allocated CPUs.
		 * Without computing task distribution this is only a guess
		 */
		job_ptr->total_cpus = MAX(job_ptr->details->min_cpus,
					  job_ptr->details->min_nodes);
	}

	/*
	 * Defer checking select mode until we get a correct CPU count. Then
	 * exit if select mode is not SELECT_MODE_RUN_NOW, making sure to free
	 * job_ptr->job_resrcs.
	 */
	if (error_code != SLURM_SUCCESS) {
		xfree(tres_mc_ptr);
		free_core_array(&avail_cores);
		free_core_array(&free_cores);
		_free_avail_res_array(avail_res_array);
		return error_code;
	}

	log_flag(SELECT_TYPE, "distributing %pJ",
	         job_ptr);

	/** create the struct_job_res  **/
	n = bit_set_count(node_bitmap);
	cpu_count = xmalloc(sizeof(uint16_t) * n);
	i_first = bit_ffs(node_bitmap);
	if (i_first != -1)
		i_last = bit_fls(node_bitmap);
	else
		i_last = -2;
	for (i = i_first, j = 0; i <= i_last; i++) {
		if (bit_test(node_bitmap, i) && avail_res_array[i])
			cpu_count[j++] = avail_res_array[i]->avail_cpus;
	}
	if (j != n) {
		error("problem building cpu_count array (%d != %d)",
		      j, n);
	}

	job_res                   = create_job_resources();
	job_res->node_bitmap      = bit_copy(node_bitmap);
	job_res->nodes            = bitmap2node_name(node_bitmap);
	job_res->nhosts           = n;
	job_res->ncpus            = job_res->nhosts;
	if (job_ptr->details->ntasks_per_node)
		job_res->ncpus   *= details_ptr->ntasks_per_node;
	/* See if # of cpus increases with ntasks_per_tres */
	i = gres_select_util_job_min_tasks(job_res->nhosts, sockets_per_node,
					   details_ptr->ntasks_per_tres, "gpu",
					   job_ptr->gres_list);
	job_res->ncpus            = MAX(job_res->ncpus, i);
	job_res->ncpus            = MAX(job_res->ncpus,
					details_ptr->min_cpus);
	job_res->ncpus            = MAX(job_res->ncpus,
					(job_res->nhosts *
					 details_ptr->pn_min_cpus));
	if (job_ptr->details->mc_ptr)
		sockets_per_node = job_ptr->details->mc_ptr->sockets_per_node;
	i = gres_select_util_job_min_cpus(job_res->nhosts, sockets_per_node,
					  job_ptr->details->num_tasks,
					  job_ptr->gres_list);
	job_res->ncpus            = MAX(job_res->ncpus, i);
	job_res->node_req         = job_node_req;
	job_res->cpus             = cpu_count;	/* Per node CPU counts */
	job_res->cpus_used        = xmalloc(job_res->nhosts *
					    sizeof(uint16_t));
	job_res->memory_allocated = xmalloc(job_res->nhosts *
					    sizeof(uint64_t));
	job_res->memory_used      = xmalloc(job_res->nhosts *
					    sizeof(uint64_t));
	job_res->whole_node       = job_ptr->details->whole_node;

	/* store the hardware data for the selected nodes */
	error_code = build_job_resources(job_res, node_record_table_ptr);
	if (error_code != SLURM_SUCCESS) {
		xfree(tres_mc_ptr);
		_free_avail_res_array(avail_res_array);
		free_job_resources(&job_res);
		free_core_array(&avail_cores);
		free_core_array(&free_cores);
		return error_code;
	}

	/* total up all CPUs and load the core_bitmap */
	total_cpus = 0;
	c = 0;
	if (job_res->core_bitmap)
		c_size = bit_size(job_res->core_bitmap);
	else
		c_size = 0;
	i_first = bit_ffs(node_bitmap);
	for (i = 0, n = i_first; n < select_node_cnt; n++) {
		int first_core, last_core;
		bitstr_t *use_free_cores = NULL;

		if (!bit_test(node_bitmap, n))
			continue;

		if (is_cons_tres) {
			first_core = 0;
			last_core = select_node_record[n].tot_cores;
			use_free_cores = free_cores[n];
		} else {
			first_core = cr_get_coremap_offset(n);
			last_core = cr_get_coremap_offset(n + 1);
			use_free_cores = *free_cores;
		}
		for (j = first_core; j < last_core; j++, c++) {
			if (!bit_test(use_free_cores, j))
				continue;
			if (c >= c_size) {
				error("core_bitmap index error on node %s (NODE_INX:%d, C_SIZE:%u)",
				      select_node_record[n].node_ptr->name,
				      n, c_size);
				drain_nodes(select_node_record[n].node_ptr->name,
					    "Bad core count", getuid());
				_free_avail_res_array(avail_res_array);
				free_job_resources(&job_res);
				free_core_array(&free_cores);
				return SLURM_ERROR;
			}
			bit_set(job_res->core_bitmap, c);
			c_alloc++;
		}
		total_cpus += job_res->cpus[i];
		i++;
	}

	/*
	 * When 'srun --overcommit' is used, ncpus is set to a minimum value
	 * in order to allocate the appropriate number of nodes based on the
	 * job request.
	 * For cons_tres, all available logical processors will be allocated on
	 * each allocated node in order to accommodate the overcommit request.
	 */
	if (details_ptr->overcommit && details_ptr->num_tasks)
		job_res->ncpus = MIN(total_cpus, details_ptr->num_tasks);

	log_flag(SELECT_TYPE, "%pJ ncpus %u cbits %u/%u nbits %u",
	         job_ptr, job_res->ncpus,
	         count_core_array_set(free_cores), c_alloc, job_res->nhosts);
	free_core_array(&free_cores);

	/* distribute the tasks, clear unused cores from job_res->core_bitmap */
	job_ptr->job_resrcs = job_res;
	i_first = bit_ffs(job_res->node_bitmap);
	if (i_first != -1)
		i_last = bit_fls(job_res->node_bitmap);
	else
		i_last = -2;
	if (is_cons_tres &&
	    job_ptr->gres_list && (error_code == SLURM_SUCCESS)) {
		node_record_t *node_ptr;
		bool have_gres_per_task, task_limit_set = false;

		/*
		 * Determine if any job gres_per_task specification here
		 * to avoid calling gres_get_task_limit unless needed
		 */
		have_gres_per_task = gres_select_util_job_tres_per_task(
			job_ptr->gres_list);
		if (have_gres_per_task) {
			gres_task_limit = xcalloc(job_res->nhosts,
						  sizeof(uint32_t));
		}
		node_gres_list = xcalloc(job_res->nhosts, sizeof(List));
		sock_gres_list = xcalloc(job_res->nhosts, sizeof(List));
		for (i = i_first, j = 0; i <= i_last; i++) {
			if (!bit_test(job_res->node_bitmap, i))
				continue;
			if (have_gres_per_task) {
				gres_task_limit[j] =
					gres_select_util_get_task_limit(
						avail_res_array[i]->
						sock_gres_list);
				if (gres_task_limit[j] != NO_VAL)
					task_limit_set = true;
			}
			node_ptr = node_record_table_ptr + i;
			node_gres_list[j] = node_ptr->gres_list;
			sock_gres_list[j] =
				avail_res_array[i]->sock_gres_list;
			j++;
		}
		if (!task_limit_set)
			xfree(gres_task_limit);
	}
	error_code = dist_tasks(job_ptr, cr_type, preempt_mode,
				avail_cores, gres_task_limit);
	if (is_cons_tres &&
	    job_ptr->gres_list && (error_code == SLURM_SUCCESS)) {
		error_code = gres_select_filter_select_and_set(
			sock_gres_list,
			job_ptr->job_id, job_res,
			job_ptr->details->overcommit,
			tres_mc_ptr, node_record_table_ptr);
	}
	xfree(gres_task_limit);
	xfree(node_gres_list);
	xfree(sock_gres_list);
	xfree(tres_mc_ptr);
	_free_avail_res_array(avail_res_array);
	free_core_array(&avail_cores);
	if (error_code != SLURM_SUCCESS) {
		free_job_resources(&job_ptr->job_resrcs);
		return error_code;
	}

	/* translate job_res->cpus array into format with repitition count */
	build_cnt = build_job_resources_cpu_array(job_res);
	if (job_ptr->details->whole_node == 1) {
		job_ptr->total_cpus = 0;
		for (i = i_first; i <= i_last; i++) {
			if (!bit_test(job_res->node_bitmap, i))
				continue;
			/*
			 * This could make the job_res->cpus incorrect.
			 * Don't use job_res->cpus when allocating
			 * whole nodes as the job is finishing to
			 * subtract from the total cpu count or you
			 * will get an incorrect count.
			 */
			job_ptr->total_cpus += select_node_record[i].cpus;
		}
	} else if (cr_type & CR_SOCKET) {
		int ci = 0;
		int s, last_s, sock_cnt = 0;

		job_ptr->total_cpus = 0;
		for (i = i_first; i <= i_last; i++) {
			if (!bit_test(job_res->node_bitmap, i))
				continue;
			sock_cnt = 0;
			for (s = 0; s < select_node_record[i].tot_sockets; s++){
				last_s = -1;
				for (c = 0; c<select_node_record[i].cores; c++){
					if (bit_test(job_res->core_bitmap, ci)){
						if (s != last_s) {
							sock_cnt++;
							last_s = s;
						}
					}
					ci++;
				}
			}
			job_ptr->total_cpus += (sock_cnt *
						select_node_record[i].cores *
						select_node_record[i].vpus);
		}
	} else if (build_cnt >= 0)
		job_ptr->total_cpus = build_cnt;
	else
		job_ptr->total_cpus = total_cpus;	/* best guess */

	/*
	 * Stop if we aren't trying to start the job right now. We needed to
	 * get to here to have an accurate total_cpus so that accounting limits
	 * checks are accurate later on.
	 */
	if (mode != SELECT_MODE_RUN_NOW) {
		free_job_resources(&job_ptr->job_resrcs);
		return error_code;
	}

	if (!(cr_type & CR_MEMORY))
		return error_code;

	if (is_cons_tres && !(job_ptr->bit_flags & JOB_MEM_SET) &&
	    gres_select_util_job_mem_set(job_ptr->gres_list, job_res)) {
		debug("%pJ memory set via GRES limit", job_ptr);
	} else {
		/* load memory allocated array */
		save_mem = details_ptr->pn_min_memory;
		for (i = i_first, j = 0; i <= i_last; i++) {
			if (!bit_test(job_res->node_bitmap, i))
				continue;
			nodename = select_node_record[i].node_ptr->name;
			avail_mem = select_node_record[i].real_memory -
				select_node_record[i].mem_spec_limit;
			if (save_mem & MEM_PER_CPU) {	/* Memory per CPU */
				uint16_t cpu_count = job_res->cpus[j];
				/*
				 * If the job requested less threads that we
				 * allocated but requested memory based on cpu
				 * count we would need to adjust that to avoid
				 * getting more memory than we are actually
				 * expecting.
				 */
				if (((cr_type & CR_CORE) ||
				     (cr_type & CR_SOCKET)) &&
				    (job_ptr->details->mc_ptr->
				     threads_per_core <
				     select_node_record[i].vpus)) {
					cpu_count /= select_node_record[i].vpus;
					cpu_count *= job_ptr->details->
						mc_ptr->threads_per_core;
				}
				needed_mem = cpu_count *
					(save_mem & (~MEM_PER_CPU));
			} else if (save_mem) {		/* Memory per node */
				needed_mem = save_mem;
			} else {		/* Allocate all node memory */
				needed_mem = avail_mem;
				if (!test_only &&
				    (node_usage[i].alloc_memory > 0)) {
					log_flag(SELECT_TYPE, "node %s has already alloc_memory=%"PRIu64". %pJ can't allocate all node memory",
					         nodename,
					         node_usage[i].alloc_memory,
					         job_ptr);
					error_code = SLURM_ERROR;
					break;
				}
				if ((j == 0) || (lowest_mem > avail_mem))
					lowest_mem = avail_mem;
			}
			if (!test_only && save_mem) {
				if (node_usage[i].alloc_memory > avail_mem) {
					error("node %s memory is already overallocated (%"PRIu64" > %"PRIu64"). %pJ can't allocate any node memory",
					      nodename,
					      node_usage[i].alloc_memory,
					      avail_mem, job_ptr);
					error_code = SLURM_ERROR;
					break;
				}
				avail_mem -= node_usage[i].alloc_memory;
			}
			if (needed_mem > avail_mem) {
				log_flag(SELECT_TYPE, "%pJ would overallocate node %s memory (%"PRIu64" > %"PRIu64")",
				         job_ptr, nodename,
				         needed_mem, avail_mem);
				error_code = SLURM_ERROR;
				break;
			}
			job_res->memory_allocated[j] = needed_mem;
			j++;
		}
		if ((error_code != SLURM_ERROR) && (save_mem == 0))
			details_ptr->pn_min_memory = lowest_mem;
	}
	if (error_code == SLURM_ERROR)
		free_job_resources(&job_ptr->job_resrcs);

	return error_code;
}

static uint16_t _setup_cr_type(job_record_t *job_ptr)
{
	uint16_t tmp_cr_type = slurm_conf.select_type_param;

	if (job_ptr->part_ptr->cr_type) {
		if ((tmp_cr_type & CR_SOCKET) || (tmp_cr_type & CR_CORE)) {
			tmp_cr_type &= ~(CR_SOCKET | CR_CORE | CR_MEMORY);
			tmp_cr_type |= job_ptr->part_ptr->cr_type;
		} else
			info("%s: Can't use Partition SelectType unless using CR_Socket or CR_Core",
			     plugin_type);
	}

	return tmp_cr_type;
}

/* Determine if a job can ever run */
static int _test_only(job_record_t *job_ptr, bitstr_t *node_bitmap,
		      uint32_t min_nodes, uint32_t max_nodes,
		      uint32_t req_nodes, uint16_t job_node_req)
{
	int rc;
	uint16_t tmp_cr_type = _setup_cr_type(job_ptr);

	rc = _job_test(job_ptr, node_bitmap, min_nodes, max_nodes, req_nodes,
		       SELECT_MODE_TEST_ONLY, tmp_cr_type, job_node_req,
		       select_part_record, select_node_usage, NULL, false,
		       false, false);
	return rc;
}

static int _wrapper_get_usable_nodes(void *x, void *arg)
{
	job_record_t *job_ptr = (job_record_t *)x;
	wrapper_rm_job_args_t *wargs = (wrapper_rm_job_args_t *)arg;

	if ((!IS_JOB_RUNNING(job_ptr) && !IS_JOB_SUSPENDED(job_ptr)))
		return 0;

	wargs->rc += bit_overlap(wargs->node_map, job_ptr->node_bitmap);
	return 0;
}

static int _get_usable_nodes(bitstr_t *node_map, job_record_t *job_ptr)
{
	wrapper_rm_job_args_t wargs = {
		.node_map = node_map
	};

	if (!job_ptr->het_job_list)
		(void)_wrapper_get_usable_nodes(job_ptr, &wargs);
	else
		(void)list_for_each_nobreak(job_ptr->het_job_list,
					    _wrapper_get_usable_nodes,
					    &wargs);
	return wargs.rc;
}

static int _wrapper_job_res_rm_job(void *x, void *arg)
{
	job_record_t *job_ptr = (job_record_t *)x;
	wrapper_rm_job_args_t *wargs = (wrapper_rm_job_args_t *)arg;

	(void)job_res_rm_job(wargs->part_record_ptr, wargs->node_usage,
			     job_ptr, wargs->action, wargs->job_fini,
			     wargs->node_map);

	return 0;
}

static int _job_res_rm_job(part_res_record_t *part_record_ptr,
			   node_use_record_t *node_usage,
			   job_record_t *job_ptr, int action, bool job_fini,
			   bitstr_t *node_map)
{
	wrapper_rm_job_args_t wargs = {
		.action = action,
		.job_fini = job_fini,
		.node_usage = node_usage,
		.part_record_ptr = part_record_ptr,
		.node_map = node_map
	};

	if (!job_overlap_and_running(node_map, job_ptr))
		return 1;

	if (!job_ptr->het_job_list)
		(void)_wrapper_job_res_rm_job(job_ptr, &wargs);
	else
		(void)list_for_each(job_ptr->het_job_list,
				    _wrapper_job_res_rm_job,
				    &wargs);
	return 0;
}

static int _build_cr_job_list(void *x, void *arg)
{
	int action;
	job_record_t *tmp_job_ptr = (job_record_t *)x;
	job_record_t *job_ptr_preempt = NULL;
	cr_job_list_args_t *args = (cr_job_list_args_t *)arg;

	if (!IS_JOB_RUNNING(tmp_job_ptr) &&
	    !IS_JOB_SUSPENDED(tmp_job_ptr))
		return 0;
	if (tmp_job_ptr->end_time == 0) {
		error("Active %pJ has zero end_time", tmp_job_ptr);
		return 0;
	}
	if (tmp_job_ptr->node_bitmap == NULL) {
		/*
		 * This should indicate a requeued job was cancelled
		 * while NHC was running
		 */
		error("%pJ has NULL node_bitmap", tmp_job_ptr);
		return 0;
	}
	/*
	 * For hetjobs, only the leader component is potentially added
	 * to the preemptee_candidates. If the leader is preemptable,
	 * it will be removed in the else statement alongside all of the
	 * rest of the components. For such case, we don't want to
	 * append non-leaders to cr_job_list, otherwise we would be
	 * double deallocating them (once in this else statement and
	 * twice later in the simulation of jobs removal).
	 */
	job_ptr_preempt = tmp_job_ptr;
	if (tmp_job_ptr->het_job_id) {
		job_ptr_preempt = find_job_record(tmp_job_ptr->het_job_id);
		if (!job_ptr_preempt) {
			error("%pJ HetJob leader not found", tmp_job_ptr);
			return 0;
		}
	}
	if (!_is_preemptable(job_ptr_preempt, args->preemptee_candidates)) {
		/* Queue job for later removal from data structures */
		list_append(args->cr_job_list, tmp_job_ptr);
	} else if (tmp_job_ptr == job_ptr_preempt) {
		uint16_t mode = slurm_job_preempt_mode(tmp_job_ptr);
		if (mode == PREEMPT_MODE_OFF)
			return 0;
		if (mode == PREEMPT_MODE_SUSPEND) {
			action = 2;	/* remove cores, keep memory */
			if (preempt_by_qos)
				*args->qos_preemptor = true;
		} else
			action = 0;	/* remove cores and memory */
		/* Remove preemptable job now */
		_job_res_rm_job(args->future_part, args->future_usage,
				tmp_job_ptr, action, false,
				args->orig_map);
	}
	return 0;
}

/*
 * Determine where and when the job at job_ptr can begin execution by updating
 * a scratch cr_record structure to reflect each job terminating at the
 * end of its time limit and use this to show where and when the job at job_ptr
 * will begin execution. Used by Slurm's sched/backfill plugin.
 */
static int _will_run_test(job_record_t *job_ptr, bitstr_t *node_bitmap,
			  uint32_t min_nodes, uint32_t max_nodes,
			  uint32_t req_nodes, uint16_t job_node_req,
			  List preemptee_candidates,
			  List *preemptee_job_list,
			  bitstr_t **exc_core_bitmap)
{
	part_res_record_t *future_part;
	node_use_record_t *future_usage;
	job_record_t *tmp_job_ptr;
	List cr_job_list;
	ListIterator job_iterator, preemptee_iterator;
	bitstr_t *orig_map;
	int rc = SLURM_ERROR;
	time_t now = time(NULL);
	uint16_t tmp_cr_type = _setup_cr_type(job_ptr);
	bool qos_preemptor = false;
	cr_job_list_args_t args;

	orig_map = bit_copy(node_bitmap);

	/* Try to run with currently available nodes */
	rc = _job_test(job_ptr, node_bitmap, min_nodes, max_nodes, req_nodes,
		       SELECT_MODE_WILL_RUN, tmp_cr_type, job_node_req,
		       select_part_record, select_node_usage, exc_core_bitmap,
		       false, false, false);
	if (rc == SLURM_SUCCESS) {
		FREE_NULL_BITMAP(orig_map);
		job_ptr->start_time = now;
		return SLURM_SUCCESS;
	}

	if (!preemptee_candidates && (job_ptr->bit_flags & TEST_NOW_ONLY)) {
		FREE_NULL_BITMAP(orig_map);
		return SLURM_ERROR;
	}

	/*
	 * Job is still pending. Simulate termination of jobs one at a time
	 * to determine when and where the job can start.
	 */
	future_part = part_data_dup_res(select_part_record, orig_map);
	if (future_part == NULL) {
		FREE_NULL_BITMAP(orig_map);
		return SLURM_ERROR;
	}
	future_usage = node_data_dup_use(select_node_usage, orig_map);
	if (future_usage == NULL) {
		part_data_destroy_res(future_part);
		FREE_NULL_BITMAP(orig_map);
		return SLURM_ERROR;
	}

	/* Build list of running and suspended jobs */
	cr_job_list = list_create(NULL);
	args = (cr_job_list_args_t) {
		.preemptee_candidates = preemptee_candidates,
		.cr_job_list = cr_job_list,
		.future_usage = future_usage,
		.future_part = future_part,
		.orig_map = orig_map,
		.qos_preemptor = &qos_preemptor,
	};
	list_for_each(job_list, _build_cr_job_list, &args);

	/* Test with all preemptable jobs gone */
	if (preemptee_candidates) {
		bit_or(node_bitmap, orig_map);
		rc = _job_test(job_ptr, node_bitmap, min_nodes, max_nodes,
			       req_nodes, SELECT_MODE_WILL_RUN, tmp_cr_type,
			       job_node_req, future_part,
			       future_usage, exc_core_bitmap, false,
			       qos_preemptor, true);
		if (rc == SLURM_SUCCESS) {
			/*
			 * Actual start time will actually be later than "now",
			 * but return "now" for backfill scheduler to
			 * initiate preemption.
			 */
			job_ptr->start_time = now;
		}
	}

	/*
	 * Remove the running jobs from exp_node_cr and try scheduling the
	 * pending job after each one (or a few jobs that end close in time).
	 */
	if ((rc != SLURM_SUCCESS) &&
	    ((job_ptr->bit_flags & TEST_NOW_ONLY) == 0)) {
		int time_window = 30;
		time_t end_time = 0;
		bool more_jobs = true;
		DEF_TIMERS;
		list_sort(cr_job_list, _cr_job_list_sort);
		START_TIMER;
		job_iterator = list_iterator_create(cr_job_list);
		while (more_jobs) {
			job_record_t *last_job_ptr = NULL;
			job_record_t *next_job_ptr = NULL;
			int overlap, rm_job_cnt = 0;

			bit_or(node_bitmap, orig_map);
			while (true) {
				tmp_job_ptr = list_next(job_iterator);
				if (!tmp_job_ptr) {
					more_jobs = false;
					break;
				}
				if (slurm_conf.debug_flags &
				    DEBUG_FLAG_SELECT_TYPE) {
					overlap = bit_overlap(node_bitmap,
					                      tmp_job_ptr->
					                      node_bitmap);
					info("%pJ: overlap=%d", tmp_job_ptr,
					      overlap);
				} else
					overlap = bit_overlap_any(node_bitmap,
					                          tmp_job_ptr->
					                          node_bitmap);
				if (overlap == 0)  /* job has no usable nodes */
					continue;  /* skip it */
				if (!end_time) {
					time_t delta = 0;

					/*
					 * align all time windows on a
					 * time_window barrier from the original
					 * first job evaluated, this prevents
					 * data in the running set from skewing
					 * changing the results between
					 * scheduling evaluations
					 */
					delta = tmp_job_ptr->end_time %
								time_window;
					end_time = tmp_job_ptr->end_time +
							(time_window - delta);
				}
				last_job_ptr = tmp_job_ptr;
				(void) job_res_rm_job(
					future_part, future_usage,
					tmp_job_ptr, 0, false, orig_map);
				next_job_ptr = list_peek_next(job_iterator);
				if (!next_job_ptr) {
					more_jobs = false;
					break;
				} else if (next_job_ptr->end_time >
					   (end_time + time_window)) {
					break;
				}
				if (rm_job_cnt++ > 200)
					goto timer_check;
			}
			if (!last_job_ptr)	/* Should never happen */
				break;
			do {
				if (bf_window_scale)
					time_window += bf_window_scale;
				else
					time_window *= 2;
			} while (next_job_ptr && next_job_ptr->end_time >
				 (end_time + time_window));
			rc = _job_test(job_ptr, node_bitmap, min_nodes,
				       max_nodes, req_nodes,
				       SELECT_MODE_WILL_RUN, tmp_cr_type,
				       job_node_req, future_part, future_usage,
				       exc_core_bitmap, backfill_busy_nodes,
				       qos_preemptor, true);
			if (rc == SLURM_SUCCESS) {
				if (last_job_ptr->end_time <= now) {
					job_ptr->start_time =
						_guess_job_end(last_job_ptr,
							       now);
				} else {
					job_ptr->start_time =
						last_job_ptr->end_time;
				}
				break;
			}
timer_check:
			END_TIMER;
			if (DELTA_TIMER >= 2000000)
				break;	/* Quit after 2 seconds wall time */
		}
		list_iterator_destroy(job_iterator);
	}

	if ((rc == SLURM_SUCCESS) && preemptee_job_list &&
	    preemptee_candidates) {
		/*
		 * Build list of preemptee jobs whose resources are
		 * actually used. List returned even if not killed
		 * in selected plugin, but by Moab or something else.
		 */
		if (*preemptee_job_list == NULL) {
			*preemptee_job_list = list_create(NULL);
		}
		preemptee_iterator =list_iterator_create(preemptee_candidates);
		while ((tmp_job_ptr = list_next(preemptee_iterator))) {
			if (!bit_overlap_any(node_bitmap,
					     tmp_job_ptr->node_bitmap))
				continue;
			list_append(*preemptee_job_list, tmp_job_ptr);
		}
		list_iterator_destroy(preemptee_iterator);
	}

	FREE_NULL_LIST(cr_job_list);
	part_data_destroy_res(future_part);
	node_data_destroy(future_usage, NULL);
	FREE_NULL_BITMAP(orig_map);

	return rc;
}

/* Allocate resources for a job now, if possible */
static int _run_now(job_record_t *job_ptr, bitstr_t *node_bitmap,
		    uint32_t min_nodes, uint32_t max_nodes,
		    uint32_t req_nodes, uint16_t job_node_req,
		    List preemptee_candidates, List *preemptee_job_list,
		    bitstr_t **exc_cores)
{
	int rc;
	bitstr_t *orig_node_map = NULL, *save_node_map;
	job_record_t *tmp_job_ptr = NULL;
	ListIterator job_iterator, preemptee_iterator;
	part_res_record_t *future_part;
	node_use_record_t *future_usage;
	bool remove_some_jobs = false;
	uint16_t pass_count = 0;
	uint16_t mode = NO_VAL16;
	uint16_t tmp_cr_type = _setup_cr_type(job_ptr);
	bool preempt_mode = false;

	save_node_map = bit_copy(node_bitmap);
top:	orig_node_map = bit_copy(save_node_map);

	rc = _job_test(job_ptr, node_bitmap, min_nodes, max_nodes, req_nodes,
		       SELECT_MODE_RUN_NOW, tmp_cr_type, job_node_req,
		       select_part_record, select_node_usage, exc_cores, false,
		       false, preempt_mode);

	if ((rc != SLURM_SUCCESS) && preemptee_candidates && preempt_by_qos) {
		/* Determine QOS preempt mode of first job */
		job_iterator = list_iterator_create(preemptee_candidates);
		if ((tmp_job_ptr = list_next(job_iterator))) {
			mode = slurm_job_preempt_mode(tmp_job_ptr);
		}
		list_iterator_destroy(job_iterator);
	}
	if ((rc != SLURM_SUCCESS) && preemptee_candidates && preempt_by_qos &&
	    (mode == PREEMPT_MODE_SUSPEND) &&
	    (job_ptr->priority != 0)) {	/* Job can be held by bad allocate */
		/* Try to schedule job using extra row of core bitmap */
		bit_or(node_bitmap, orig_node_map);
		rc = _job_test(job_ptr, node_bitmap, min_nodes, max_nodes,
			       req_nodes, SELECT_MODE_RUN_NOW, tmp_cr_type,
			       job_node_req, select_part_record,
			       select_node_usage, exc_cores, false, true,
			       preempt_mode);
	} else if ((rc != SLURM_SUCCESS) && preemptee_candidates) {
		int preemptee_cand_cnt = list_count(preemptee_candidates);
		/* Remove preemptable jobs from simulated environment */
		preempt_mode = true;
		future_part = part_data_dup_res(select_part_record,
						orig_node_map);
		if (future_part == NULL) {
			FREE_NULL_BITMAP(orig_node_map);
			FREE_NULL_BITMAP(save_node_map);
			return SLURM_ERROR;
		}
		future_usage = node_data_dup_use(select_node_usage,
						 orig_node_map);
		if (future_usage == NULL) {
			part_data_destroy_res(future_part);
			FREE_NULL_BITMAP(orig_node_map);
			FREE_NULL_BITMAP(save_node_map);
			return SLURM_ERROR;
		}

		job_iterator = list_iterator_create(preemptee_candidates);
		while ((tmp_job_ptr = list_next(job_iterator))) {
			mode = slurm_job_preempt_mode(tmp_job_ptr);
			if ((mode != PREEMPT_MODE_REQUEUE)    &&
			    (mode != PREEMPT_MODE_CANCEL))
				continue;	/* can't remove job */
			/* Remove preemptable job now */
			if(_job_res_rm_job(future_part, future_usage,
					   tmp_job_ptr, 0, false,
					   orig_node_map))
				continue;
			bit_or(node_bitmap, orig_node_map);
			rc = _job_test(job_ptr, node_bitmap, min_nodes,
				       max_nodes, req_nodes,
				       SELECT_MODE_WILL_RUN,
				       tmp_cr_type, job_node_req,
				       future_part, future_usage, exc_cores,
				       false, false, preempt_mode);
			tmp_job_ptr->details->usable_nodes = 0;
			if (rc != SLURM_SUCCESS)
				continue;

			if ((pass_count++ > preempt_reorder_cnt) ||
			    (preemptee_cand_cnt <= pass_count)) {
				/*
				 * Ignore remaining jobs, but keep in the list
				 * since the code can get called multiple times
				 * for different node/feature sets --
				 * _get_req_features().
				 */
				while ((tmp_job_ptr = list_next(job_iterator))) {
					tmp_job_ptr->details->usable_nodes = 1;
				}
				break;
			}

			/*
			 * Reorder preemption candidates to minimize number
			 * of preempted jobs and their priorities.
			 */
			if (preempt_strict_order) {
				/*
				 * Move last preempted job to top of preemption
				 * candidate list, preserving order of other
				 * jobs.
				 */
				tmp_job_ptr = list_remove(job_iterator);
				list_prepend(preemptee_candidates, tmp_job_ptr);
			} else {
				/*
				 * Set the last job's usable count to a large
				 * value and re-sort preempted jobs. usable_nodes
				 * count set to zero above to eliminate values
				 * previously set to 99999. Note: usable_count
				 * is only used for sorting purposes.
				 */
				tmp_job_ptr->details->usable_nodes = 99999;
				list_iterator_reset(job_iterator);
				while ((tmp_job_ptr = list_next(job_iterator))) {
					if (tmp_job_ptr->details->usable_nodes
					    == 99999)
						break;
					tmp_job_ptr->details->usable_nodes =
						_get_usable_nodes(node_bitmap,
								  tmp_job_ptr);
				}
				while ((tmp_job_ptr = list_next(job_iterator))) {
					tmp_job_ptr->details->usable_nodes = 0;
				}
				list_sort(preemptee_candidates,
					  (ListCmpF)_sort_usable_nodes_dec);
			}
			FREE_NULL_BITMAP(orig_node_map);
			list_iterator_destroy(job_iterator);
			part_data_destroy_res(future_part);
			node_data_destroy(future_usage, NULL);
			goto top;
		}
		list_iterator_destroy(job_iterator);

		if ((rc == SLURM_SUCCESS) && preemptee_job_list &&
		    preemptee_candidates) {
			/*
			 * Build list of preemptee jobs whose resources are
			 * actually used
			 */
			if (*preemptee_job_list == NULL) {
				*preemptee_job_list = list_create(NULL);
			}
			preemptee_iterator = list_iterator_create(
				preemptee_candidates);
			while ((tmp_job_ptr = list_next(preemptee_iterator))) {
				mode = slurm_job_preempt_mode(tmp_job_ptr);
				if ((mode != PREEMPT_MODE_REQUEUE)    &&
				    (mode != PREEMPT_MODE_CANCEL))
					continue;
				if (!job_overlap_and_running(
					    node_bitmap, tmp_job_ptr))
					continue;
				if (tmp_job_ptr->details->usable_nodes)
					break;
				list_append(*preemptee_job_list,
					    tmp_job_ptr);
				remove_some_jobs = true;
			}
			list_iterator_destroy(preemptee_iterator);
			if (!remove_some_jobs) {
				FREE_NULL_LIST(*preemptee_job_list);
			}
		}

		part_data_destroy_res(future_part);
		node_data_destroy(future_usage, NULL);
	}
	FREE_NULL_BITMAP(orig_node_map);
	FREE_NULL_BITMAP(save_node_map);

	return rc;
}

/*
 * common_job_test - Given a specification of scheduling requirements,
 *	identify the nodes which "best" satisfy the request.
 *	"best" is defined as either a minimal number of consecutive nodes
 *	or if sharing resources then sharing them with a job of similar size.
 * IN/OUT job_ptr - pointer to job being considered for initiation,
 *                  set's start_time when job expected to start
 * IN/OUT bitmap - usable nodes are set on input, nodes not required to
 *	satisfy the request are cleared, other left set
 * IN min_nodes - minimum count of nodes
 * IN req_nodes - requested (or desired) count of nodes
 * IN max_nodes - maximum count of nodes (0==don't care)
 * IN mode - SELECT_MODE_RUN_NOW   (0): try to schedule job now
 *           SELECT_MODE_TEST_ONLY (1): test if job can ever run
 *           SELECT_MODE_WILL_RUN  (2): determine when and where job can run
 * IN preemptee_candidates - List of pointers to jobs which can be preempted.
 * IN/OUT preemptee_job_list - Pointer to list of job pointers. These are the
 *		jobs to be preempted to initiate the pending job. Not set
 *		if mode=SELECT_MODE_TEST_ONLY or input pointer is NULL.
 * IN exc_cores - Cores to be excluded for use (in advanced reservation)
 * RET zero on success, EINVAL otherwise
 * globals (passed via select_p_node_init):
 *	node_record_count - count of nodes configured
 *	node_record_table_ptr - pointer to global node table
 * NOTE: the job information that is considered for scheduling includes:
 *	req_node_bitmap: bitmap of specific nodes required by the job
 *	contiguous: allocated nodes must be sequentially located
 *	num_cpus: minimum number of processors required by the job
 * NOTE: bitmap must be a superset of req_nodes at the time that
 *	select_p_job_test is called
 */
extern int common_job_test(job_record_t *job_ptr, bitstr_t *node_bitmap,
			   uint32_t min_nodes, uint32_t max_nodes,
			   uint32_t req_nodes, uint16_t mode,
			   List preemptee_candidates,
			   List *preemptee_job_list,
			   bitstr_t **exc_cores)
{
	int rc = EINVAL;
	uint16_t job_node_req;

	if (!(slurm_conf.conf_flags & CTL_CONF_ASRU))
		job_ptr->details->core_spec = NO_VAL16;
	if ((job_ptr->details->core_spec != NO_VAL16) &&
	    (job_ptr->details->whole_node != 1)) {
		info("Setting Exclusive mode for %pJ with CoreSpec=%u",
		     job_ptr,
		     job_ptr->details->core_spec);
		job_ptr->details->whole_node = 1;
	}

	if (!job_ptr->details->mc_ptr)
		job_ptr->details->mc_ptr = _create_default_mc();
	job_node_req = _get_job_node_req(job_ptr);

	if (slurm_conf.debug_flags & DEBUG_FLAG_SELECT_TYPE) {
		char *node_mode = "Unknown", *alloc_mode = "Unknown";
		if (job_node_req == NODE_CR_RESERVED)
			node_mode = "Exclusive";
		else if (job_node_req == NODE_CR_AVAILABLE)
			node_mode = "OverCommit";
		else if (job_node_req == NODE_CR_ONE_ROW)
			node_mode = "Normal";
		if (mode == SELECT_MODE_WILL_RUN)
			alloc_mode = "Will_Run";
		else if (mode == SELECT_MODE_TEST_ONLY)
			alloc_mode = "Test_Only";
		else if (mode == SELECT_MODE_RUN_NOW)
			alloc_mode = "Run_Now";
		info("%pJ node_mode:%s alloc_mode:%s",
		     job_ptr, node_mode, alloc_mode);

		core_array_log("node_list & exc_cores", node_bitmap, exc_cores);

		info("nodes: min:%u max:%u requested:%u avail:%u",
		     min_nodes, max_nodes, req_nodes,
		     bit_set_count(node_bitmap));
		node_data_dump();
	}

	if (mode == SELECT_MODE_WILL_RUN) {
		rc = _will_run_test(job_ptr, node_bitmap, min_nodes,
				    max_nodes,
				    req_nodes, job_node_req,
				    preemptee_candidates,
				    preemptee_job_list,
				    exc_cores);
	} else if (mode == SELECT_MODE_TEST_ONLY) {
		rc = _test_only(job_ptr, node_bitmap, min_nodes,
				max_nodes, req_nodes, job_node_req);
	} else if (mode == SELECT_MODE_RUN_NOW) {
		rc = _run_now(job_ptr, node_bitmap, min_nodes, max_nodes,
			      req_nodes, job_node_req,
			      preemptee_candidates,
			      preemptee_job_list, exc_cores);
	} else {
		/* Should never get here */
		error("Mode %d is invalid",
		      mode);
		return EINVAL;
	}

	if ((slurm_conf.debug_flags & DEBUG_FLAG_CPU_BIND) ||
	    (slurm_conf.debug_flags & DEBUG_FLAG_SELECT_TYPE)) {
		if (job_ptr->job_resrcs) {
			if (rc != SLURM_SUCCESS) {
				info("error:%s",
				     slurm_strerror(rc));
			}
			log_job_resources(job_ptr);
			if (is_cons_tres)
				gres_job_state_log(job_ptr->gres_list,
						   job_ptr->job_id);
		} else {
			info("no job_resources info for %pJ rc=%d",
			     job_ptr, rc);
		}
	}

	return rc;
}<|MERGE_RESOLUTION|>--- conflicted
+++ resolved
@@ -256,16 +256,10 @@
 	else
 		mem_per_gpu = 0;
 
-<<<<<<< HEAD
 	gres_select_util_job_set_defs(job_ptr->gres_list, "gpu", cpu_per_gpu,
 				      mem_per_gpu, &job_ptr->cpus_per_tres,
-				      &job_ptr->mem_per_tres);
-=======
-	gres_plugin_job_set_defs(job_ptr->gres_list, "gpu", cpu_per_gpu,
-				 mem_per_gpu, &job_ptr->cpus_per_tres,
-				 &job_ptr->mem_per_tres,
-				 &job_ptr->details->cpus_per_task);
->>>>>>> bdf66674
+				      &job_ptr->mem_per_tres,
+				      &job_ptr->details->cpus_per_task);
 }
 
 /* Determine how many sockets per node this job requires for GRES */
