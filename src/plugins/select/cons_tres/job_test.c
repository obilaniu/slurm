--- conflicted
+++ resolved
@@ -44,36 +44,6 @@
 
 #include "src/slurmctld/licenses.h"
 
-<<<<<<< HEAD
-=======
-typedef struct avail_res {	/* Per-node resource availability */
-	uint16_t avail_cpus;	/* Count of available CPUs for this job
-				   limited by options like --ntasks-per-node */
-	uint16_t avail_gpus;	/* Count of available GPUs */
-	uint16_t avail_res_cnt;	/* Count of available CPUs + GPUs */
-	uint16_t *avail_cores_per_sock;	/* Per-socket available core count */
-	uint32_t gres_min_cpus; /* Minimum required cpus for gres */
-	uint32_t gres_max_tasks; /* Maximum tasks for gres */
-	uint16_t max_cpus;	/* Maximum available CPUs on the node */
-	uint16_t min_cpus;	/* Minimum allocated CPUs */
-	uint16_t sock_cnt;	/* Number of sockets on this node */
-	List sock_gres_list;	/* Per-socket GRES availability, sock_gres_t */
-	uint16_t spec_threads;	/* Specialized threads to be reserved */
-	uint16_t tpc;		/* Threads/cpus per core */
-} avail_res_t;
-
-typedef struct node_weight_struct {
-	bitstr_t *node_bitmap;	/* bitmap of nodes with this weight */
-	uint64_t weight;	/* priority of node for scheduling work on */
-} node_weight_type;
-
-typedef struct topo_weight_info {
-	bitstr_t *node_bitmap;
-	int node_cnt;
-	uint64_t weight;
-} topo_weight_info_t;
-
->>>>>>> b519a616
 typedef struct {
 	int action;
 	list_t *license_list;
@@ -82,8 +52,6 @@
 	part_res_record_t *part_record_ptr;
 	int rc;
 } wrapper_rm_job_args_t;
-<<<<<<< HEAD
-=======
 
 typedef struct {
 	List preemptee_candidates;
@@ -100,3645 +68,6 @@
 	uint32_t num_tasks;
 	uint32_t *sum_cpus;
 } gres_cpus_foreach_args_t;
-
-uint64_t def_cpu_per_gpu = 0;
-uint64_t def_mem_per_gpu = 0;
-bool preempt_strict_order = false;
-bool preempt_for_licenses = false;
-int preempt_reorder_cnt	= 1;
-
-/* Local functions */
-static List _build_node_weight_list(bitstr_t *node_bitmap);
-static void _cpus_to_use(uint16_t *avail_cpus, int64_t rem_max_cpus,
-			 int rem_nodes, job_details_t *details_ptr,
-			 avail_res_t *avail_res, int node_inx,
-			 uint16_t cr_type);
-static bool _enough_nodes(int avail_nodes, int rem_nodes,
-			  uint32_t min_nodes, uint32_t req_nodes);
-static int _eval_nodes(job_record_t *job_ptr, gres_mc_data_t *mc_ptr,
-		       bitstr_t *node_map, bitstr_t **avail_core,
-		       uint32_t min_nodes, uint32_t max_nodes,
-		       uint32_t req_nodes, avail_res_t **avail_res_array,
-		       uint16_t cr_type, bool prefer_alloc_nodes,
-		       bool first_pass);
-static int _eval_nodes_busy(job_record_t *job_ptr,
-			    gres_mc_data_t *mc_ptr, bitstr_t *node_map,
-			    bitstr_t **avail_core, uint32_t min_nodes,
-			    uint32_t max_nodes, uint32_t req_nodes,
-			    avail_res_t **avail_res_array, uint16_t cr_type,
-			    bool prefer_alloc_nodes, bool first_pass);
-static int _eval_nodes_consec(job_record_t *job_ptr,
-			      gres_mc_data_t *mc_ptr, bitstr_t *node_map,
-			      bitstr_t **avail_core, uint32_t min_nodes,
-			      uint32_t max_nodes, uint32_t req_nodes,
-			      avail_res_t **avail_res_array, uint16_t cr_type,
-			      bool prefer_alloc_nodes, bool first_pass);
-static int _eval_nodes_dfly(job_record_t *job_ptr,
-			    gres_mc_data_t *mc_ptr, bitstr_t *node_map,
-			    bitstr_t **avail_core, uint32_t min_nodes,
-			    uint32_t max_nodes, uint32_t req_nodes,
-			    avail_res_t **avail_res_array, uint16_t cr_type,
-			    bool prefer_alloc_nodes, bool first_pass);
-static int _eval_nodes_block(job_record_t *job_ptr,
-			     gres_mc_data_t *mc_ptr, bitstr_t *node_map,
-			     bitstr_t **avail_core, uint32_t min_nodes,
-			     uint32_t max_nodes, uint32_t req_nodes,
-			     avail_res_t **avail_res_array, uint16_t cr_type,
-			     bool prefer_alloc_nodes, bool first_pass);
-static int _eval_nodes_lln(job_record_t *job_ptr,
-			   gres_mc_data_t *mc_ptr, bitstr_t *node_map,
-			   bitstr_t **avail_core, uint32_t min_nodes,
-			   uint32_t max_nodes, uint32_t req_nodes,
-			   avail_res_t **avail_res_array, uint16_t cr_type,
-			   bool prefer_alloc_nodes, bool first_pass);
-static int _eval_nodes_serial(job_record_t *job_ptr,
-			      gres_mc_data_t *mc_ptr, bitstr_t *node_map,
-			      bitstr_t **avail_core, uint32_t min_nodes,
-			      uint32_t max_nodes, uint32_t req_nodes,
-			      avail_res_t **avail_res_array, uint16_t cr_type,
-			      bool prefer_alloc_nodes, bool first_pass);
-static int _eval_nodes_spread(job_record_t *job_ptr,
-			      gres_mc_data_t *mc_ptr, bitstr_t *node_map,
-			      bitstr_t **avail_core, uint32_t min_nodes,
-			      uint32_t max_nodes, uint32_t req_nodes,
-			      avail_res_t **avail_res_array, uint16_t cr_type,
-			      bool prefer_alloc_nodes, bool first_pass);
-static int _eval_nodes_topo(job_record_t *job_ptr,
-			    gres_mc_data_t *mc_ptr, bitstr_t *node_map,
-			    bitstr_t **avail_core, uint32_t min_nodes,
-			    uint32_t max_nodes, uint32_t req_nodes,
-			    avail_res_t **avail_res_array, uint16_t cr_type,
-			    bool prefer_alloc_nodes, bool first_pass);
-static int64_t _get_rem_max_cpus(job_details_t *details_ptr, int rem_nodes);
-static int _node_weight_find(void *x, void *key);
-static void _node_weight_free(void *x);
-static int _node_weight_sort(void *x, void *y);
-static avail_res_t *_allocate(job_record_t *job_ptr,
-			      bitstr_t *core_map,
-			      bitstr_t *part_core_map,
-			      const uint32_t node_i,
-			      int *cpu_alloc_size,
-			      bitstr_t *req_sock_map,
-			      uint16_t cr_type);
-
-/* Find node_weight_type element from list with same weight as node config */
-static int _node_weight_find(void *x, void *key)
-{
-	node_weight_type *nwt = (node_weight_type *) x;
-	node_record_t *node_ptr = (node_record_t *) key;
-	if (nwt->weight == node_ptr->sched_weight)
-		return 1;
-	return 0;
-}
-
-/* Free node_weight_type element from list */
-static void _node_weight_free(void *x)
-{
-	node_weight_type *nwt = (node_weight_type *) x;
-	FREE_NULL_BITMAP(nwt->node_bitmap);
-	xfree(nwt);
-}
-
-/* Sort list of node_weight_type reords in order of increasing node weight */
-static int _node_weight_sort(void *x, void *y)
-{
-	node_weight_type *nwt1 = *(node_weight_type **) x;
-	node_weight_type *nwt2 = *(node_weight_type **) y;
-	if (nwt1->weight < nwt2->weight)
-		return -1;
-	if (nwt1->weight > nwt2->weight)
-		return 1;
-	return 0;
-}
-
-/*
- * Given a bitmap of available nodes, return a list of node_weight_type
- * records in order of increasing "weight" (priority)
- */
-static List _build_node_weight_list(bitstr_t *node_bitmap)
-{
-	List node_list;
-	node_record_t *node_ptr;
-	node_weight_type *nwt;
-
-	xassert(node_bitmap);
-	/* Build list of node_weight_type records, one per node weight */
-	node_list = list_create(_node_weight_free);
-	for (int i = 0; (node_ptr = next_node_bitmap(node_bitmap, &i)); i++) {
-		nwt = list_find_first(node_list, _node_weight_find, node_ptr);
-		if (!nwt) {
-			nwt = xmalloc(sizeof(node_weight_type));
-			nwt->node_bitmap = bit_alloc(node_record_count);
-			nwt->weight = node_ptr->sched_weight;
-			list_append(node_list, nwt);
-		}
-		bit_set(nwt->node_bitmap, i);
-	}
-
-	/* Sort the list in order of increasing node weight */
-	list_sort(node_list, _node_weight_sort);
-
-	return node_list;
-}
-
-/* Log avail_res_t information for a given node */
-static void _avail_res_log(avail_res_t *avail_res, char *node_name)
-{
-	int i;
-	char *gres_info = "";
-
-	if (!(slurm_conf.debug_flags & DEBUG_FLAG_SELECT_TYPE))
-	    return;
-
-	if (!avail_res) {
-		log_flag(SELECT_TYPE, "Node:%s No resources", node_name);
-		return;
-	}
-
-	log_flag(SELECT_TYPE, "Node:%s Sockets:%u SpecThreads:%u CPUs:Min-Max,Avail:%u-%u,%u ThreadsPerCore:%u",
-		 node_name, avail_res->sock_cnt, avail_res->spec_threads,
-		 avail_res->min_cpus, avail_res->max_cpus,
-		 avail_res->avail_cpus, avail_res->tpc);
-	gres_info = gres_sock_str(avail_res->sock_gres_list, -1);
-	if (gres_info) {
-		log_flag(SELECT_TYPE, "  AnySocket %s", gres_info);
-		xfree(gres_info);
-	}
-	for (i = 0; i < avail_res->sock_cnt; i++) {
-		gres_info = gres_sock_str(avail_res->sock_gres_list, i);
-		if (gres_info) {
-			log_flag(SELECT_TYPE, "  Socket[%d] Cores:%u GRES:%s", i,
-			     avail_res->avail_cores_per_sock[i], gres_info);
-			xfree(gres_info);
-		} else {
-			log_flag(SELECT_TYPE, "  Socket[%d] Cores:%u", i,
-			     avail_res->avail_cores_per_sock[i]);
-		}
-	}
-}
-
-/*
- * Determine how many CPUs on the node can be used based upon the resource
- *	allocation unit (node, socket, core, etc.) and making sure that
- *	resources will be available for nodes considered later in the
- *	scheduling process
- * OUT avail_cpus - Count of CPUs to use on this node
- * IN rem_max_cpus - Maximum count of CPUs remaining to be allocated for job
- * IN rem_nodes - Count of nodes remaining to be allocated for job
- * IN details_ptr - Job details information
- * IN avail_res - Available resources for job on this node, contents updated
- * IN node_inx - Node index
- * IN cr_type - Resource allocation units (CR_CORE, CR_SOCKET, etc).
- */
-static void _cpus_to_use(uint16_t *avail_cpus, int64_t rem_max_cpus,
-			 int rem_nodes, job_details_t *details_ptr,
-			 avail_res_t *avail_res, int node_inx,
-			 uint16_t cr_type)
-{
-	int resv_cpus;	/* CPUs to be allocated on other nodes */
-
-	if (details_ptr->whole_node == 1)	/* Use all resources on node */
-		return;
-
-	resv_cpus = MAX((rem_nodes - 1), 0);
-	resv_cpus *= cons_helpers_cpus_per_core(details_ptr, node_inx);
-	if (cr_type & CR_SOCKET)
-		resv_cpus *= node_record_table_ptr[node_inx]->cores;
-	rem_max_cpus -= resv_cpus;
-	if (*avail_cpus > rem_max_cpus) {
-		*avail_cpus = MAX(rem_max_cpus, (int)details_ptr->pn_min_cpus);
-		if (avail_res->gres_min_cpus)
-			*avail_cpus =
-				MAX(*avail_cpus, avail_res->gres_min_cpus);
-		else
-			*avail_cpus =
-				MAX(*avail_cpus, details_ptr->min_gres_cpu);
-		/* Round up CPU count to CPU in allocation unit (e.g. core) */
-		avail_res->avail_cpus = *avail_cpus;
-	}
-	avail_res->avail_res_cnt = avail_res->avail_cpus +
-				   avail_res->avail_gpus;
-}
-
-static bool _enough_nodes(int avail_nodes, int rem_nodes,
-			  uint32_t min_nodes, uint32_t req_nodes)
-{
-	int needed_nodes;
-
-	if (req_nodes > min_nodes)
-		needed_nodes = rem_nodes + min_nodes - req_nodes;
-	else
-		needed_nodes = rem_nodes;
-
-	return (avail_nodes >= needed_nodes);
-}
-
-static int64_t _get_rem_max_cpus(job_details_t *details_ptr, int rem_nodes)
-{
-	int64_t rem_max_cpus = details_ptr->min_cpus;
-
-	if (details_ptr->max_cpus != NO_VAL)
-		rem_max_cpus = details_ptr->max_cpus;
-	if (details_ptr->min_gres_cpu)
-		rem_max_cpus = MAX(rem_max_cpus,
-				   details_ptr->min_gres_cpu * rem_nodes);
-	if (details_ptr->min_job_gres_cpu)
-		rem_max_cpus = MAX(rem_max_cpus, details_ptr->min_job_gres_cpu);
-
-	return rem_max_cpus;
-
-}
-
-/*
- * Identify the specific cores and GRES available to this job on this node.
- *	The job's requirements for tasks-per-socket, cpus-per-task, etc. are
- *	not considered at this point, but must be considered later.
- * IN job_ptr - job attempting to be scheduled
- * IN mc_ptr - job's multi-core specs, NO_VAL and INFINITE mapped to zero
- * IN node_inx - zero-origin node index
- * IN max_nodes - maximum additional node count to allocate
- * IN rem_nodes - desired additional node count to allocate
- * IN avail_core - available core bitmap, UPDATED
- * IN avail_res_array - available resources on the node
- * IN first_pass - set if first scheduling attempt for this job, only use
- *		   co-located GRES and cores
- */
-static void _select_cores(job_record_t *job_ptr, gres_mc_data_t *mc_ptr,
-			  bool enforce_binding, int node_inx,
-			  uint16_t *avail_cpus, uint32_t max_nodes,
-			  int rem_nodes, bitstr_t **avail_core,
-			  avail_res_t **avail_res_array, bool first_pass,
-			  uint16_t cr_type)
-{
-	int alloc_tasks = 0;
-	uint32_t min_tasks_this_node = 0, max_tasks_this_node = 0;
-	uint32_t min_cores_this_node = 0;
-	job_details_t *details_ptr = job_ptr->details;
-	node_record_t *node_ptr = node_record_table_ptr[node_inx];
-
-	xassert(mc_ptr->cpus_per_task);
-
-	rem_nodes = MIN(rem_nodes, 1);	/* If range of node counts */
-	if (mc_ptr->ntasks_per_node) {
-		min_tasks_this_node = mc_ptr->ntasks_per_node;
-		max_tasks_this_node = mc_ptr->ntasks_per_node;
-	} else if (mc_ptr->ntasks_per_board) {
-		min_tasks_this_node = mc_ptr->ntasks_per_board;
-		max_tasks_this_node = mc_ptr->ntasks_per_board *
-				      node_ptr->boards;
-	} else if (mc_ptr->ntasks_per_socket) {
-		min_tasks_this_node = mc_ptr->ntasks_per_socket;
-		max_tasks_this_node = mc_ptr->ntasks_per_socket *
-				      node_ptr->tot_sockets;
-	} else if (mc_ptr->ntasks_per_core) {
-		min_tasks_this_node = mc_ptr->ntasks_per_core;
-		max_tasks_this_node = mc_ptr->ntasks_per_core *
-				      (node_ptr->tot_cores -
-				       node_ptr->core_spec_cnt);
-	} else if (details_ptr && details_ptr->ntasks_per_tres &&
-		   (details_ptr->ntasks_per_tres != NO_VAL16)) {
-		/* Node ranges not allowed with --ntasks-per-gpu */
-		if ((details_ptr->min_nodes != NO_VAL) &&
-		    (details_ptr->min_nodes != 0) &&
-		    (details_ptr->min_nodes == details_ptr->max_nodes)) {
-			min_tasks_this_node = details_ptr->num_tasks /
-				details_ptr->min_nodes;
-			max_tasks_this_node = min_tasks_this_node;
-		} else {
-			min_tasks_this_node = details_ptr->ntasks_per_tres;
-			max_tasks_this_node = details_ptr->num_tasks;
-		}
-	} else if (details_ptr && (details_ptr->max_nodes == 1)) {
-		if ((details_ptr->num_tasks == NO_VAL) ||
-		    (details_ptr->num_tasks == 0)) {
-			min_tasks_this_node = 1;
-			max_tasks_this_node = NO_VAL;
-		} else {
-			min_tasks_this_node = details_ptr->num_tasks;
-			max_tasks_this_node = details_ptr->num_tasks;
-		}
-	} else if (details_ptr &&
-		   ((details_ptr->num_tasks == 1) ||
-		    ((details_ptr->num_tasks == details_ptr->min_nodes) &&
-		     (details_ptr->num_tasks == details_ptr->max_nodes)))) {
-		min_tasks_this_node = 1;
-		max_tasks_this_node = 1;
-	} else {
-		min_tasks_this_node = 1;
-		max_tasks_this_node = NO_VAL;
-	}
-	/* Determine how many tasks can be started on this node */
-	if ((!details_ptr || !details_ptr->overcommit)) {
-		alloc_tasks = avail_res_array[node_inx]->avail_cpus /
-			      mc_ptr->cpus_per_task;
-		if (alloc_tasks < min_tasks_this_node)
-			max_tasks_this_node = 0;
-		else if ((max_tasks_this_node == NO_VAL) ||
-			 (alloc_tasks < max_tasks_this_node))
-			max_tasks_this_node = alloc_tasks;
-	}
-
-	*avail_cpus = avail_res_array[node_inx]->avail_cpus;
-	/*
-	 * _allocate_sc() filters available cpus and cores if the job does
-	 * not request gres. If the job requests gres, _allocate_sc() defers
-	 * filtering cpus and cores so that gres_select_filter_sock_core() can
-	 * do it.
-	 */
-	if (job_ptr->gres_list_req) {
-		gres_select_filter_sock_core(
-			job_ptr,
-			mc_ptr,
-			avail_res_array[node_inx]->sock_gres_list,
-			avail_res_array[node_inx]->sock_cnt,
-			node_ptr->cores, node_ptr->tpc, avail_cpus,
-			&min_tasks_this_node, &max_tasks_this_node,
-			&min_cores_this_node,
-			rem_nodes, enforce_binding, first_pass,
-			avail_core[node_inx],
-			node_record_table_ptr[node_inx]->name,
-			cr_type);
-	}
-	if (max_tasks_this_node == 0) {
-		*avail_cpus = 0;
-	} else if ((slurm_conf.select_type_param & CR_ONE_TASK_PER_CORE) &&
-		   ((mc_ptr->ntasks_per_core == INFINITE16) ||
-		    (mc_ptr->ntasks_per_core == 0)) &&
-		   details_ptr && (details_ptr->min_gres_cpu == 0)) {
-		*avail_cpus = bit_set_count(avail_core[node_inx]);
-	}
-	avail_res_array[node_inx]->gres_min_cpus =
-		cons_helpers_cpus_per_core(job_ptr->details, node_inx) *
-		min_cores_this_node;
-	avail_res_array[node_inx]->gres_max_tasks = max_tasks_this_node;
-}
-
-/*
- * This is the heart of the selection process
- * IN job_ptr - job attempting to be scheduled
- * IN mc_ptr - job's multi-core specs, NO_VAL and INFINITE mapped to zero
- * IN node_map - bitmap of available/selected nodes, UPDATED
- * IN avail_core - available core bitmap, UPDATED
- * IN min_nodes - minimum node allocation size in nodes
- * IN max_nodes - maximum node allocation size in nodes
- * IN: req_nodes - number of requested nodes
- * IN avail_res_array - available resources on the node
- * IN cr_type - allocation type (sockets, cores, etc.)
- * IN prefer_alloc_nodes - if set, prefer use of already allocated nodes
- * IN first_pass - set if first scheduling attempt for this job, be picky
- * RET SLURM_SUCCESS or an error code
- */
-static int _eval_nodes(job_record_t *job_ptr, gres_mc_data_t *mc_ptr,
-		       bitstr_t *node_map, bitstr_t **avail_core,
-		       uint32_t min_nodes, uint32_t max_nodes,
-		       uint32_t req_nodes, avail_res_t **avail_res_array,
-		       uint16_t cr_type, bool prefer_alloc_nodes,
-		       bool first_pass)
-{
-	job_details_t *details_ptr = job_ptr->details;
-
-	xassert(node_map);
-	if (bit_set_count(node_map) < min_nodes)
-		return SLURM_ERROR;
-
-	if ((details_ptr->req_node_bitmap) &&
-	    (!bit_super_set(details_ptr->req_node_bitmap, node_map)))
-		return SLURM_ERROR;
-
-	if (blocks_nodes_bitmap &&
-	    bit_overlap_any(blocks_nodes_bitmap, node_map))
-		return _eval_nodes_block(job_ptr, mc_ptr, node_map,
-					 avail_core, min_nodes,
-					 max_nodes, req_nodes,
-					 avail_res_array, cr_type,
-					 prefer_alloc_nodes, first_pass);
-
-	if (job_ptr->bit_flags & SPREAD_JOB) {
-		/* Spread the job out over many nodes */
-		return _eval_nodes_spread(job_ptr, mc_ptr, node_map, avail_core,
-					  min_nodes, max_nodes, req_nodes,
-					  avail_res_array, cr_type,
-					  prefer_alloc_nodes, first_pass);
-	}
-
-	if (prefer_alloc_nodes && !details_ptr->contiguous) {
-		/*
-		 * Select resource on busy nodes first in order to leave
-		 * idle resources free for as long as possible so that longer
-		 * running jobs can get more easily started by the backfill
-		 * scheduler plugin
-		 */
-		return _eval_nodes_busy(job_ptr, mc_ptr, node_map, avail_core,
-					min_nodes, max_nodes, req_nodes,
-					avail_res_array, cr_type,
-					prefer_alloc_nodes, first_pass);
-	}
-
-
-	if ((cr_type & CR_LLN) ||
-	    (job_ptr->part_ptr &&
-	     (job_ptr->part_ptr->flags & PART_FLAG_LLN))) {
-		/* Select resource on the Least Loaded Node */
-		return _eval_nodes_lln(job_ptr, mc_ptr, node_map, avail_core,
-				       min_nodes, max_nodes, req_nodes,
-				       avail_res_array, cr_type,
-				       prefer_alloc_nodes, first_pass);
-	}
-
-	if (pack_serial_at_end &&
-	    (details_ptr->min_cpus == 1) && (req_nodes == 1)) {
-		/*
-		 * Put serial jobs at the end of the available node list
-		 * rather than using a best-fit algorithm, which fragments
-		 * resources.
-		 */
-		return _eval_nodes_serial(job_ptr, mc_ptr, node_map, avail_core,
-					  min_nodes, max_nodes, req_nodes,
-					  avail_res_array, cr_type,
-					  prefer_alloc_nodes, first_pass);
-	}
-
-	if (switch_record_cnt && switch_record_table &&
-	    !details_ptr->contiguous &&
-	    ((topo_optional == false) || job_ptr->req_switch)) {
-		/* Perform optimized resource selection based upon topology */
-		if (have_dragonfly) {
-			return _eval_nodes_dfly(job_ptr, mc_ptr, node_map,
-						avail_core, min_nodes,
-						max_nodes, req_nodes,
-						avail_res_array, cr_type,
-						prefer_alloc_nodes, first_pass);
-		} else {
-			return _eval_nodes_topo(job_ptr, mc_ptr, node_map,
-						avail_core, min_nodes,
-						max_nodes, req_nodes,
-						avail_res_array, cr_type,
-						prefer_alloc_nodes, first_pass);
-		}
-	}
-
-	return _eval_nodes_consec(job_ptr, mc_ptr, node_map, avail_core,
-				  min_nodes, max_nodes, req_nodes,
-				  avail_res_array, cr_type, prefer_alloc_nodes,
-				  first_pass);
-}
-
-static int _eval_nodes_consec(job_record_t *job_ptr, gres_mc_data_t *mc_ptr,
-			      bitstr_t *node_map, bitstr_t **avail_core,
-			      uint32_t min_nodes, uint32_t max_nodes,
-			      uint32_t req_nodes, avail_res_t **avail_res_array,
-			      uint16_t cr_type, bool prefer_alloc_nodes,
-			      bool first_pass)
-{
-	int i, j, error_code = SLURM_ERROR;
-	int *consec_cpus;	/* how many CPUs we can add from this
-				 * consecutive set of nodes */
-	List *consec_gres;	/* how many GRES we can add from this
-				 * consecutive set of nodes */
-	int *consec_nodes;	/* how many nodes we can add from this
-				 * consecutive set of nodes */
-	int *consec_start;	/* where this consecutive set starts (index) */
-	int *consec_end;	/* where this consecutive set ends (index) */
-	int *consec_req;	/* are nodes from this set required
-				 * (in req_bitmap) */
-	uint64_t *consec_weight; /* node scheduling weight */
-	node_record_t *node_ptr = NULL;
-	int consec_index, consec_size, sufficient;
-	int rem_cpus, rem_nodes; /* remaining resources desired */
-	int min_rem_nodes;	/* remaining resources desired */
-	int best_fit_nodes, best_fit_cpus, best_fit_req;
-	int best_fit_sufficient, best_fit_index = 0;
-	bool new_best;
-	uint64_t best_weight = 0;
-	uint16_t avail_cpus = 0;
-	int64_t rem_max_cpus;
-	int total_cpus = 0;	/* #CPUs allocated to job */
-	bool gres_per_job, required_node;
-	job_details_t *details_ptr = job_ptr->details;
-	bitstr_t *req_map = details_ptr->req_node_bitmap;
-	bool enforce_binding = false;
-	uint16_t *avail_cpu_per_node = NULL;
-
-	if (job_ptr->gres_list_req && (job_ptr->bit_flags & GRES_ENFORCE_BIND))
-		enforce_binding = true;
-
-	/* make allocation for 50 sets of consecutive nodes, expand as needed */
-	consec_size = 50;
-	consec_cpus   = xcalloc(consec_size, sizeof(int));
-	consec_nodes  = xcalloc(consec_size, sizeof(int));
-	consec_start  = xcalloc(consec_size, sizeof(int));
-	consec_end    = xcalloc(consec_size, sizeof(int));
-	consec_req    = xcalloc(consec_size, sizeof(int));
-	consec_weight = xcalloc(consec_size, sizeof(uint64_t));
-
-	/* Build table with information about sets of consecutive nodes */
-	consec_index = 0;
-	consec_req[consec_index] = -1;	/* no required nodes here by default */
-	consec_weight[consec_index] = NO_VAL64;
-
-	avail_cpu_per_node = xcalloc(node_record_count, sizeof(uint16_t));
-	rem_cpus = details_ptr->min_cpus;
-	min_rem_nodes = min_nodes;
-	if ((gres_per_job = gres_sched_init(job_ptr->gres_list_req))) {
-		rem_nodes = MIN(min_nodes, req_nodes);
-		consec_gres = xcalloc(consec_size, sizeof(List));
-	} else
-		rem_nodes = MAX(min_nodes, req_nodes);
-	rem_max_cpus = _get_rem_max_cpus(details_ptr, rem_nodes);
-
-	/*
-	 * If there are required nodes, first determine the resources they
-	 * provide, then select additional resources as needed in next loop
-	 */
-	if (req_map) {
-		int count = 0;
-		uint16_t *arbitrary_tpn = job_ptr->details->arbitrary_tpn;
-		for (i = 0;
-		     ((node_ptr = next_node_bitmap(req_map, &i)) &&
-		      (max_nodes > 0));
-		     i++) {
-			_select_cores(job_ptr, mc_ptr, enforce_binding, i,
-				      &avail_cpus, max_nodes, min_rem_nodes,
-				      avail_core, avail_res_array, first_pass,
-				      cr_type);
-			if (arbitrary_tpn) {
-				int req_cpus = arbitrary_tpn[count++];
-				if ((details_ptr->cpus_per_task != NO_VAL16) &&
-				    (details_ptr->cpus_per_task != 0))
-					req_cpus *= details_ptr->cpus_per_task;
-
-				req_cpus = MAX(req_cpus,
-					       (int) details_ptr->pn_min_cpus);
-				req_cpus = MAX(req_cpus,
-					       details_ptr->min_gres_cpu);
-
-				if (avail_cpus < req_cpus) {
-					debug("%pJ required node %s needed %d cpus but only has %d",
-					      job_ptr, node_ptr->name, req_cpus,
-					      avail_cpus);
-					goto fini;
-				}
-				avail_cpus = req_cpus;
-
-				avail_res_array[i]->avail_cpus = avail_cpus;
-				avail_res_array[i]->avail_res_cnt =
-					avail_res_array[i]->avail_cpus +
-					avail_res_array[i]->avail_gpus;
-
-			} else
-				_cpus_to_use(&avail_cpus, rem_max_cpus,
-					     min_rem_nodes, details_ptr,
-					     avail_res_array[i], i, cr_type);
-			if (gres_per_job) {
-				gres_sched_add(
-					job_ptr->gres_list_req,
-					avail_res_array[i]->sock_gres_list,
-					&avail_cpus);
-			}
-			if (avail_cpus == 0) {
-				debug("%pJ required node %s lacks available resources",
-				      job_ptr, node_ptr->name);
-				goto fini;
-			}
-			avail_cpu_per_node[i] = avail_cpus;
-			total_cpus += avail_cpus;
-			rem_cpus -= avail_cpus;
-			rem_max_cpus -= avail_cpus;
-			rem_nodes--;
-			min_rem_nodes--;
-			max_nodes--;
-		}
-
-		if ((rem_nodes <= 0) && (rem_cpus <= 0) &&
-		    gres_sched_test(job_ptr->gres_list_req, job_ptr->job_id)) {
-			error_code = SLURM_SUCCESS;
-			bit_and(node_map, req_map);
-			goto fini;
-		}
-		if (max_nodes <= 0) {
-			error_code = SLURM_ERROR;
-			goto fini;
-		}
-	}
-
-	for (i = 0; next_node(&i); i++) { /* For each node */
-		if ((consec_index + 1) >= consec_size) {
-			consec_size *= 2;
-			xrecalloc(consec_cpus, consec_size, sizeof(int));
-			xrecalloc(consec_nodes, consec_size, sizeof(int));
-			xrecalloc(consec_start, consec_size, sizeof(int));
-			xrecalloc(consec_end, consec_size, sizeof(int));
-			xrecalloc(consec_req, consec_size, sizeof(int));
-			xrecalloc(consec_weight, consec_size, sizeof(uint64_t));
-			if (gres_per_job) {
-				xrecalloc(consec_gres,
-					  consec_size, sizeof(List));
-			}
-		}
-		if (req_map)
-			required_node = bit_test(req_map, i);
-		else
-			required_node = false;
-		if (!bit_test(node_map, i)) {
-			node_ptr = NULL;    /* Use as flag, avoid second test */
-		} else if (required_node) {
-			node_ptr = node_record_table_ptr[i];
-		} else {
-			node_ptr = node_record_table_ptr[i];
-			_select_cores(job_ptr, mc_ptr, enforce_binding, i,
-				      &avail_cpus, max_nodes, min_rem_nodes,
-				      avail_core, avail_res_array, first_pass,
-				      cr_type);
-			if (avail_cpus == 0) {
-				bit_clear(node_map, i);
-				node_ptr = NULL;
-			}
-			avail_cpu_per_node[i] = avail_cpus;
-		}
-		/*
-		 * If job requested contiguous nodes,
-		 * do not worry about matching node weights
-		 */
-		if (node_ptr &&
-		    !details_ptr->contiguous &&
-		    (consec_weight[consec_index] != NO_VAL64) && /* Init value*/
-		    (node_ptr->sched_weight != consec_weight[consec_index])) {
-			/* End last consecutive set, setup start of next set */
-			if (consec_nodes[consec_index] == 0) {
-				/* Only required nodes, re-use consec record */
-				consec_req[consec_index] = -1;
-			} else {
-				/* End last set, setup for start of next set */
-				consec_end[consec_index]   = i - 1;
-				consec_req[++consec_index] = -1;
-			}
-		}
-		if (node_ptr) {
-			if (consec_nodes[consec_index] == 0)
-				consec_start[consec_index] = i;
-			if (required_node) {
-				/*
-				 * Required node, resources counters updated
-				 * in above loop, leave bitmap set
-				 */
-				if (consec_req[consec_index] == -1) {
-					/* first required node in set */
-					consec_req[consec_index] = i;
-				}
-				continue;
-			}
-
-			/* node not selected (yet) */
-			bit_clear(node_map, i);
-			consec_cpus[consec_index] += avail_cpus;
-			consec_nodes[consec_index]++;
-			if (gres_per_job) {
-				gres_sched_consec(
-					&consec_gres[consec_index],
-					job_ptr->gres_list_req,
-					avail_res_array[i]->sock_gres_list);
-			}
-			consec_weight[consec_index] = node_ptr->sched_weight;
-		} else if (consec_nodes[consec_index] == 0) {
-			/* Only required nodes, re-use consec record */
-			consec_req[consec_index] = -1;
-			consec_weight[consec_index] = NO_VAL64;
-		} else {
-			/* End last set, setup for start of next set */
-			consec_end[consec_index]   = i - 1;
-			consec_req[++consec_index] = -1;
-			consec_weight[consec_index] = NO_VAL64;
-		}
-	}
-	if (consec_nodes[consec_index] != 0)
-		consec_end[consec_index++] = i - 1;
-
-	if (slurm_conf.debug_flags & DEBUG_FLAG_SELECT_TYPE) {
-		if (consec_index == 0) {
-			info("consec_index is zero");
-		}
-		for (i = 0; i < consec_index; i++) {
-			char *gres_str = NULL, *gres_print = "";
-			bitstr_t *host_bitmap;
-			char *host_list;
-			if (gres_per_job) {
-				gres_str = gres_sched_str(consec_gres[i]);
-				if (gres_str) {
-					xstrcat(gres_str, " ");
-					gres_print = gres_str;
-				}
-			}
-
-			host_bitmap = bit_alloc(node_record_count);
-			bit_nset(host_bitmap, consec_start[i], consec_end[i]);
-			host_list = bitmap2node_name(host_bitmap);
-			info("set:%d consec "
-			     "CPUs:%d nodes:%d:%s %sbegin:%d end:%d required:%d weight:%"PRIu64,
-			     i, consec_cpus[i], consec_nodes[i],
-			     host_list, gres_print, consec_start[i],
-			     consec_end[i], consec_req[i], consec_weight[i]);
-			FREE_NULL_BITMAP(host_bitmap);
-			xfree(gres_str);
-			xfree(host_list);
-		}
-	}
-
-	/* Compute CPUs already allocated to required nodes */
-	if ((details_ptr->max_cpus != NO_VAL) &&
-	    (total_cpus > details_ptr->max_cpus)) {
-		info("%pJ can't use required nodes due to max CPU limit",
-		     job_ptr);
-		goto fini;
-	}
-
-	/*
-	 * accumulate nodes from these sets of consecutive nodes until
-	 * sufficient resources have been accumulated
-	 */
-	while (consec_index && (max_nodes > 0)) {
-		best_fit_cpus = best_fit_nodes = best_fit_sufficient = 0;
-		best_fit_req = -1;	/* first required node, -1 if none */
-		for (i = 0; i < consec_index; i++) {
-			if (consec_nodes[i] == 0)
-				continue;	/* no usable nodes here */
-
-			if (details_ptr->contiguous &&
-			    details_ptr->req_node_bitmap &&
-			    (consec_req[i] == -1))
-				continue;  /* not required nodes */
-			sufficient = (consec_cpus[i] >= rem_cpus) &&
-				     _enough_nodes(consec_nodes[i], rem_nodes,
-						   min_nodes, req_nodes);
-			if (sufficient && gres_per_job) {
-				sufficient = gres_sched_sufficient(
-					job_ptr->gres_list_req, consec_gres[i]);
-			}
-
-			/*
-			 * if first possibility OR
-			 * contains required nodes OR
-			 * lowest node weight
-			 */
-			if ((best_fit_nodes == 0) ||
-			    ((best_fit_req == -1) && (consec_req[i] != -1)) ||
-			    (consec_weight[i] < best_weight))
-				new_best = true;
-			else
-				new_best = false;
-			/*
-			 * If equal node weight
-			 * first set large enough for request OR
-			 * tightest fit (less resource/CPU waste) OR
-			 * nothing yet large enough, but this is biggest
-			 */
-			if (!new_best && (consec_weight[i] == best_weight) &&
-			    ((sufficient && (best_fit_sufficient == 0)) ||
-			     (sufficient && (consec_cpus[i] < best_fit_cpus)) ||
-			     (!sufficient &&
-			      (consec_cpus[i] > best_fit_cpus))))
-				new_best = true;
-			/*
-			 * if first continuous node set large enough
-			 */
-			if (!new_best && !best_fit_sufficient &&
-			    details_ptr->contiguous && sufficient)
-				new_best = true;
-			if (new_best) {
-				best_fit_cpus = consec_cpus[i];
-				best_fit_nodes = consec_nodes[i];
-				best_fit_index = i;
-				best_fit_req = consec_req[i];
-				best_fit_sufficient = sufficient;
-				best_weight = consec_weight[i];
-			}
-
-			if (details_ptr->contiguous &&
-			    details_ptr->req_node_bitmap) {
-				/*
-				 * Must wait for all required nodes to be
-				 * in a single consecutive block
-				 */
-				int j, other_blocks = 0;
-				for (j = (i+1); j < consec_index; j++) {
-					if (consec_req[j] != -1) {
-						other_blocks = 1;
-						break;
-					}
-				}
-				if (other_blocks) {
-					best_fit_nodes = 0;
-					break;
-				}
-			}
-		}
-		if (best_fit_nodes == 0)
-			break;
-
-		if (details_ptr->contiguous && !best_fit_sufficient)
-			break;	/* no hole large enough */
-		if (best_fit_req != -1) {
-			/*
-			 * This collection of nodes includes required ones
-			 * select nodes from this set, first working up
-			 * then down from the required nodes
-			 */
-			for (i = best_fit_req;
-			     i <= consec_end[best_fit_index]; i++) {
-				if ((max_nodes == 0) ||
-				    ((rem_nodes <= 0) && (rem_cpus <= 0) &&
-				     (!gres_per_job ||
-				      gres_sched_test(job_ptr->gres_list_req,
-						      job_ptr->job_id))))
-					break;
-				if (bit_test(node_map, i)) {
-					/* required node already in set */
-					continue;
-				}
-				if (avail_cpu_per_node[i] == 0)
-					continue;
-				avail_cpus = avail_cpu_per_node[i];
-
-				/*
-				 * This could result in 0, but if the user
-				 * requested nodes here we will still give
-				 * them and then the step layout will sort
-				 * things out.
-				 */
-				_cpus_to_use(&avail_cpus, rem_max_cpus,
-					     min_rem_nodes, details_ptr,
-					     avail_res_array[i], i, cr_type);
-				if (gres_per_job) {
-					gres_sched_add(
-						job_ptr->gres_list_req,
-						avail_res_array[i]->
-						sock_gres_list, &avail_cpus);
-				}
-				total_cpus += avail_cpus;
-				bit_set(node_map, i);
-				rem_nodes--;
-				min_rem_nodes--;
-				max_nodes--;
-				rem_cpus -= avail_cpus;
-				rem_max_cpus -= avail_cpus;
-			}
-			for (i = (best_fit_req - 1);
-			     i >= consec_start[best_fit_index]; i--) {
-				if ((max_nodes == 0) ||
-				    ((rem_nodes <= 0) && (rem_cpus <= 0) &&
-				     (!gres_per_job ||
-				      gres_sched_test(job_ptr->gres_list_req,
-						      job_ptr->job_id))))
-					break;
-				if (bit_test(node_map, i))
-					continue;
-				if (avail_cpu_per_node[i] == 0)
-					continue;
-				avail_cpus = avail_cpu_per_node[i];
-
-				/*
-				 * This could result in 0, but if the user
-				 * requested nodes here we will still give
-				 * them and then the step layout will sort
-				 * things out.
-				 */
-				_cpus_to_use(&avail_cpus, rem_max_cpus,
-					     min_rem_nodes, details_ptr,
-					     avail_res_array[i], i, cr_type);
-				if (gres_per_job) {
-					gres_sched_add(
-						job_ptr->gres_list_req,
-						avail_res_array[i]->
-						sock_gres_list, &avail_cpus);
-				}
-				total_cpus += avail_cpus;
-				rem_cpus -= avail_cpus;
-				rem_max_cpus -= avail_cpus;
-				bit_set(node_map, i);
-				rem_nodes--;
-				min_rem_nodes--;
-				max_nodes--;
-			}
-		} else {
-			/* No required nodes, try best fit single node */
-			int best_fit = -1, best_size = 0;
-			int first = consec_start[best_fit_index];
-			int last  = consec_end[best_fit_index];
-			if (rem_nodes <= 1) {
-				for (i = first, j = 0; i <= last; i++, j++) {
-					if (bit_test(node_map, i) ||
-					    !avail_res_array[i])
-						continue;
-					if (avail_cpu_per_node[i] < rem_cpus)
-						continue;
-					if (gres_per_job &&
-					    !gres_sched_sufficient(
-						    job_ptr->gres_list_req,
-						    avail_res_array[i]->
-						    sock_gres_list)) {
-						continue;
-					}
-					if ((best_fit == -1) ||
-					    (avail_cpu_per_node[i] <best_size)){
-						best_fit = i;
-						best_size =
-							avail_cpu_per_node[i];
-						if (best_size == rem_cpus)
-							break;
-					}
-				}
-				/*
-				 * If we found a single node to use,
-				 * clear CPU counts for all other nodes
-				 */
-				if (best_fit != -1) {
-					for (i = first; i <= last; i++) {
-						if (i == best_fit)
-							continue;
-						avail_cpu_per_node[i] = 0;
-					}
-				}
-			}
-
-			for (i = first, j = 0; i <= last; i++, j++) {
-				if ((max_nodes == 0) ||
-				    ((rem_nodes <= 0) && (rem_cpus <= 0) &&
-				     (!gres_per_job ||
-				      gres_sched_test(job_ptr->gres_list_req,
-						      job_ptr->job_id))))
-					break;
-				if (bit_test(node_map, i) ||
-				    !avail_res_array[i])
-					continue;
-
-				avail_cpus = avail_cpu_per_node[i];
-				if (avail_cpus <= 0)
-					continue;
-
-				if ((max_nodes == 1) &&
-				    (avail_cpus < rem_cpus)) {
-					/*
-					 * Job can only take one more node and
-					 * this one has insufficient CPU
-					 */
-					continue;
-				}
-
-				/*
-				 * This could result in 0, but if the user
-				 * requested nodes here we will still give
-				 * them and then the step layout will sort
-				 * things out.
-				 */
-				_cpus_to_use(&avail_cpus, rem_max_cpus,
-					     min_rem_nodes, details_ptr,
-					     avail_res_array[i], i, cr_type);
-				if (gres_per_job) {
-					gres_sched_add(
-						job_ptr->gres_list_req,
-						avail_res_array[i]->
-						sock_gres_list, &avail_cpus);
-				}
-				total_cpus += avail_cpus;
-				rem_cpus -= avail_cpus;
-				rem_max_cpus -= avail_cpus;
-				bit_set(node_map, i);
-				rem_nodes--;
-				min_rem_nodes--;
-				max_nodes--;
-			}
-		}
-
-		if ((rem_nodes <= 0) && (rem_cpus <= 0) &&
-		    gres_sched_test(job_ptr->gres_list_req, job_ptr->job_id)) {
-			error_code = SLURM_SUCCESS;
-			break;
-		}
-		consec_cpus[best_fit_index] = 0;
-		consec_nodes[best_fit_index] = 0;
-	}
-
-	if (error_code && (rem_cpus <= 0) &&
-	    gres_sched_test(job_ptr->gres_list_req, job_ptr->job_id) &&
-	    _enough_nodes(0, rem_nodes, min_nodes, req_nodes))
-		error_code = SLURM_SUCCESS;
-
-fini:	xfree(avail_cpu_per_node);
-	xfree(consec_cpus);
-	xfree(consec_nodes);
-	xfree(consec_start);
-	xfree(consec_end);
-	xfree(consec_req);
-	xfree(consec_weight);
-	if (gres_per_job) {
-		for (i = 0; i < consec_size; i++)
-			FREE_NULL_LIST(consec_gres[i]);
-		xfree(consec_gres);
-	}
-
-	return error_code;
-}
-
-/*
- * A variation of _eval_nodes() to select resources using as many nodes as
- * possible.
- */
-static int _eval_nodes_spread(job_record_t *job_ptr,
-			      gres_mc_data_t *mc_ptr, bitstr_t *node_map,
-			      bitstr_t **avail_core, uint32_t min_nodes,
-			      uint32_t max_nodes, uint32_t req_nodes,
-			      avail_res_t **avail_res_array, uint16_t cr_type,
-			      bool prefer_alloc_nodes, bool first_pass)
-{
-	int i, i_start, i_end, error_code = SLURM_ERROR;
-	int rem_cpus, rem_nodes; /* remaining resources desired */
-	int min_rem_nodes;	/* remaining resources desired */
-	int total_cpus = 0;	/* #CPUs allocated to job */
-	int64_t rem_max_cpus;
-	job_details_t *details_ptr = job_ptr->details;
-	bitstr_t *req_map = details_ptr->req_node_bitmap;
-	bitstr_t *orig_node_map = bit_copy(node_map);
-	bool all_done = false, gres_per_job;
-	uint16_t avail_cpus = 0;
-	node_record_t *node_ptr;
-	List node_weight_list = NULL;
-	node_weight_type *nwt;
-	ListIterator iter;
-	bool enforce_binding = false;
-
-	if (job_ptr->gres_list_req && (job_ptr->bit_flags & GRES_ENFORCE_BIND))
-		enforce_binding = true;
-	rem_cpus = details_ptr->min_cpus;
-	min_rem_nodes = min_nodes;
-	if ((details_ptr->num_tasks != NO_VAL) &&
-	    (details_ptr->num_tasks != 0))
-		max_nodes = MIN(max_nodes, details_ptr->num_tasks);
-	if ((gres_per_job = gres_sched_init(job_ptr->gres_list_req)))
-		rem_nodes = MIN(min_nodes, req_nodes);
-	else
-		rem_nodes = MAX(min_nodes, req_nodes);
-	rem_max_cpus = _get_rem_max_cpus(details_ptr, rem_nodes);
-
-	i_start = bit_ffs(node_map);
-	if (i_start >= 0)
-		i_end = bit_fls(node_map);
-	else
-		i_end = i_start - 1;
-	if (req_map) {
-		for (i = i_start; i <= i_end; i++) {
-			if (!bit_test(req_map, i)) {
-				bit_clear(node_map, i);
-				continue;
-			}
-			node_ptr = node_record_table_ptr[i];
-			if (!avail_res_array[i] ||
-			    !avail_res_array[i]->avail_cpus) {
-				debug("%pJ required node %s lacks available resources",
-				      job_ptr, node_ptr->name);
-				goto fini;
-			}
-			if (max_nodes <= 0) {
-				log_flag(SELECT_TYPE, "%pJ requires nodes exceed maximum node limit",
-					 job_ptr);
-				goto fini;
-			}
-			_select_cores(job_ptr, mc_ptr, enforce_binding, i,
-				      &avail_cpus, max_nodes, min_rem_nodes,
-				      avail_core, avail_res_array, first_pass,
-				      cr_type);
-			_cpus_to_use(&avail_cpus, rem_max_cpus, min_rem_nodes,
-				     details_ptr, avail_res_array[i], i,
-				     cr_type);
-			if (gres_per_job) {
-				gres_sched_add(
-					job_ptr->gres_list_req,
-					avail_res_array[i]-> sock_gres_list,
-					&avail_cpus);
-			}
-			if (avail_cpus <= 0) {
-				debug("%pJ required node %s lacks available resources",
-				      job_ptr, node_ptr->name);
-				goto fini;
-			}
-			total_cpus += avail_cpus;
-			rem_cpus   -= avail_cpus;
-			rem_max_cpus -= avail_cpus;
-			rem_nodes--;
-			min_rem_nodes--;
-			/* leaving bitmap set, decr max limit */
-			max_nodes--;
-		}
-		if ((rem_nodes <= 0) && (rem_cpus <= 0) &&
-		    gres_sched_test(job_ptr->gres_list_req, job_ptr->job_id)) {
-			error_code = SLURM_SUCCESS;
-			bit_and(node_map, req_map);
-			goto fini;
-		}
-		if (max_nodes <= 0) {
-			error_code = SLURM_ERROR;
-			goto fini;
-		}
-		bit_and_not(orig_node_map, node_map);
-	} else {
-		bit_clear_all(node_map);
-	}
-
-	/* Compute CPUs already allocated to required nodes */
-	if ((details_ptr->max_cpus != NO_VAL) &&
-	    (total_cpus > details_ptr->max_cpus)) {
-		info("%pJ can't use required nodes due to max CPU limit",
-		     job_ptr);
-		goto fini;
-	}
-
-	if (max_nodes == 0)
-		all_done = true;
-	node_weight_list = _build_node_weight_list(orig_node_map);
-	iter = list_iterator_create(node_weight_list);
-	while (!all_done && (nwt = (node_weight_type *) list_next(iter))) {
-		for (i = i_start; i <= i_end; i++) {
-			if (!avail_res_array[i] ||
-			    !avail_res_array[i]->avail_cpus)
-				continue;
-			/* Node not available or already selected */
-			if (!bit_test(nwt->node_bitmap, i) ||
-			    bit_test(node_map, i))
-				continue;
-			_select_cores(job_ptr, mc_ptr, enforce_binding, i,
-				      &avail_cpus, max_nodes, min_rem_nodes,
-				      avail_core, avail_res_array, first_pass,
-				      cr_type);
-			_cpus_to_use(&avail_cpus, rem_max_cpus, min_rem_nodes,
-				     details_ptr, avail_res_array[i], i,
-				     cr_type);
-			if (gres_per_job) {
-				gres_sched_add(
-					job_ptr->gres_list_req,
-					avail_res_array[i]->sock_gres_list,
-					&avail_cpus);
-			}
-			if (avail_cpus == 0)
-				continue;
-			total_cpus += avail_cpus;
-			rem_cpus -= avail_cpus;
-			rem_max_cpus -= avail_cpus;
-			rem_nodes--;
-			min_rem_nodes--;
-			max_nodes--;
-			bit_set(node_map, i);
-			if ((rem_nodes <= 0) && (rem_cpus <= 0) &&
-			    gres_sched_test(job_ptr->gres_list_req,
-					    job_ptr->job_id)) {
-				error_code = SLURM_SUCCESS;
-				all_done = true;
-				break;
-			}
-			if (max_nodes == 0) {
-				all_done = true;
-				break;
-			}
-		}
-	}
-	list_iterator_destroy(iter);
-
-	if (error_code == SLURM_SUCCESS) {
-		/* Already succeeded */
-	} else if ((rem_cpus > 0) || (min_rem_nodes > 0) ||
-		   !gres_sched_test(job_ptr->gres_list_req, job_ptr->job_id)) {
-		bit_clear_all(node_map);
-		error_code = SLURM_ERROR;
-	} else {
-		error_code = SLURM_SUCCESS;
-	}
-
-fini:	FREE_NULL_LIST(node_weight_list);
-	FREE_NULL_BITMAP(orig_node_map);
-	return error_code;
-}
-
-/*
- * A variation of _eval_nodes() to select resources using busy nodes first.
- */
-static int _eval_nodes_busy(job_record_t *job_ptr,
-			    gres_mc_data_t *mc_ptr, bitstr_t *node_map,
-			    bitstr_t **avail_core, uint32_t min_nodes,
-			    uint32_t max_nodes, uint32_t req_nodes,
-			    avail_res_t **avail_res_array, uint16_t cr_type,
-			    bool prefer_alloc_nodes, bool first_pass)
-{
-	int i, i_start, i_end, error_code = SLURM_ERROR;
-	int idle_test;
-	int rem_cpus, rem_nodes; /* remaining resources desired */
-	int min_rem_nodes;	/* remaining resources desired */
-	int total_cpus = 0;	/* #CPUs allocated to job */
-	int64_t rem_max_cpus;
-	job_details_t *details_ptr = job_ptr->details;
-	bitstr_t *req_map = details_ptr->req_node_bitmap;
-	bitstr_t *orig_node_map = bit_copy(node_map);
-	bool all_done = false, gres_per_job;
-	uint16_t avail_cpus = 0;
-	node_record_t *node_ptr;
-	List node_weight_list = NULL;
-	node_weight_type *nwt;
-	ListIterator iter;
-	bool enforce_binding = false;
-
-	if (job_ptr->gres_list_req && (job_ptr->bit_flags & GRES_ENFORCE_BIND))
-		enforce_binding = true;
-	rem_cpus = details_ptr->min_cpus;
-	min_rem_nodes = min_nodes;
-	if ((details_ptr->num_tasks != NO_VAL) &&
-	    (details_ptr->num_tasks != 0))
-		max_nodes = MIN(max_nodes, details_ptr->num_tasks);
-	if ((gres_per_job = gres_sched_init(job_ptr->gres_list_req)))
-		rem_nodes = MIN(min_nodes, req_nodes);
-	else
-		rem_nodes = MAX(min_nodes, req_nodes);
-	rem_max_cpus = _get_rem_max_cpus(details_ptr, rem_nodes);
-
-	i_start = bit_ffs(node_map);
-	if (i_start >= 0)
-		i_end = bit_fls(node_map);
-	else
-		i_end = i_start - 1;
-	if (req_map) {
-		for (i = i_start; i <= i_end; i++) {
-			if (!bit_test(req_map, i)) {
-				bit_clear(node_map, i);
-				continue;
-			}
-			node_ptr = node_record_table_ptr[i];
-			if (!avail_res_array[i] ||
-			    !avail_res_array[i]->avail_cpus) {
-				debug("%pJ required node %s lacks available resources",
-				      job_ptr, node_ptr->name);
-				goto fini;
-			}
-			if (max_nodes <= 0) {
-				log_flag(SELECT_TYPE, "%pJ requires nodes exceed maximum node limit",
-					 job_ptr);
-				goto fini;
-			}
-			_select_cores(job_ptr, mc_ptr, enforce_binding, i,
-				      &avail_cpus, max_nodes, min_rem_nodes,
-				      avail_core, avail_res_array, first_pass,
-				      cr_type);
-			_cpus_to_use(&avail_cpus, rem_max_cpus, min_rem_nodes,
-				     details_ptr, avail_res_array[i], i,
-				     cr_type);
-			if (gres_per_job) {
-				gres_sched_add(
-					job_ptr->gres_list_req,
-					avail_res_array[i]->
-					sock_gres_list, &avail_cpus);
-			}
-			if (avail_cpus <= 0) {
-				debug("%pJ required node %s lacks available resources",
-				      job_ptr, node_ptr->name);
-				goto fini;
-			}
-			total_cpus += avail_cpus;
-			rem_cpus   -= avail_cpus;
-			rem_max_cpus -= avail_cpus;
-			rem_nodes--;
-			min_rem_nodes--;
-			/* leaving bitmap set, decr max limit */
-			max_nodes--;
-		}
-		if ((rem_nodes <= 0) && (rem_cpus <= 0) &&
-		    gres_sched_test(job_ptr->gres_list_req, job_ptr->job_id)) {
-			error_code = SLURM_SUCCESS;
-			bit_and(node_map, req_map);
-			goto fini;
-		}
-		if (max_nodes <= 0) {
-			error_code = SLURM_ERROR;
-			goto fini;
-		}
-		bit_and_not(orig_node_map, node_map);
-	} else {
-		bit_clear_all(node_map);
-	}
-
-	/* Compute CPUs already allocated to required nodes */
-	if ((details_ptr->max_cpus != NO_VAL) &&
-	    (total_cpus > details_ptr->max_cpus)) {
-		info("%pJ can't use required nodes due to max CPU limit",
-		     job_ptr);
-		goto fini;
-	}
-
-	/*
-	 * Start by using nodes that already have a job running.
-	 * Then try to use idle nodes.
-	 */
-	if (max_nodes == 0)
-		all_done = true;
-	node_weight_list = _build_node_weight_list(orig_node_map);
-	iter = list_iterator_create(node_weight_list);
-	while (!all_done && (nwt = (node_weight_type *) list_next(iter))) {
-		for (idle_test = 0; idle_test < 2; idle_test++) {
-			for (i = i_start; i <= i_end; i++) {
-				if (!avail_res_array[i] ||
-				    !avail_res_array[i]->avail_cpus)
-					continue;
-				/* Node not available or already selected */
-				if (!bit_test(nwt->node_bitmap, i) ||
-				    bit_test(node_map, i))
-					continue;
-				if (((idle_test == 0) &&
-				     bit_test(idle_node_bitmap, i)) ||
-				    ((idle_test == 1) &&
-				     !bit_test(idle_node_bitmap, i)))
-					continue;
-				_select_cores(job_ptr, mc_ptr, enforce_binding,
-					      i, &avail_cpus, max_nodes,
-					      min_rem_nodes, avail_core,
-					      avail_res_array, first_pass,
-					      cr_type);
-				_cpus_to_use(&avail_cpus, rem_max_cpus,
-					     min_rem_nodes, details_ptr,
-					     avail_res_array[i], i, cr_type);
-				if (gres_per_job) {
-					gres_sched_add(
-						job_ptr->gres_list_req,
-						avail_res_array[i]->
-						sock_gres_list,
-						&avail_cpus);
-				}
-				if (avail_cpus == 0)
-					continue;
-				total_cpus += avail_cpus;
-				rem_cpus -= avail_cpus;
-				rem_max_cpus -= avail_cpus;
-				rem_nodes--;
-				min_rem_nodes--;
-				max_nodes--;
-				bit_set(node_map, i);
-				if ((rem_nodes <= 0) && (rem_cpus <= 0) &&
-				    gres_sched_test(job_ptr->gres_list_req,
-						    job_ptr->job_id)) {
-					error_code = SLURM_SUCCESS;
-					all_done = true;
-					break;
-				}
-				if (max_nodes == 0) {
-					all_done = true;
-					break;
-				}
-			}
-		}
-	}
-	list_iterator_destroy(iter);
-
-	if (error_code == SLURM_SUCCESS) {
-		/* Already succeeded */
-	} else if ((rem_cpus > 0) || (min_rem_nodes > 0) ||
-		   !gres_sched_test(job_ptr->gres_list_req, job_ptr->job_id)) {
-		bit_clear_all(node_map);
-		error_code = SLURM_ERROR;
-	} else {
-		error_code = SLURM_SUCCESS;
-	}
-
-fini:	FREE_NULL_LIST(node_weight_list);
-	FREE_NULL_BITMAP(orig_node_map);
-	return error_code;
-}
-
-static void _topo_add_dist(uint32_t *dist, int inx)
-{
-	int i;
-	for (i = 0; i < switch_record_cnt; i++) {
-		if (switch_record_table[inx].switches_dist[i] == INFINITE ||
-		    dist[i] == INFINITE) {
-			dist[i] = INFINITE;
-		} else {
-			dist[i] += switch_record_table[inx].switches_dist[i];
-		}
-	}
-}
-
-static int _topo_compare_switches(int i, int j, int rem_nodes,
-				  int *switch_node_cnt, int rem_cpus,
-				  uint32_t *switch_cpu_cnt)
-{
-	while (1) {
-		bool i_fit = ((switch_node_cnt[i] >= rem_nodes) &&
-			      (switch_cpu_cnt[i] >= rem_cpus));
-		bool j_fit = ((switch_node_cnt[j] >= rem_nodes) &&
-			      (switch_cpu_cnt[j] >= rem_cpus));
-		if (i_fit && j_fit) {
-			if (switch_node_cnt[i] < switch_node_cnt[j])
-				return 1;
-			if (switch_node_cnt[i] > switch_node_cnt[j])
-				return -1;
-			break;
-		} else if (i_fit) {
-			return 1;
-		} else if (j_fit) {
-			return -1;
-		}
-
-		if (((switch_record_table[i].parent != i) ||
-		     (switch_record_table[j].parent != j)) &&
-		    (switch_record_table[i].parent !=
-		     switch_record_table[j].parent)) {
-			i = switch_record_table[i].parent;
-			j = switch_record_table[j].parent;
-			continue;
-		}
-
-		break;
-	}
-
-	if (switch_node_cnt[i] > switch_node_cnt[j])
-		return 1;
-	if (switch_node_cnt[i] < switch_node_cnt[j])
-		return -1;
-	if (switch_record_table[i].level < switch_record_table[j].level)
-		return 1;
-	if (switch_record_table[i].level > switch_record_table[j].level)
-		return -1;
-	return 0;
-
-}
-static void _topo_choose_best_switch(uint32_t *dist, int *switch_node_cnt,
-				     int rem_nodes, uint32_t *switch_cpu_cnt,
-				     int rem_cpus, int i, int *best_switch)
-{
-	int tcs = 0;
-
-	if (*best_switch == -1 || dist[i] == INFINITE || !switch_node_cnt[i]) {
-		/*
-		 * If first possibility
-		 */
-		if (switch_node_cnt[i] && dist[i] < INFINITE)
-			*best_switch = i;
-		return;
-	}
-
-	tcs = _topo_compare_switches(i, *best_switch, rem_nodes,
-				     switch_node_cnt, rem_cpus, switch_cpu_cnt);
-	if (((dist[i] < dist[*best_switch]) && (tcs >= 0)) ||
-	    ((dist[i] == dist[*best_switch]) && (tcs > 0))) {
-		/*
-		 * If closer and fit request OR
-		 * same distance and tightest fit (less resource waste)
-		 */
-		*best_switch = i;
-	}
-}
-static int _topo_weight_find(void *x, void *key)
-{
-	topo_weight_info_t *nw = (topo_weight_info_t *) x;
-	topo_weight_info_t *nw_key = (topo_weight_info_t *) key;
-	if (nw->weight == nw_key->weight)
-		return 1;
-	return 0;
-}
-
-static int _topo_node_find(void *x, void *key)
-{
-	topo_weight_info_t *nw = (topo_weight_info_t *) x;
-	bitstr_t *nw_key = (bitstr_t *) key;
-	if (bit_overlap_any(nw->node_bitmap, nw_key))
-		return 1;
-	return 0;
-}
-
-static void _topo_weight_free(void *x)
-{
-	topo_weight_info_t *nw = (topo_weight_info_t *) x;
-	FREE_NULL_BITMAP(nw->node_bitmap);
-	xfree(nw);
-}
-
-static int _topo_weight_log(void *x, void *arg)
-{
-	topo_weight_info_t *nw = (topo_weight_info_t *) x;
-	char *node_names = bitmap2node_name(nw->node_bitmap);
-	info("Topo:%s weight:%"PRIu64, node_names, nw->weight);
-	xfree(node_names);
-	return 0;
-}
-static int _topo_weight_sort(void *x, void *y)
-{
-	topo_weight_info_t *nwt1 = *(topo_weight_info_t **) x;
-	topo_weight_info_t *nwt2 = *(topo_weight_info_t **) y;
-	if (nwt1->weight < nwt2->weight)
-		return -1;
-	if (nwt1->weight > nwt2->weight)
-		return 1;
-	return 0;
-}
-
-/*
- * Allocate resources to the job on one leaf switch if possible,
- * otherwise distribute the job allocation over many leaf switches.
- */
-static int _eval_nodes_dfly(job_record_t *job_ptr,
-			    gres_mc_data_t *mc_ptr, bitstr_t *node_map,
-			    bitstr_t **avail_core, uint32_t min_nodes,
-			    uint32_t max_nodes, uint32_t req_nodes,
-			    avail_res_t **avail_res_array, uint16_t cr_type,
-			    bool prefer_alloc_nodes, bool first_pass)
-{
-	List      *switch_gres = NULL;		/* available GRES on switch */
-	bitstr_t **switch_node_bitmap = NULL;	/* nodes on this switch */
-	int       *switch_node_cnt = NULL;	/* total nodes on switch */
-	int       *switch_required = NULL;	/* set if has required node */
-	bitstr_t  *avail_nodes_bitmap = NULL;	/* nodes on any switch */
-	bitstr_t  *req_nodes_bitmap   = NULL;	/* required node bitmap */
-	bitstr_t  *req2_nodes_bitmap  = NULL;	/* required+lowest prio nodes */
-	bitstr_t  *best_nodes_bitmap  = NULL;	/* required+low prio nodes */
-	int i, j, rc = SLURM_SUCCESS;
-	int best_cpu_cnt = 0, best_node_cnt = 0, req_node_cnt = 0;
-	List best_gres = NULL;
-	switch_record_t *switch_ptr;
-	List node_weight_list = NULL;
-	topo_weight_info_t *nw = NULL;
-	ListIterator iter;
-	node_record_t *node_ptr;
-	uint16_t avail_cpus = 0;
-	int64_t rem_max_cpus;
-	int rem_cpus, rem_nodes; /* remaining resources desired */
-	int min_rem_nodes;	/* remaining resources desired */
-	bool enforce_binding = false;
-	job_details_t *details_ptr = job_ptr->details;
-	bool gres_per_job, sufficient = false;
-	uint16_t *avail_cpu_per_node = NULL;
-	time_t time_waiting = 0;
-	int leaf_switch_count = 0;
-	int top_switch_inx = -1;
-	int prev_rem_nodes;
-
-	if (job_ptr->req_switch > 1) {
-		/* Maximum leaf switch count >1 probably makes no sense */
-		info("Resetting %pJ leaf switch count from %u to 0",
-		     job_ptr, job_ptr->req_switch);
-		job_ptr->req_switch = 0;
-	}
-	if (job_ptr->req_switch) {
-		time_t     time_now;
-		time_now = time(NULL);
-		if (job_ptr->wait4switch_start == 0)
-			job_ptr->wait4switch_start = time_now;
-		time_waiting = time_now - job_ptr->wait4switch_start;
-	}
-
-	if (job_ptr->gres_list_req && (job_ptr->bit_flags & GRES_ENFORCE_BIND))
-		enforce_binding = true;
-	rem_cpus = details_ptr->min_cpus;
-	min_rem_nodes = min_nodes;
-	if ((gres_per_job = gres_sched_init(job_ptr->gres_list_req)))
-		rem_nodes = MIN(min_nodes, req_nodes);
-	else
-		rem_nodes = MAX(min_nodes, req_nodes);
-	rem_max_cpus = _get_rem_max_cpus(details_ptr, rem_nodes);
-
-	/* Validate availability of required nodes */
-	if (job_ptr->details->req_node_bitmap) {
-		if (!bit_super_set(job_ptr->details->req_node_bitmap,
-				   node_map)) {
-			info("%pJ requires nodes which are not currently available",
-			      job_ptr);
-			rc = SLURM_ERROR;
-			goto fini;
-		}
-
-		req_node_cnt = bit_set_count(job_ptr->details->req_node_bitmap);
-		if (req_node_cnt == 0) {
-			info("%pJ required node list has no nodes",
-			      job_ptr);
-			rc = SLURM_ERROR;
-			goto fini;
-		}
-		if (req_node_cnt > max_nodes) {
-			info("%pJ requires more nodes than currently available (%u>%u)",
-			      job_ptr, req_node_cnt,
-			      max_nodes);
-			rc = SLURM_ERROR;
-			goto fini;
-		}
-		req_nodes_bitmap = bit_copy(job_ptr->details->req_node_bitmap);
-	}
-
-	/*
-	 * Add required nodes to job allocation and
-	 * build list of node bitmaps, sorted by weight
-	 */
-	if (!bit_set_count(node_map)) {
-		debug("%pJ node_map is empty",
-		      job_ptr);
-		rc = SLURM_ERROR;
-		goto fini;
-	}
-	avail_cpu_per_node = xcalloc(node_record_count, sizeof(uint16_t));
-	node_weight_list = list_create(_topo_weight_free);
-	for (i = 0; (node_ptr = next_node_bitmap(node_map, &i)); i++) {
-		topo_weight_info_t nw_static;
-		if (req_nodes_bitmap && bit_test(req_nodes_bitmap, i)) {
-			_select_cores(job_ptr, mc_ptr, enforce_binding, i,
-				      &avail_cpus, max_nodes, min_rem_nodes,
-				      avail_core, avail_res_array, first_pass,
-				      cr_type);
-			_cpus_to_use(&avail_cpus, rem_max_cpus, min_rem_nodes,
-				     details_ptr, avail_res_array[i], i,
-				     cr_type);
-			if (gres_per_job) {
-				gres_sched_add(
-					job_ptr->gres_list_req,
-					avail_res_array[i]->sock_gres_list,
-					&avail_cpus);
-			}
-			if (avail_cpus == 0) {
-				log_flag(SELECT_TYPE, "%pJ insufficient resources on required node",
-				       job_ptr);
-				rc = SLURM_ERROR;
-				goto fini;
-			}
-			avail_cpu_per_node[i] = avail_cpus;
-			rem_nodes--;
-			min_rem_nodes--;
-			max_nodes--;
-			rem_cpus   -= avail_cpus;
-			rem_max_cpus -= avail_cpus;
-		}
-
-		nw_static.weight = node_ptr->sched_weight;
-		nw = list_find_first(node_weight_list, _topo_weight_find,
-				     &nw_static);
-		if (!nw) {	/* New node weight to add */
-			nw = xmalloc(sizeof(topo_weight_info_t));
-			nw->node_bitmap = bit_alloc(node_record_count);
-			nw->weight = node_ptr->sched_weight;
-			list_append(node_weight_list, nw);
-		}
-		bit_set(nw->node_bitmap, i);
-		nw->node_cnt++;
-	}
-
-	if (req_nodes_bitmap) {
-		bit_and(node_map, req_nodes_bitmap);
-		if ((rem_nodes <= 0) && (rem_cpus <= 0) &&
-		    gres_sched_test(job_ptr->gres_list_req, job_ptr->job_id)) {
-			/* Required nodes completely satisfied the request */
-			rc = SLURM_SUCCESS;
-			goto fini;
-		}
-		if (max_nodes <= 0) {
-			rc = SLURM_ERROR;
-			log_flag(SELECT_TYPE, "%pJ requires nodes exceed maximum node limit",
-				 job_ptr);
-			goto fini;
-		}
-	} else {
-		bit_clear_all(node_map);
-	}
-
-	list_sort(node_weight_list, _topo_weight_sort);
-	if (slurm_conf.debug_flags & DEBUG_FLAG_SELECT_TYPE)
-		(void) list_for_each(node_weight_list, _topo_weight_log, NULL);
-
-	/*
-	 * Identify the highest level switch to be used.
-	 * Note that nodes can be on multiple non-overlapping switches.
-	 */
-	switch_gres        = xcalloc(switch_record_cnt, sizeof(List));
-	switch_node_bitmap = xcalloc(switch_record_cnt, sizeof(bitstr_t *));
-	switch_node_cnt    = xcalloc(switch_record_cnt, sizeof(int));
-	switch_required    = xcalloc(switch_record_cnt, sizeof(int));
-
-	if (!req_nodes_bitmap)
-		nw = list_peek(node_weight_list);
-	for (i = 0, switch_ptr = switch_record_table; i < switch_record_cnt;
-	     i++, switch_ptr++) {
-		switch_node_bitmap[i] = bit_copy(switch_ptr->node_bitmap);
-		if (req_nodes_bitmap &&
-		    bit_overlap_any(req_nodes_bitmap, switch_node_bitmap[i])) {
-			switch_required[i] = 1;
-			if (switch_record_table[i].level == 0) {
-				leaf_switch_count++;
-			}
-			if ((top_switch_inx == -1) ||
-			    (switch_record_table[i].level >
-			     switch_record_table[top_switch_inx].level)) {
-				top_switch_inx = i;
-			}
-		}
-		if (!req_nodes_bitmap &&
-		    (list_find_first(node_weight_list, _topo_node_find,
-				    switch_node_bitmap[i]))) {
-			if ((top_switch_inx == -1) ||
-			    (switch_record_table[i].level >
-			     switch_record_table[top_switch_inx].level)) {
-				top_switch_inx = i;
-			}
-		}
-	}
-
-	/*
-	 * Top switch is highest level switch containing all required nodes
-	 * OR all nodes of the lowest scheduling weight
-	 * OR -1 of can not identify top-level switch
-	 */
-	if (top_switch_inx == -1) {
-		error("%pJ unable to identify top level switch",
-		       job_ptr);
-		rc = SLURM_ERROR;
-		goto fini;
-	}
-
-	/* Check that all specificly required nodes are on shared network */
-	if (req_nodes_bitmap &&
-	    !bit_super_set(req_nodes_bitmap,
-			   switch_node_bitmap[top_switch_inx])) {
-		rc = SLURM_ERROR;
-		info("%pJ requires nodes that do not have shared network",
-		     job_ptr);
-		goto fini;
-	}
-
-	/*
-	 * Remove nodes from consideration that can not be reached from this
-	 * top level switch
-	 */
-	for (i = 0; i < switch_record_cnt; i++) {
-		if (top_switch_inx != i) {
-			  bit_and(switch_node_bitmap[i],
-				  switch_node_bitmap[top_switch_inx]);
-		}
-	}
-
-	/*
-	 * Identify the best set of nodes (i.e. nodes with the lowest weight,
-	 * in addition to the required nodes) that can be used to satisfy the
-	 * job request. All nodes must be on a common top-level switch. The
-	 * logic here adds groups of nodes, all with the same weight, so we
-	 * usually identify more nodes than required to satisfy the request.
-	 * Later logic selects from those nodes to get the best topology.
-	 */
-	best_nodes_bitmap = bit_alloc(node_record_count);
-	iter = list_iterator_create(node_weight_list);
-	while (!sufficient && (nw = list_next(iter))) {
-		if (best_node_cnt > 0) {
-			/*
-			 * All of the lower priority nodes should be included
-			 * in the job's allocation. Nodes from the next highest
-			 * weight nodes are included only as needed.
-			 */
-			if (req2_nodes_bitmap)
-				bit_or(req2_nodes_bitmap, best_nodes_bitmap);
-			else
-				req2_nodes_bitmap = bit_copy(best_nodes_bitmap);
-		}
-		for (i = 0; next_node_bitmap(nw->node_bitmap, &i); i++) {
-			if (avail_cpu_per_node[i])
-				continue;	/* Required node */
-			if (!bit_test(switch_node_bitmap[top_switch_inx], i))
-				continue;
-			_select_cores(job_ptr, mc_ptr, enforce_binding, i,
-				      &avail_cpus, max_nodes, min_rem_nodes,
-				      avail_core, avail_res_array, first_pass,
-				      cr_type);
-			if (avail_cpus == 0) {
-				bit_clear(nw->node_bitmap, i);
-				continue;
-			}
-			bit_set(best_nodes_bitmap, i);
-			avail_cpu_per_node[i] = avail_cpus;
-			best_cpu_cnt += avail_cpus;
-			best_node_cnt++;
-			if (gres_per_job) {
-				gres_sched_consec(
-					&best_gres, job_ptr->gres_list_req,
-					avail_res_array[i]->sock_gres_list);
-			}
-		}
-
-		sufficient = (best_cpu_cnt >= rem_cpus) &&
-			     _enough_nodes(best_node_cnt, rem_nodes,
-					   min_nodes, req_nodes);
-		if (sufficient && gres_per_job) {
-			sufficient = gres_sched_sufficient(
-				job_ptr->gres_list_req, best_gres);
-		}
-	}
-	list_iterator_destroy(iter);
-
-	if (slurm_conf.debug_flags & DEBUG_FLAG_SELECT_TYPE) {
-		char *gres_str = NULL, *gres_print = "";
-		char *node_names;
-		if (req_nodes_bitmap) {
-			node_names = bitmap2node_name(req_nodes_bitmap);
-			info("Required nodes:%s", node_names);
-			xfree(node_names);
-		}
-		node_names = bitmap2node_name(best_nodes_bitmap);
-		if (gres_per_job) {
-			gres_str = gres_sched_str(best_gres);
-			if (gres_str)
-				gres_print = gres_str;
-		}
-		info("Best nodes:%s node_cnt:%d cpu_cnt:%d %s",
-		     node_names, best_node_cnt, best_cpu_cnt, gres_print);
-		xfree(node_names);
-		xfree(gres_str);
-	}
-	if (!sufficient) {
-		log_flag(SELECT_TYPE, "insufficient resources currently available for %pJ",
-		      job_ptr);
-		rc = SLURM_ERROR;
-		goto fini;
-	}
-
-	/*
-	 * Add lowest weight nodes. Treat similar to required nodes for the job.
-	 * Job will still need to add some higher weight nodes later.
-	 */
-	if (req2_nodes_bitmap) {
-		for (i = 0;
-		     next_node_bitmap(req2_nodes_bitmap, &i) && (max_nodes > 0);
-		     i++) {
-			avail_cpus = avail_cpu_per_node[i];
-			_cpus_to_use(&avail_cpus, rem_max_cpus, min_rem_nodes,
-				     details_ptr, avail_res_array[i], i,
-				     cr_type);
-			if (gres_per_job) {
-				gres_sched_add(
-					job_ptr->gres_list_req,
-					avail_res_array[i]->sock_gres_list,
-					&avail_cpus);
-			}
-			rem_nodes--;
-			min_rem_nodes--;
-			max_nodes--;
-			rem_cpus   -= avail_cpus;
-			rem_max_cpus -= avail_cpus;
-		}
-
-		for (i = 0, switch_ptr = switch_record_table;
-		     i < switch_record_cnt; i++, switch_ptr++) {
-			if (switch_required[i])
-				continue;
-			if (bit_overlap_any(req2_nodes_bitmap,
-					    switch_node_bitmap[i])) {
-				switch_required[i] = 1;
-				if (switch_record_table[i].level == 0) {
-					leaf_switch_count++;
-				}
-			}
-		}
-		bit_or(node_map, req2_nodes_bitmap);
-		if (max_nodes <= 0) {
-			rc = SLURM_ERROR;
-			log_flag(SELECT_TYPE, "%pJ reached maximum node limit",
-				 job_ptr);
-			goto fini;
-		}
-		if ((rem_nodes <= 0) && (rem_cpus <= 0) &&
-		    (!gres_per_job || gres_sched_test(job_ptr->gres_list_req,
-						      job_ptr->job_id))) {
-			/* Required nodes completely satisfied the request */
-			error("Scheduling anomaly for %pJ",
-			      job_ptr);
-			rc = SLURM_SUCCESS;
-			goto fini;
-		}
-	}
-
-	/*
-	 * Construct a set of switch array entries.
-	 * Use the same indexes as switch_record_table in slurmctld.
-	 */
-	bit_or(best_nodes_bitmap, node_map);
-	avail_nodes_bitmap = bit_alloc(node_record_count);
-	for (i = 0, switch_ptr = switch_record_table; i < switch_record_cnt;
-	     i++, switch_ptr++) {
-		bit_and(switch_node_bitmap[i], best_nodes_bitmap);
-		bit_or(avail_nodes_bitmap, switch_node_bitmap[i]);
-		switch_node_cnt[i] = bit_set_count(switch_node_bitmap[i]);
-	}
-
-	if (slurm_conf.debug_flags & DEBUG_FLAG_SELECT_TYPE) {
-		for (i = 0; i < switch_record_cnt; i++) {
-			char *node_names = NULL;
-			if (switch_node_cnt[i]) {
-				node_names =
-					bitmap2node_name(switch_node_bitmap[i]);
-			}
-			info("switch=%s level=%d nodes=%u:%s required:%u speed:%u",
-			     switch_record_table[i].name,
-			     switch_record_table[i].level,
-			     switch_node_cnt[i], node_names,
-			     switch_required[i],
-			     switch_record_table[i].link_speed);
-			xfree(node_names);
-		}
-	}
-
-	if (req_nodes_bitmap &&
-	    (!bit_super_set(req_nodes_bitmap, avail_nodes_bitmap))) {
-		info("%pJ requires nodes not available on any switch",
-		     job_ptr);
-		rc = SLURM_ERROR;
-		goto fini;
-	}
-
-	/*
-	 * If no resources have yet been  selected,
-	 * then pick one leaf switch with the most available nodes.
-	 */
-	if (leaf_switch_count == 0) {
-		int best_switch_inx = -1;
-		for (i = 0; i < switch_record_cnt; i++) {
-			if (switch_record_table[i].level != 0)
-				continue;
-			if ((best_switch_inx == -1) ||
-			    (switch_node_cnt[i] >
-			     switch_node_cnt[best_switch_inx]))
-				best_switch_inx = i;
-		}
-		if (best_switch_inx != -1) {
-			leaf_switch_count = 1;
-			switch_required[best_switch_inx] = 1;
-		}
-	}
-
-	/*
-	 * All required resources currently on one leaf switch. Determine if
-	 * the entire job request can be satisfied using just that one switch.
-	 */
-	if (leaf_switch_count == 1) {
-		best_cpu_cnt = 0;
-		best_node_cnt = 0;
-		FREE_NULL_LIST(best_gres);
-		for (i = 0; i < switch_record_cnt; i++) {
-			if (!switch_required[i] || !switch_node_bitmap[i] ||
-			    (switch_record_table[i].level != 0))
-				continue;
-			for (j = 0; next_node_bitmap(switch_node_bitmap[i], &j);
-			     j++) {
-				if (bit_test(node_map, j) ||
-				    !avail_cpu_per_node[j])
-					continue;
-				avail_cpus = avail_cpu_per_node[j];
-				best_cpu_cnt += avail_cpus;
-				best_node_cnt++;
-				if (gres_per_job) {
-					gres_sched_consec(
-						&best_gres,
-						job_ptr->gres_list_req,
-						avail_res_array[j]->
-						sock_gres_list);
-				}
-			}
-			break;
-		}
-		sufficient = (best_cpu_cnt >= rem_cpus) &&
-			     _enough_nodes(best_node_cnt, rem_nodes,
-				   min_nodes, req_nodes);
-		if (sufficient && gres_per_job) {
-			sufficient = gres_sched_sufficient(
-				job_ptr->gres_list_req, best_gres);
-		}
-		if (sufficient && (i < switch_record_cnt)) {
-			/* Complete request using this one leaf switch */
-			for (j = 0; next_node_bitmap(switch_node_bitmap[i], &j);
-			     j++) {
-				if (bit_test(node_map, j) ||
-				    !avail_cpu_per_node[j])
-					continue;
-				avail_cpus = avail_cpu_per_node[j];
-				_cpus_to_use(&avail_cpus, rem_max_cpus,
-					     min_rem_nodes, details_ptr,
-					     avail_res_array[j], j, cr_type);
-				if (gres_per_job) {
-					gres_sched_add(
-						job_ptr->gres_list_req,
-						avail_res_array[j]->
-						sock_gres_list,
-						&avail_cpus);
-				}
-				rem_nodes--;
-				min_rem_nodes--;
-				max_nodes--;
-				rem_cpus   -= avail_cpus;
-				rem_max_cpus -= avail_cpus;
-				bit_set(node_map, j);
-				if ((rem_nodes <= 0) && (rem_cpus <= 0) &&
-				    (!gres_per_job ||
-				     gres_sched_test(job_ptr->gres_list_req,
-						     job_ptr->job_id))) {
-					rc = SLURM_SUCCESS;
-					goto fini;
-				}
-				if (max_nodes <= 0) {
-					rc = SLURM_ERROR;
-					log_flag(SELECT_TYPE, "%pJ reached maximum node limit",
-						 job_ptr);
-					goto fini;
-				}
-			}
-		}
-	}
-
-	/*
-	 * Add additional resources as required from additional leaf switches
-	 * on a round-robin basis
-	 */
-	prev_rem_nodes = rem_nodes + 1;
-	while (1) {
-		if (prev_rem_nodes == rem_nodes)
-			break;	/* Stalled */
-		prev_rem_nodes = rem_nodes;
-		for (i = 0; i < switch_record_cnt; i++) {
-			if (!switch_node_bitmap[i] ||
-			    (switch_record_table[i].level != 0))
-				continue;
-			for (j = 0; next_node_bitmap(switch_node_bitmap[i], &j);
-			     j++) {
-				if (bit_test(node_map, j) ||
-				    !avail_cpu_per_node[j])
-					continue;
-				avail_cpus = avail_cpu_per_node[j];
-				_cpus_to_use(&avail_cpus, rem_max_cpus,
-					     min_rem_nodes, details_ptr,
-					     avail_res_array[j], j, cr_type);
-				if (gres_per_job) {
-					gres_sched_add(
-						job_ptr->gres_list_req,
-						avail_res_array[j]->
-						sock_gres_list,
-						&avail_cpus);
-				}
-				rem_nodes--;
-				min_rem_nodes--;
-				max_nodes--;
-				rem_cpus   -= avail_cpus;
-				rem_max_cpus -= avail_cpus;
-				bit_set(node_map, j);
-				if ((rem_nodes <= 0) && (rem_cpus <= 0) &&
-				    (!gres_per_job ||
-				     gres_sched_test(job_ptr->gres_list_req,
-						     job_ptr->job_id))) {
-					rc = SLURM_SUCCESS;
-					goto fini;
-				}
-				if (max_nodes <= 0) {
-					rc = SLURM_ERROR;
-					log_flag(SELECT_TYPE, "%pJ reached maximum node limit",
-						 job_ptr);
-					goto fini;
-				}
-				break;	/* Move to next switch */
-			}
-		}
-	}
-	if ((min_rem_nodes <= 0) && (rem_cpus <= 0) &&
-	    (!gres_per_job ||
-	     gres_sched_test(job_ptr->gres_list_req, job_ptr->job_id))) {
-		rc = SLURM_SUCCESS;
-		goto fini;
-	}
-	rc = SLURM_ERROR;
-
-fini:
-	if ((job_ptr->req_switch > 0) && (rc == SLURM_SUCCESS) &&
-	    switch_node_bitmap) {
-		/* req_switch == 1 here; enforced at the top of the function. */
-		leaf_switch_count = 0;
-
-		/* count up leaf switches */
-		for (i = 0, switch_ptr = switch_record_table;
-		     i < switch_record_cnt; i++, switch_ptr++) {
-			if (switch_record_table[i].level != 0)
-				continue;
-			if (bit_overlap_any(switch_node_bitmap[i], node_map))
-				leaf_switch_count++;
-		}
-		if (time_waiting >= job_ptr->wait4switch) {
-			job_ptr->best_switch = true;
-			debug3("%pJ waited %ld sec for switches use=%d",
-				job_ptr, time_waiting, leaf_switch_count);
-		} else if (leaf_switch_count > job_ptr->req_switch) {
-			/*
-			 * Allocation is for more than requested number of
-			 * switches.
-			 */
-			job_ptr->best_switch = false;
-			debug3("%pJ waited %ld sec for switches=%u found=%d wait %u",
-				job_ptr, time_waiting, job_ptr->req_switch,
-				leaf_switch_count, job_ptr->wait4switch);
-		} else {
-			job_ptr->best_switch = true;
-		}
-	}
-
-	FREE_NULL_LIST(best_gres);
-	FREE_NULL_LIST(node_weight_list);
-	FREE_NULL_BITMAP(avail_nodes_bitmap);
-	FREE_NULL_BITMAP(req_nodes_bitmap);
-	FREE_NULL_BITMAP(req2_nodes_bitmap);
-	FREE_NULL_BITMAP(best_nodes_bitmap);
-	xfree(avail_cpu_per_node);
-	xfree(switch_gres);
-	if (switch_node_bitmap) {
-		for (i = 0; i < switch_record_cnt; i++)
-			FREE_NULL_BITMAP(switch_node_bitmap[i]);
-		xfree(switch_node_bitmap);
-	}
-	xfree(switch_node_cnt);
-	xfree(switch_required);
-	return rc;
-}
-
-static int _cmp_bblock(const void *a, const void *b)
-{
-	int ca = *((int *) a);
-	int cb = *((int *) b);
-
-	if (ca < cb)
-		return 1;
-	else if (ca > cb)
-		return -1;
-
-	return 0;
-}
-
-static bool _bblocks_in_same_block(int block_inx1, int block_inx2,
-				   int block_level)
-{
-	if ((block_inx1 >> block_level) == (block_inx2 >> block_level))
-		return true;
-	return false;
-}
-
-static void _choose_best_bblock(bitstr_t *bblock_required,
-				int llblock_level, int rem_nodes,
-				uint32_t *nodes_on_bblock,
-				uint32_t *nodes_on_llblock,
-				int i, bool *best_same_block,
-				bool *best_fit, int *best_bblock_inx)
-{
-	bool fit = (nodes_on_bblock[i] >= rem_nodes);
-	bool same_block = false;
-	if (nodes_on_llblock &&
-	    !_bblocks_in_same_block(*best_bblock_inx, i, llblock_level)) {
-		for (int j = (i & (~0 << llblock_level));
-		     ((j < block_record_cnt) &&
-		      (j <= (i | ~(~0 << llblock_level))));
-		     j++) {
-			if (!bit_test(bblock_required, j))
-				continue;
-			if ((same_block =
-			     _bblocks_in_same_block(j, i, llblock_level)))
-				break;
-		}
-
-		if ((*best_bblock_inx == -1) ||
-		    (same_block && !(*best_same_block))) {
-			*best_bblock_inx = i;
-			*best_fit = fit;
-			*best_same_block = same_block;
-			return;
-		}
-
-		if (!same_block && (*best_same_block))
-			return;
-
-		if (nodes_on_llblock[(i >> llblock_level)] >
-		    nodes_on_llblock[(*best_bblock_inx >> llblock_level)]) {
-			*best_bblock_inx = i;
-			*best_fit = fit;
-			*best_same_block = same_block;
-			return;
-		}
-
-		if (nodes_on_llblock[(i >> llblock_level)] <
-		    nodes_on_llblock[(*best_bblock_inx >> llblock_level)])
-			return;
-	}
-
-	if (*best_bblock_inx == -1 || (fit && !(*best_fit)) ||
-	    (!fit && !(*best_fit) && (nodes_on_bblock[i] >=
-				      nodes_on_bblock[*best_bblock_inx])) ||
-	    (fit && (nodes_on_bblock[i] <=
-		     nodes_on_bblock[*best_bblock_inx]))) {
-		*best_bblock_inx = i;
-		*best_fit = fit;
-		return;
-	}
-}
-
-static int _eval_nodes_block(job_record_t *job_ptr,
-			     gres_mc_data_t *mc_ptr, bitstr_t *node_map,
-			     bitstr_t **avail_core, uint32_t min_nodes,
-			     uint32_t max_nodes, uint32_t req_nodes,
-			     avail_res_t **avail_res_array, uint16_t cr_type,
-			     bool prefer_alloc_nodes, bool first_pass)
-{
-	uint32_t *block_cpu_cnt = NULL;	/* total CPUs on block */
-	List *block_gres = NULL;		/* available GRES on block */
-	bitstr_t **block_node_bitmap = NULL;	/* nodes on this block */
-	bitstr_t **bblock_node_bitmap = NULL;	/* nodes on this base block */
-	uint32_t *block_node_cnt = NULL;	/* total nodes on block */
-	uint32_t *nodes_on_bblock = NULL;	/* total nodes on bblock */
-	bitstr_t *avail_nodes_bitmap = NULL;	/* nodes on any block */
-	bitstr_t *req_nodes_bitmap = NULL;	/* required node bitmap */
-	bitstr_t *req2_nodes_bitmap = NULL;	/* required+lowest prio nodes */
-	bitstr_t *best_nodes_bitmap = NULL;	/* required+low prio nodes */
-	bitstr_t *bblock_bitmap = NULL;
-	int *bblock_block_inx = NULL;
-	bitstr_t *bblock_required = NULL;
-	int i, j, rc = SLURM_SUCCESS;
-	int best_cpu_cnt, best_node_cnt, req_node_cnt = 0;
-	List best_gres = NULL;
-	block_record_t *block_ptr;
-	List node_weight_list = NULL;
-	topo_weight_info_t *nw = NULL;
-	ListIterator iter;
-	node_record_t *node_ptr;
-	uint16_t avail_cpus = 0;
-	int64_t rem_max_cpus;
-	int rem_cpus, rem_nodes; /* remaining resources desired */
-	int min_rem_nodes;	/* remaining resources desired */
-	bool enforce_binding = false;
-	job_details_t *details_ptr = job_ptr->details;
-	bool gres_per_job, requested, sufficient = false;
-	uint16_t *avail_cpu_per_node = NULL;
-	int block_inx = -1;
-	uint64_t block_lowest_weight = 0;
-	int block_cnt = -1, bblock_per_block;
-	int prev_rem_nodes;
-	int max_llblock;
-	int llblock_level;
-	int llblock_size;
-	int llblock_cnt = 0;
-	uint32_t *nodes_on_llblock = NULL;
-	int block_level;
-	int bblock_per_llblock;
-
-	if (job_ptr->gres_list_req && (job_ptr->bit_flags & GRES_ENFORCE_BIND))
-		enforce_binding = true;
-	rem_cpus = details_ptr->min_cpus;
-	min_rem_nodes = min_nodes;
-
-	/* Always use min_nodes */
-	gres_per_job = gres_sched_init(job_ptr->gres_list_req);
-	rem_nodes = MIN(min_nodes, req_nodes);
-
-	rem_max_cpus = _get_rem_max_cpus(details_ptr, rem_nodes);
-
-	bblock_per_block = ((rem_nodes + bblock_node_cnt - 1) /
-			    bblock_node_cnt);
-	block_level = ceil(log2(bblock_per_block));
-	if (block_level > 0)
-		llblock_level = bit_fls_from_bit(block_levels, block_level - 1);
-	else
-		llblock_level = 0;
-	block_level = bit_ffs_from_bit(block_levels, block_level);
-
-	xassert(llblock_level >= 0);
-
-	bblock_per_llblock = (1 << llblock_level);
-	llblock_size = bblock_per_llblock * bblock_node_cnt;
-	max_llblock = (rem_nodes + llblock_size - 1) / llblock_size;
-
-	/* Validate availability of required nodes */
-	if (job_ptr->details->req_node_bitmap) {
-		if (!bit_super_set(job_ptr->details->req_node_bitmap,
-				   node_map)) {
-			info("%pJ requires nodes which are not currently available",
-			     job_ptr);
-			rc = SLURM_ERROR;
-			goto fini;
-		}
-
-		if (!bit_super_set(job_ptr->details->req_node_bitmap,
-				   blocks_nodes_bitmap)) {
-			info("%pJ requires nodes which are not in blocks",
-			     job_ptr);
-			rc = SLURM_ERROR;
-			goto fini;
-		}
-
-		req_node_cnt = bit_set_count(job_ptr->details->req_node_bitmap);
-		if (req_node_cnt == 0) {
-			info("%pJ required node list has no nodes",
-			     job_ptr);
-			rc = SLURM_ERROR;
-			goto fini;
-		}
-		if (req_node_cnt > max_nodes) {
-			info("%pJ requires more nodes than currently available (%u>%u)",
-			     job_ptr, req_node_cnt,
-			     max_nodes);
-			rc = SLURM_ERROR;
-			goto fini;
-		}
-		req_nodes_bitmap = job_ptr->details->req_node_bitmap;
-	}
-
-	/*
-	 * Add required nodes to job allocation and
-	 * build list of node bitmaps, sorted by weight
-	 */
-	if (!bit_set_count(node_map)) {
-		debug("%pJ node_map is empty",
-		      job_ptr);
-		rc = SLURM_ERROR;
-		goto fini;
-	}
-	avail_cpu_per_node = xcalloc(node_record_count, sizeof(uint16_t));
-	node_weight_list = list_create(_topo_weight_free);
-	for (i = 0; (node_ptr = next_node_bitmap(node_map, &i)); i++) {
-		topo_weight_info_t nw_static;
-		if (req_nodes_bitmap && bit_test(req_nodes_bitmap, i)) {
-			_select_cores(job_ptr, mc_ptr, enforce_binding, i,
-				      &avail_cpus, max_nodes, min_rem_nodes,
-				      avail_core, avail_res_array, first_pass,
-				      cr_type);
-			_cpus_to_use(&avail_cpus, rem_max_cpus, min_rem_nodes,
-				     details_ptr, avail_res_array[i], i,
-				     cr_type);
-			if (gres_per_job) {
-				gres_sched_add(
-					job_ptr->gres_list_req,
-					avail_res_array[i]->sock_gres_list,
-					&avail_cpus);
-			}
-			if (avail_cpus == 0) {
-				debug2("%pJ insufficient resources on required node",
-				       job_ptr);
-				rc = SLURM_ERROR;
-				goto fini;
-			}
-			avail_cpu_per_node[i] = avail_cpus;
-			rem_nodes--;
-			min_rem_nodes--;
-			max_nodes--;
-			rem_cpus -= avail_cpus;
-			rem_max_cpus -= avail_cpus;
-		}
-
-		nw_static.weight = node_ptr->sched_weight;
-		nw = list_find_first(node_weight_list, _topo_weight_find,
-				     &nw_static);
-		if (!nw) {	/* New node weight to add */
-			nw = xmalloc(sizeof(topo_weight_info_t));
-			nw->node_bitmap = bit_alloc(node_record_count);
-			nw->weight = node_ptr->sched_weight;
-			list_append(node_weight_list, nw);
-		}
-		bit_set(nw->node_bitmap, i);
-		nw->node_cnt++;
-	}
-
-	list_sort(node_weight_list, _topo_weight_sort);
-	if (slurm_conf.debug_flags & DEBUG_FLAG_SELECT_TYPE)
-		(void) list_for_each(node_weight_list, _topo_weight_log, NULL);
-
-	if (block_level < 0) {
-		/* Number of base blocks in block */
-		bblock_per_block = block_record_cnt;
-		block_cnt = 1;
-	} else {
-		/* Number of base blocks in block */
-		bblock_per_block = (1 << block_level);
-		block_cnt = (block_record_cnt + bblock_per_block - 1) /
-			bblock_per_block;
-	}
-
-	if (bblock_per_block != (bblock_per_llblock * max_llblock)) {
-		llblock_cnt = (block_record_cnt + bblock_per_llblock - 1) /
-			      bblock_per_llblock;
-		nodes_on_llblock = xcalloc(llblock_cnt, sizeof(uint32_t));
-	}
-
-	log_flag(SELECT_TYPE, "%s: bblock_per_block:%u rem_nodes:%u llblock_cnt:%u max_llblock:%d llblock_level:%d",
-		 __func__, bblock_per_block, rem_nodes, llblock_cnt,
-		 max_llblock, llblock_level);
-
-	block_cpu_cnt = xcalloc(block_cnt, sizeof(uint32_t));
-	block_gres = xcalloc(block_cnt, sizeof(List));
-	block_node_bitmap = xcalloc(block_cnt, sizeof(bitstr_t *));
-	block_node_cnt = xcalloc(block_cnt, sizeof(*block_node_cnt));
-	bblock_required = bit_alloc(block_record_cnt);
-	bblock_block_inx = xcalloc(block_record_cnt, sizeof(int));
-
-	for (i = 0, block_ptr = block_record_table; i < block_record_cnt;
-	     i++, block_ptr++) {
-		int block_inx = i / bblock_per_block;
-		if (block_node_bitmap[block_inx])
-			bit_or(block_node_bitmap[block_inx],
-			       block_ptr->node_bitmap);
-		else
-			block_node_bitmap[block_inx] =
-				bit_copy(block_ptr->node_bitmap);
-		bblock_block_inx[i] = block_inx;
-		if (nodes_on_llblock) {
-			int llblock_inx = i / bblock_per_llblock;
-			nodes_on_llblock[llblock_inx] +=
-				bit_overlap(block_ptr->node_bitmap, node_map);
-		}
-	}
-
-	for (i = 0; i < block_cnt; i++) {
-		uint32_t block_cpus = 0;
-		bit_and(block_node_bitmap[i], node_map);
-		if (!nodes_on_llblock) {
-			block_node_cnt[i] = bit_set_count(block_node_bitmap[i]);
-		} else {
-			int llblock_per_block = (bblock_per_block /
-						 bblock_per_llblock);
-			int offset = i * llblock_per_block;
-			qsort(&nodes_on_llblock[offset], llblock_per_block,
-			      sizeof(int), _cmp_bblock);
-			for (j = 0; j < max_llblock; j++)
-				block_node_cnt[i] +=
-					nodes_on_llblock[offset + j];
-		}
-		/*
-		 * Count total CPUs of the intersection of node_map and
-		 * block_node_bitmap.
-		 */
-		for (j = 0; (node_ptr = next_node_bitmap(block_node_bitmap[i],
-							 &j));
-		     j++)
-			block_cpus += avail_res_array[j]->avail_cpus;
-		block_cpu_cnt[i] = block_cpus;
-		if (req_nodes_bitmap &&
-		    bit_overlap_any(req_nodes_bitmap, block_node_bitmap[i])) {
-			if (block_inx == -1) {
-				block_inx = i;
-				break;
-			}
-		}
-		if (!_enough_nodes(block_node_cnt[i], rem_nodes,
-				   min_nodes, req_nodes) ||
-		    (rem_cpus > block_cpu_cnt[i]))
-			continue;
-		if (!req_nodes_bitmap &&
-		    (nw = list_find_first(node_weight_list, _topo_node_find,
-					  block_node_bitmap[i]))) {
-			if ((block_inx == -1) ||
-			    (nw->weight < block_lowest_weight) ||
-			    ((nw->weight == block_lowest_weight) &&
-			     (block_node_cnt[i] <=
-			      block_node_cnt[block_inx]))) {
-				block_inx = i;
-				block_lowest_weight = nw->weight;
-			}
-		}
-	}
-
-	if (!req_nodes_bitmap) {
-		bit_clear_all(node_map);
-	}
-
-	if (block_inx == -1) {
-		log_flag(SELECT_TYPE, "%pJ unable to find block",
-			 job_ptr);
-		rc = SLURM_ERROR;
-		goto fini;
-	}
-
-	/* Check that all specificly required nodes are in one block  */
-	if (req_nodes_bitmap &&
-	    !bit_super_set(req_nodes_bitmap, block_node_bitmap[block_inx])) {
-		rc = SLURM_ERROR;
-		info("%pJ requires nodes that do not have shared block",
-		     job_ptr);
-		goto fini;
-	}
-
-	if (req_nodes_bitmap) {
-		int last_llblock = -1;
-		bit_and(node_map, req_nodes_bitmap);
-
-		for (i = 0; (i < block_record_cnt) && nodes_on_llblock; i++) {
-			if (block_inx != bblock_block_inx[i])
-				continue;
-			if (bit_overlap_any(
-				    req_nodes_bitmap,
-				    block_record_table[i].node_bitmap)) {
-				bit_set(bblock_required, i);
-				if (!_bblocks_in_same_block(last_llblock, i,
-							    llblock_level)) {
-					max_llblock--;
-					last_llblock = i;
-				}
-			}
-		}
-		if (max_llblock < 0) {
-			rc = SLURM_ERROR;
-			info("%pJ requires nodes exceed maximum llblock limit due to required nodes",
-			     job_ptr);
-			goto fini;
-		}
-		if ((rem_nodes <= 0) && (rem_cpus <= 0) &&
-		    gres_sched_test(job_ptr->gres_list_req, job_ptr->job_id)) {
-			/* Required nodes completely satisfied the request */
-			rc = SLURM_SUCCESS;
-			goto fini;
-		}
-		if (max_nodes <= 0) {
-			rc = SLURM_ERROR;
-			info("%pJ requires nodes exceed maximum node limit",
-			     job_ptr);
-			goto fini;
-		}
-	}
-
-	requested = false;
-	best_node_cnt = 0;
-	best_cpu_cnt = 0;
-	best_nodes_bitmap = bit_alloc(node_record_count);
-	iter = list_iterator_create(node_weight_list);
-	while (!requested && (nw = list_next(iter))) {
-		if (best_node_cnt > 0) {
-			/*
-			 * All of the lower priority nodes should be included
-			 * in the job's allocation. Nodes from the next highest
-			 * weight nodes are included only as needed.
-			 */
-			if (req2_nodes_bitmap)
-				bit_or(req2_nodes_bitmap, best_nodes_bitmap);
-			else
-				req2_nodes_bitmap = bit_copy(best_nodes_bitmap);
-		}
-
-		if (!bit_set_count(nw->node_bitmap))
-			continue;
-
-		for (i = 0; (node_ptr = next_node_bitmap(nw->node_bitmap, &i));
-		     i++) {
-			if (req_nodes_bitmap && bit_test(req_nodes_bitmap, i))
-				continue;	/* Required node */
-			if (!bit_test(block_node_bitmap[block_inx], i))
-				continue;
-			_select_cores(job_ptr, mc_ptr, enforce_binding, i,
-				      &avail_cpus, max_nodes, min_rem_nodes,
-				      avail_core, avail_res_array, first_pass,
-				      cr_type);
-			if (avail_cpus == 0) {
-				bit_clear(nw->node_bitmap, i);
-				continue;
-			}
-			bit_set(best_nodes_bitmap, i);
-			avail_cpu_per_node[i] = avail_cpus;
-			best_cpu_cnt += avail_cpus;
-			best_node_cnt++;
-			if (gres_per_job) {
-				gres_sched_consec(
-					&best_gres, job_ptr->gres_list_req,
-					avail_res_array[i]->sock_gres_list);
-			}
-		}
-
-		if (!sufficient) {
-			sufficient = (best_cpu_cnt >= rem_cpus) &&
-				_enough_nodes(best_node_cnt, rem_nodes,
-					      min_nodes, req_nodes);
-			if (sufficient && gres_per_job) {
-				sufficient = gres_sched_sufficient(
-					job_ptr->gres_list_req,
-					best_gres);
-			}
-		}
-		requested = ((best_node_cnt >= rem_nodes) &&
-			     (best_cpu_cnt >= rem_cpus) &&
-			     (!gres_per_job ||
-			      gres_sched_sufficient(job_ptr->gres_list_req,
-						    best_gres)));
-
-	}
-	list_iterator_destroy(iter);
-
-	if (slurm_conf.debug_flags & DEBUG_FLAG_SELECT_TYPE) {
-		char *gres_str = NULL, *gres_print = "";
-		char *node_names;
-		if (req_nodes_bitmap) {
-			node_names = bitmap2node_name(req_nodes_bitmap);
-			info("Required nodes:%s", node_names);
-			xfree(node_names);
-		}
-		node_names = bitmap2node_name(best_nodes_bitmap);
-		if (gres_per_job) {
-			gres_str = gres_sched_str(best_gres);
-			if (gres_str)
-				gres_print = gres_str;
-		}
-		info("Best nodes:%s node_cnt:%d cpu_cnt:%d %s",
-		     node_names, best_node_cnt, best_cpu_cnt, gres_print);
-		xfree(node_names);
-		xfree(gres_str);
-	}
-	if (!sufficient) {
-		log_flag(SELECT_TYPE, "insufficient resources currently available for %pJ",
-			 job_ptr);
-		rc = SLURM_ERROR;
-		goto fini;
-	}
-
-	/*
-	 * Add lowest weight nodes. Treat similar to required nodes for the job.
-	 * Job will still need to add some higher weight nodes later.
-	 */
-	if (req2_nodes_bitmap) {
-		int last_llblock = -1;
-		for (i = 0;
-		     next_node_bitmap(req2_nodes_bitmap, &i) && (max_nodes > 0);
-		     i++) {
-			avail_cpus = avail_cpu_per_node[i];
-			_cpus_to_use(&avail_cpus, rem_max_cpus, min_rem_nodes,
-				     details_ptr, avail_res_array[i], i,
-				     cr_type);
-			if (gres_per_job) {
-				gres_sched_add(
-					job_ptr->gres_list_req,
-					avail_res_array[i]->sock_gres_list,
-					&avail_cpus);
-			}
-			rem_nodes--;
-			min_rem_nodes--;
-			max_nodes--;
-			rem_cpus -= avail_cpus;
-			rem_max_cpus -= avail_cpus;
-		}
-
-		bit_or(node_map, req2_nodes_bitmap);
-
-		if ((rem_nodes <= 0) && (rem_cpus <= 0) &&
-		    (!gres_per_job || gres_sched_test(job_ptr->gres_list_req,
-						      job_ptr->job_id))) {
-			/* Required nodes completely satisfied the request */
-			error("Scheduling anomaly for %pJ",
-			      job_ptr);
-			rc = SLURM_SUCCESS;
-			goto fini;
-		}
-		if (max_nodes <= 0) {
-			rc = SLURM_ERROR;
-			debug("%pJ reached maximum node limit",
-			      job_ptr);
-			goto fini;
-		}
-		for (i = 0; i < block_record_cnt; i++) {
-			if (block_inx != bblock_block_inx[i])
-				continue;
-			if (bit_test(bblock_required, i)) {
-				last_llblock = i;
-				continue;
-			}
-			if (bit_overlap_any(
-				    req2_nodes_bitmap,
-				    block_record_table[i].node_bitmap)) {
-				bit_set(bblock_required, i);
-				if (!_bblocks_in_same_block(last_llblock, i,
-							    llblock_level)) {
-					max_llblock--;
-					last_llblock = i;
-				}
-			}
-
-		}
-	}
-
-	if (max_llblock < 0) {
-		rc = SLURM_ERROR;
-		info("%pJ requires nodes exceed maximum llblock limit due to node weights",
-		     job_ptr);
-		goto fini;
-	}
-	/* Add additional resources for already required base block */
-	if (req_nodes_bitmap || req2_nodes_bitmap) {
-		for (i = 0; i < block_record_cnt; i++) {
-			if (!bit_test(bblock_required, i))
-				continue;
-			if (!bblock_bitmap)
-				bblock_bitmap = bit_copy(
-					block_record_table[i].node_bitmap);
-			else
-				bit_copybits(bblock_bitmap,
-					     block_record_table[i].node_bitmap);
-
-			bit_and(bblock_bitmap, block_node_bitmap[block_inx]);
-			bit_and(bblock_bitmap, best_nodes_bitmap);
-			bit_and_not(bblock_bitmap, node_map);
-
-			for (j = 0; next_node_bitmap(bblock_bitmap, &j); j++) {
-				if (!avail_cpu_per_node[j])
-					continue;
-				avail_cpus = avail_cpu_per_node[j];
-				_cpus_to_use(&avail_cpus, rem_max_cpus,
-					     min_rem_nodes, details_ptr,
-					     avail_res_array[j], j, cr_type);
-				if (gres_per_job) {
-					gres_sched_add(
-						job_ptr->gres_list_req,
-						avail_res_array[j]->
-						sock_gres_list,
-						&avail_cpus);
-				}
-				rem_nodes--;
-				min_rem_nodes--;
-				max_nodes--;
-				rem_cpus -= avail_cpus;
-				rem_max_cpus -= avail_cpus;
-				bit_set(node_map, j);
-				if ((rem_nodes <= 0) && (rem_cpus <= 0) &&
-				    (!gres_per_job ||
-				     gres_sched_test(job_ptr->gres_list_req,
-						     job_ptr->job_id))) {
-					rc = SLURM_SUCCESS;
-					goto fini;
-				}
-			}
-		}
-	}
-
-	nodes_on_bblock = xcalloc(block_record_cnt, sizeof(*nodes_on_bblock));
-	bblock_node_bitmap = xcalloc(block_record_cnt, sizeof(bitstr_t *));
-
-	if (nodes_on_llblock)
-		memset(nodes_on_llblock, 0, llblock_cnt * sizeof(uint32_t));
-
-	for (i = 0; i < block_record_cnt; i++) {
-		if (block_inx != bblock_block_inx[i])
-			continue;
-		if (bit_test(bblock_required, i))
-			continue;
-		bblock_node_bitmap[i] =
-			bit_copy(block_record_table[i].node_bitmap);
-		bit_and(bblock_node_bitmap[i], block_node_bitmap[block_inx]);
-		bit_and(bblock_node_bitmap[i], best_nodes_bitmap);
-		nodes_on_bblock[i] = bit_set_count(bblock_node_bitmap[i]);
-		if (nodes_on_llblock) {
-			int llblock_inx = i / bblock_per_llblock;
-			nodes_on_llblock[llblock_inx] += nodes_on_bblock[i];
-		}
-	}
-
-	prev_rem_nodes = rem_nodes + 1;
-	while (1) {
-		int best_bblock_inx = -1;
-		bool best_fit = false, best_same_block = true;
-		bitstr_t *best_bblock_bitmap = NULL;
-		if (prev_rem_nodes == rem_nodes)
-			break; 	/* Stalled */
-		prev_rem_nodes = rem_nodes;
-
-		for (i = 0; i < block_record_cnt; i++) {
-			if (block_inx != bblock_block_inx[i])
-				continue;
-			if (bit_test(bblock_required, i))
-				continue;
-
-			_choose_best_bblock(bblock_required, llblock_level,
-					    rem_nodes, nodes_on_bblock,
-					    nodes_on_llblock, i,
-					    &best_same_block, &best_fit,
-					    &best_bblock_inx);
-		}
-
-		log_flag(SELECT_TYPE, "%s: rem_nodes:%d  best_bblock_inx:%d",
-			 __func__, rem_nodes, best_bblock_inx);
-		if (best_bblock_inx == -1)
-			break;
-
-		if ((max_llblock <= 0) && !best_same_block) {
-			log_flag(SELECT_TYPE, "%s: min_rem_nodes:%d can't add more bblocks due to llblock limit",
-				 __func__, min_rem_nodes);
-			break;
-		}
-
-		best_bblock_bitmap = bblock_node_bitmap[best_bblock_inx];
-		bit_and_not(best_bblock_bitmap, node_map);
-		bit_set(bblock_required, best_bblock_inx);
-		/*
-		 * NOTE: Ideally we would add nodes in order of resource
-		 * availability rather than in order of bitmap position, but
-		 * that would add even more complexity and overhead.
-		 */
-		for (i = 0; next_node_bitmap(best_bblock_bitmap, &i) &&
-			     (max_nodes > 0); i++) {
-			if (!avail_cpu_per_node[i])
-				continue;
-			avail_cpus = avail_cpu_per_node[i];
-			_cpus_to_use(&avail_cpus, rem_max_cpus, min_rem_nodes,
-				     details_ptr, avail_res_array[i], i,
-				     cr_type);
-			if (gres_per_job) {
-				gres_sched_add(
-					job_ptr->gres_list_req,
-					avail_res_array[i]->sock_gres_list,
-					&avail_cpus);
-			}
-			rem_nodes--;
-			min_rem_nodes--;
-			max_nodes--;
-			rem_cpus -= avail_cpus;
-			rem_max_cpus -= avail_cpus;
-			bit_set(node_map, i);
-			if ((rem_nodes <= 0) && (rem_cpus <= 0) &&
-			    (!gres_per_job ||
-			     gres_sched_test(job_ptr->gres_list_req,
-					     job_ptr->job_id))) {
-				rc = SLURM_SUCCESS;
-				goto fini;
-			}
-		}
-		if (!best_same_block)
-			max_llblock--;
-	}
-
-	if ((min_rem_nodes <= 0) && (rem_cpus <= 0) &&
-	    (!gres_per_job ||
-	     gres_sched_test(job_ptr->gres_list_req, job_ptr->job_id))) {
-		rc = SLURM_SUCCESS;
-		goto fini;
-	}
-	rc = SLURM_ERROR;
-
-fini:
-	FREE_NULL_LIST(best_gres);
-	FREE_NULL_LIST(node_weight_list);
-	FREE_NULL_BITMAP(avail_nodes_bitmap);
-	FREE_NULL_BITMAP(req2_nodes_bitmap);
-	FREE_NULL_BITMAP(best_nodes_bitmap);
-	FREE_NULL_BITMAP(bblock_bitmap);
-	xfree(avail_cpu_per_node);
-	xfree(block_cpu_cnt);
-	xfree(block_gres);
-	xfree(bblock_block_inx);
-	if (block_node_bitmap) {
-		for (i = 0; i < block_cnt; i++)
-			FREE_NULL_BITMAP(block_node_bitmap[i]);
-		xfree(block_node_bitmap);
-	}
-	if (bblock_node_bitmap) {
-		for (i = 0; i < block_record_cnt; i++)
-			FREE_NULL_BITMAP(bblock_node_bitmap[i]);
-		xfree(bblock_node_bitmap);
-	}
-	xfree(block_node_cnt);
-	xfree(nodes_on_bblock);
-	xfree(nodes_on_llblock);
-	FREE_NULL_BITMAP(bblock_required);
-	return rc;
-}
-
-/* Allocate resources to job using a minimal leaf switch count */
-static int _eval_nodes_topo(job_record_t *job_ptr,
-			    gres_mc_data_t *mc_ptr, bitstr_t *node_map,
-			    bitstr_t **avail_core, uint32_t min_nodes,
-			    uint32_t max_nodes, uint32_t req_nodes,
-			    avail_res_t **avail_res_array, uint16_t cr_type,
-			    bool prefer_alloc_nodes, bool first_pass)
-{
-	uint32_t *switch_cpu_cnt = NULL;	/* total CPUs on switch */
-	bitstr_t **switch_node_bitmap = NULL;	/* nodes on this switch */
-	bitstr_t **start_switch_node_bitmap = NULL;
-	int       *switch_node_cnt = NULL;	/* total nodes on switch */
-	int       *switch_required = NULL;	/* set if has required node */
-	int *req_switch_required = NULL;
-	bitstr_t  *avail_nodes_bitmap = NULL;	/* nodes on any switch */
-	bitstr_t  *req_nodes_bitmap   = NULL;	/* required node bitmap */
-	bitstr_t  *req2_nodes_bitmap  = NULL;	/* required+lowest prio nodes */
-	bitstr_t  *best_nodes_bitmap  = NULL;	/* required+low prio nodes */
-	bitstr_t *start_node_map = NULL;
-	int i, j, rc = SLURM_SUCCESS;
-	int best_cpu_cnt, best_node_cnt, req_node_cnt = 0;
-	List best_gres = NULL;
-	switch_record_t *switch_ptr;
-	List node_weight_list = NULL;
-	topo_weight_info_t *nw = NULL;
-	ListIterator iter;
-	node_record_t *node_ptr;
-	uint16_t avail_cpus = 0;
-	int64_t rem_max_cpus, start_rem_max_cpus;
-	int rem_cpus, start_rem_cpus, rem_nodes; /* remaining resources desired */
-	int min_rem_nodes;	/* remaining resources desired */
-	bool enforce_binding = false;
-	job_details_t *details_ptr = job_ptr->details;
-	bool gres_per_job, requested, sufficient = false;
-	uint16_t *avail_cpu_per_node = NULL;
-	uint32_t *switches_dist= NULL;
-	time_t time_waiting = 0;
-	int top_switch_inx = -1;
-	uint64_t top_switch_lowest_weight = 0;
-	int prev_rem_nodes;
-	uint32_t org_max_nodes = max_nodes;
-
-	if (job_ptr->req_switch) {
-		time_t     time_now;
-		time_now = time(NULL);
-		if (job_ptr->wait4switch_start == 0)
-			job_ptr->wait4switch_start = time_now;
-		time_waiting = time_now - job_ptr->wait4switch_start;
-	}
-
-	if (job_ptr->gres_list_req && (job_ptr->bit_flags & GRES_ENFORCE_BIND))
-		enforce_binding = true;
-	rem_cpus = details_ptr->min_cpus;
-	min_rem_nodes = min_nodes;
-	if ((gres_per_job = gres_sched_init(job_ptr->gres_list_req)))
-		rem_nodes = MIN(min_nodes, req_nodes);
-	else
-		rem_nodes = MAX(min_nodes, req_nodes);
-
-	rem_max_cpus = _get_rem_max_cpus(details_ptr, rem_nodes);
-
-	/* Validate availability of required nodes */
-	if (job_ptr->details->req_node_bitmap) {
-		if (!bit_super_set(job_ptr->details->req_node_bitmap,
-				   node_map)) {
-			info("%pJ requires nodes which are not currently available",
-			      job_ptr);
-			rc = SLURM_ERROR;
-			goto fini;
-		}
-
-		req_node_cnt = bit_set_count(job_ptr->details->req_node_bitmap);
-		if (req_node_cnt == 0) {
-			info("%pJ required node list has no nodes",
-			      job_ptr);
-			rc = SLURM_ERROR;
-			goto fini;
-		}
-		if (req_node_cnt > max_nodes) {
-			info("%pJ requires more nodes than currently available (%u>%u)",
-			      job_ptr, req_node_cnt,
-			      max_nodes);
-			rc = SLURM_ERROR;
-			goto fini;
-		}
-		req_nodes_bitmap = job_ptr->details->req_node_bitmap;
-	}
-
-	/*
-	 * Add required nodes to job allocation and
-	 * build list of node bitmaps, sorted by weight
-	 */
-	if (!bit_set_count(node_map)) {
-		debug("%pJ node_map is empty",
-		      job_ptr);
-		rc = SLURM_ERROR;
-		goto fini;
-	}
-	avail_cpu_per_node = xcalloc(node_record_count, sizeof(uint16_t));
-	node_weight_list = list_create(_topo_weight_free);
-	for (i = 0; (node_ptr = next_node_bitmap(node_map, &i)); i++) {
-		topo_weight_info_t nw_static;
-		if (req_nodes_bitmap && bit_test(req_nodes_bitmap, i)) {
-			_select_cores(job_ptr, mc_ptr, enforce_binding, i,
-				      &avail_cpus, max_nodes, min_rem_nodes,
-				      avail_core, avail_res_array, first_pass,
-				      cr_type);
-			_cpus_to_use(&avail_cpus, rem_max_cpus, min_rem_nodes,
-				     details_ptr, avail_res_array[i], i,
-				     cr_type);
-			if (gres_per_job) {
-				gres_sched_add(
-					job_ptr->gres_list_req,
-					avail_res_array[i]->sock_gres_list,
-					&avail_cpus);
-			}
-			if (avail_cpus == 0) {
-				debug2("%pJ insufficient resources on required node",
-				       job_ptr);
-				rc = SLURM_ERROR;
-				goto fini;
-			}
-			avail_cpu_per_node[i] = avail_cpus;
-			rem_nodes--;
-			min_rem_nodes--;
-			max_nodes--;
-			rem_cpus   -= avail_cpus;
-			rem_max_cpus -= avail_cpus;
-		}
-
-		nw_static.weight = node_ptr->sched_weight;
-		nw = list_find_first(node_weight_list, _topo_weight_find,
-				     &nw_static);
-		if (!nw) {	/* New node weight to add */
-			nw = xmalloc(sizeof(topo_weight_info_t));
-			nw->node_bitmap = bit_alloc(node_record_count);
-			nw->weight = node_ptr->sched_weight;
-			list_append(node_weight_list, nw);
-		}
-		bit_set(nw->node_bitmap, i);
-		nw->node_cnt++;
-	}
-
-	list_sort(node_weight_list, _topo_weight_sort);
-	if (slurm_conf.debug_flags & DEBUG_FLAG_SELECT_TYPE)
-		(void) list_for_each(node_weight_list, _topo_weight_log, NULL);
-
-	/*
-	 * Identify the highest level switch to be used.
-	 * Note that nodes can be on multiple non-overlapping switches.
-	 */
-	switch_cpu_cnt = xcalloc(switch_record_cnt, sizeof(uint32_t));
-	switch_node_bitmap = xcalloc(switch_record_cnt, sizeof(bitstr_t *));
-	start_switch_node_bitmap = xcalloc(switch_record_cnt, sizeof(bitstr_t *));
-	switch_node_cnt    = xcalloc(switch_record_cnt, sizeof(int));
-	switch_required    = xcalloc(switch_record_cnt, sizeof(int));
-	req_switch_required = xcalloc(switch_record_cnt, sizeof(int));
-
-	for (i = 0, switch_ptr = switch_record_table; i < switch_record_cnt;
-	     i++, switch_ptr++) {
-		uint32_t switch_cpus = 0;
-		switch_node_bitmap[i] = bit_copy(switch_ptr->node_bitmap);
-		bit_and(switch_node_bitmap[i], node_map);
-		switch_node_cnt[i] = bit_set_count(switch_node_bitmap[i]);
-		/*
-		 * Count total CPUs of the intersection of node_map and
-		 * switch_node_bitmap.
-		 */
-		for (j = 0; (node_ptr = next_node_bitmap(switch_node_bitmap[i],
-							 &j));
-		     j++)
-			switch_cpus += avail_res_array[j]->avail_cpus;
-		switch_cpu_cnt[i] = switch_cpus;
-		if (req_nodes_bitmap &&
-		    bit_overlap_any(req_nodes_bitmap, switch_node_bitmap[i])) {
-			switch_required[i] = 1;
-			if ((top_switch_inx == -1) ||
-			    (switch_record_table[i].level >
-			     switch_record_table[top_switch_inx].level)) {
-				top_switch_inx = i;
-			}
-		}
-		if (!_enough_nodes(switch_node_cnt[i], rem_nodes,
-				   min_nodes, req_nodes) ||
-		    (rem_cpus > switch_cpu_cnt[i]))
-			continue;
-		if (!req_nodes_bitmap &&
-		    (nw = list_find_first(node_weight_list, _topo_node_find,
-				    switch_node_bitmap[i]))) {
-			if ((top_switch_inx == -1) ||
-			    ((switch_record_table[i].level >=
-			      switch_record_table[top_switch_inx].level) &&
-			     (nw->weight <= top_switch_lowest_weight))) {
-				top_switch_inx = i;
-				top_switch_lowest_weight = nw->weight;
-			}
-		}
-	}
-
-	if (!req_nodes_bitmap) {
-		bit_clear_all(node_map);
-	}
-
-	/*
-	 * Top switch is highest level switch containing all required nodes
-	 * OR all nodes of the lowest scheduling weight
-	 * OR -1 if can not identify top-level switch, which may be due to a
-	 * disjoint topology and available nodes living on different switches.
-	 */
-	if (top_switch_inx == -1) {
-		log_flag(SELECT_TYPE, "%pJ unable to identify top level switch",
-			 job_ptr);
-		rc = SLURM_ERROR;
-		goto fini;
-	}
-
-	/* Check that all specificly required nodes are on shared network */
-	if (req_nodes_bitmap &&
-	    !bit_super_set(req_nodes_bitmap,
-			   switch_node_bitmap[top_switch_inx])) {
-		rc = SLURM_ERROR;
-		info("%pJ requires nodes that do not have shared network",
-		     job_ptr);
-		goto fini;
-	}
-
-	/*
-	 * Remove nodes from consideration that can not be reached from this
-	 * top level switch.
-	 */
-	for (i = 0; i < switch_record_cnt; i++) {
-		if (top_switch_inx != i) {
-			  bit_and(switch_node_bitmap[i],
-				  switch_node_bitmap[top_switch_inx]);
-		}
-	}
-
-	start_rem_cpus = rem_cpus;
-	start_rem_max_cpus = rem_max_cpus;
-	if (req_nodes_bitmap) {
-		bit_and(node_map, req_nodes_bitmap);
-		if ((rem_nodes <= 0) && (rem_cpus <= 0) &&
-		    gres_sched_test(job_ptr->gres_list_req, job_ptr->job_id)) {
-			/* Required nodes completely satisfied the request */
-			rc = SLURM_SUCCESS;
-			goto fini;
-		}
-		if (max_nodes <= 0) {
-			rc = SLURM_ERROR;
-			log_flag(SELECT_TYPE, "%pJ requires nodes exceed maximum node limit",
-				 job_ptr);
-			goto fini;
-		}
-	}
-
-	start_node_map = bit_copy(node_map);
-	memcpy(req_switch_required, switch_required,
-	       switch_record_cnt * sizeof(int));
-	for (i = 0; i < switch_record_cnt; i++)
-		start_switch_node_bitmap[i] = bit_copy(switch_node_bitmap[i]);
-
-try_again:
-	/*
-	 * Identify the best set of nodes (i.e. nodes with the lowest weight,
-	 * in addition to the required nodes) that can be used to satisfy the
-	 * job request. All nodes must be on a common top-level switch. The
-	 * logic here adds groups of nodes, all with the same weight, so we
-	 * usually identify more nodes than required to satisfy the request.
-	 * Later logic selects from those nodes to get the best topology.
-	 */
-	requested = false;
-	best_node_cnt = 0;
-	best_cpu_cnt = 0;
-	best_nodes_bitmap = bit_alloc(node_record_count);
-	iter = list_iterator_create(node_weight_list);
-	while (!requested && (nw = list_next(iter))) {
-		if (best_node_cnt > 0) {
-			/*
-			 * All of the lower priority nodes should be included
-			 * in the job's allocation. Nodes from the next highest
-			 * weight nodes are included only as needed.
-			 */
-			if (req2_nodes_bitmap)
-				bit_or(req2_nodes_bitmap, best_nodes_bitmap);
-			else
-				req2_nodes_bitmap = bit_copy(best_nodes_bitmap);
-		}
-
-		if (!bit_set_count(nw->node_bitmap))
-			continue;
-
-		for (i = 0; (node_ptr = next_node_bitmap(nw->node_bitmap, &i));
-		     i++) {
-			if (req_nodes_bitmap && bit_test(req_nodes_bitmap, i))
-				continue;	/* Required node */
-			if (!bit_test(switch_node_bitmap[top_switch_inx], i))
-				continue;
-			_select_cores(job_ptr, mc_ptr, enforce_binding, i,
-				      &avail_cpus, max_nodes, min_rem_nodes,
-				      avail_core, avail_res_array, first_pass,
-				      cr_type);
-			if (avail_cpus == 0) {
-				bit_clear(nw->node_bitmap, i);
-				continue;
-			}
-			bit_set(best_nodes_bitmap, i);
-			avail_cpu_per_node[i] = avail_cpus;
-			best_cpu_cnt += avail_cpus;
-			best_node_cnt++;
-			if (gres_per_job) {
-				gres_sched_consec(
-					&best_gres, job_ptr->gres_list_req,
-					avail_res_array[i]->sock_gres_list);
-			}
-		}
-
-		if (!sufficient) {
-			sufficient = (best_cpu_cnt >= rem_cpus) &&
-				     _enough_nodes(best_node_cnt, rem_nodes,
-						   min_nodes, req_nodes);
-			if (sufficient && gres_per_job) {
-				sufficient = gres_sched_sufficient(
-						job_ptr->gres_list_req,
-						best_gres);
-			}
-		}
-		requested = ((best_node_cnt >= rem_nodes) &&
-			     (best_cpu_cnt >= rem_cpus) &&
-			     (!gres_per_job ||
-			      gres_sched_sufficient(job_ptr->gres_list_req,
-						    best_gres)));
-	}
-	list_iterator_destroy(iter);
-
-	if (slurm_conf.debug_flags & DEBUG_FLAG_SELECT_TYPE) {
-		char *gres_str = NULL, *gres_print = "";
-		char *node_names;
-		if (req_nodes_bitmap) {
-			node_names = bitmap2node_name(req_nodes_bitmap);
-			info("Required nodes:%s", node_names);
-			xfree(node_names);
-		}
-		node_names = bitmap2node_name(best_nodes_bitmap);
-		if (gres_per_job) {
-			gres_str = gres_sched_str(best_gres);
-			if (gres_str)
-				gres_print = gres_str;
-		}
-		info("Best nodes:%s node_cnt:%d cpu_cnt:%d %s",
-		     node_names, best_node_cnt, best_cpu_cnt, gres_print);
-		xfree(node_names);
-		xfree(gres_str);
-	}
-	if (!sufficient) {
-		log_flag(SELECT_TYPE, "insufficient resources currently available for %pJ",
-		      job_ptr);
-		rc = SLURM_ERROR;
-		goto fini;
-	}
-
-	/*
-	 * Add lowest weight nodes. Treat similar to required nodes for the job.
-	 * Job will still need to add some higher weight nodes later.
-	 */
-	if (req2_nodes_bitmap) {
-		for (i = 0;
-		     next_node_bitmap(req2_nodes_bitmap, &i) && (max_nodes > 0);
-		     i++) {
-			avail_cpus = avail_cpu_per_node[i];
-			_cpus_to_use(&avail_cpus, rem_max_cpus, min_rem_nodes,
-				     details_ptr, avail_res_array[i], i,
-				     cr_type);
-			if (gres_per_job) {
-				gres_sched_add(
-					job_ptr->gres_list_req,
-					avail_res_array[i]->sock_gres_list,
-					&avail_cpus);
-			}
-			rem_nodes--;
-			min_rem_nodes--;
-			max_nodes--;
-			rem_cpus   -= avail_cpus;
-			rem_max_cpus -= avail_cpus;
-		}
-
-		for (i = 0, switch_ptr = switch_record_table;
-		     i < switch_record_cnt; i++, switch_ptr++) {
-			if (switch_required[i])
-				continue;
-			if (bit_overlap_any(req2_nodes_bitmap,
-					    switch_node_bitmap[i])) {
-				switch_required[i] = 1;
-			}
-		}
-		bit_or(node_map, req2_nodes_bitmap);
-
-		if ((rem_nodes <= 0) && (rem_cpus <= 0) &&
-		    (!gres_per_job || gres_sched_test(job_ptr->gres_list_req,
-						      job_ptr->job_id))) {
-			/* Required nodes completely satisfied the request */
-			error("Scheduling anomaly for %pJ",
-			      job_ptr);
-			rc = SLURM_SUCCESS;
-			goto fini;
-		}
-		if (max_nodes <= 0) {
-			rc = SLURM_ERROR;
-			log_flag(SELECT_TYPE, "%pJ reached maximum node limit",
-				 job_ptr);
-			goto fini;
-		}
-	}
-
-	/*
-	 * Construct a set of switch array entries.
-	 * Use the same indexes as switch_record_table in slurmctld.
-	 */
-	bit_or(best_nodes_bitmap, node_map);
-	avail_nodes_bitmap = bit_alloc(node_record_count);
-	for (i = 0, switch_ptr = switch_record_table; i < switch_record_cnt;
-	     i++, switch_ptr++) {
-		bit_and(switch_node_bitmap[i], best_nodes_bitmap);
-		bit_or(avail_nodes_bitmap, switch_node_bitmap[i]);
-		switch_node_cnt[i] = bit_set_count(switch_node_bitmap[i]);
-	}
-
-	if (slurm_conf.debug_flags & DEBUG_FLAG_SELECT_TYPE) {
-		for (i = 0; i < switch_record_cnt; i++) {
-			char *node_names = NULL;
-			if (switch_node_cnt[i]) {
-				node_names =
-					bitmap2node_name(switch_node_bitmap[i]);
-			}
-			info("switch=%s level=%d nodes=%u:%s required:%u speed:%u",
-			     switch_record_table[i].name,
-			     switch_record_table[i].level,
-			     switch_node_cnt[i], node_names,
-			     switch_required[i],
-			     switch_record_table[i].link_speed);
-			xfree(node_names);
-		}
-	}
-
-	/* Add additional resources for already required leaf switches */
-	if (req_nodes_bitmap || req2_nodes_bitmap) {
-		for (i = 0; i < switch_record_cnt; i++) {
-			if (!switch_required[i] || !switch_node_bitmap[i] ||
-			    (switch_record_table[i].level != 0))
-				continue;
-			for (j = 0; next_node_bitmap(switch_node_bitmap[i], &j);
-			     j++) {
-				if (bit_test(node_map, j) ||
-				    !avail_cpu_per_node[j])
-					continue;
-				avail_cpus = avail_cpu_per_node[j];
-				_cpus_to_use(&avail_cpus, rem_max_cpus,
-					     min_rem_nodes, details_ptr,
-					     avail_res_array[j], j, cr_type);
-				if (gres_per_job) {
-					gres_sched_add(
-						job_ptr->gres_list_req,
-						avail_res_array[j]->
-						sock_gres_list,
-						&avail_cpus);
-				}
-				rem_nodes--;
-				min_rem_nodes--;
-				max_nodes--;
-				rem_cpus   -= avail_cpus;
-				rem_max_cpus -= avail_cpus;
-				bit_set(node_map, j);
-				if ((rem_nodes <= 0) && (rem_cpus <= 0) &&
-				    (!gres_per_job ||
-				     gres_sched_test(job_ptr->gres_list_req,
-						     job_ptr->job_id))) {
-					rc = SLURM_SUCCESS;
-					goto fini;
-				}
-			}
-		}
-	}
-
-	switches_dist = xcalloc(switch_record_cnt, sizeof(uint32_t));
-
-	for (i = 0; i < switch_record_cnt; i++) {
-		if (switch_required[i])
-			_topo_add_dist(switches_dist, i);
-	}
-	/* Add additional resources as required from additional leaf switches */
-	prev_rem_nodes = rem_nodes + 1;
-	while (1) {
-		int best_switch_inx = -1;
-		if (prev_rem_nodes == rem_nodes)
-			break; 	/* Stalled */
-		prev_rem_nodes = rem_nodes;
-
-		for (i = 0; i < switch_record_cnt; i++) {
-			if (switch_required[i] || !switch_node_bitmap[i] ||
-			    (switch_record_table[i].level != 0))
-				continue;
-			_topo_choose_best_switch(switches_dist, switch_node_cnt,
-						 rem_nodes, switch_cpu_cnt,
-						 rem_cpus, i, &best_switch_inx);
-
-		}
-		if (best_switch_inx == -1)
-			break;
-
-		_topo_add_dist(switches_dist, best_switch_inx);
-		/*
-		 * NOTE: Ideally we would add nodes in order of resource
-		 * availability rather than in order of bitmap position, but
-		 * that would add even more complexity and overhead.
-		 */
-		for (i = 0;
-		     next_node_bitmap(
-			     switch_node_bitmap[best_switch_inx], &i) &&
-		     (max_nodes > 0);
-		     i++) {
-			if (bit_test(node_map, i) || !avail_cpu_per_node[i])
-				continue;
-			avail_cpus = avail_cpu_per_node[i];
-			_cpus_to_use(&avail_cpus, rem_max_cpus, min_rem_nodes,
-				     details_ptr, avail_res_array[i], i,
-				     cr_type);
-			if (gres_per_job) {
-				gres_sched_add(
-					job_ptr->gres_list_req,
-					avail_res_array[i]->sock_gres_list,
-					&avail_cpus);
-			}
-			rem_nodes--;
-			min_rem_nodes--;
-			max_nodes--;
-			rem_cpus   -= avail_cpus;
-			rem_max_cpus -= avail_cpus;
-			bit_set(node_map, i);
-			if ((rem_nodes <= 0) && (rem_cpus <= 0) &&
-			    (!gres_per_job ||
-			     gres_sched_test(job_ptr->gres_list_req,
-					     job_ptr->job_id))) {
-				rc = SLURM_SUCCESS;
-				goto fini;
-			}
-		}
-		switch_node_cnt[best_switch_inx] = 0;	/* Used all */
-	}
-	if ((min_rem_nodes <= 0) && (rem_cpus <= 0) &&
-	    (!gres_per_job ||
-	     gres_sched_test(job_ptr->gres_list_req, job_ptr->job_id))) {
-		rc = SLURM_SUCCESS;
-		goto fini;
-	}
-	rc = SLURM_ERROR;
-
-fini:
-	if (job_ptr->req_switch > 0 && rc == SLURM_SUCCESS) {
-		int leaf_switch_count = 0;
-
-		/* Count up leaf switches. */
-		for (i = 0, switch_ptr = switch_record_table;
-		     i < switch_record_cnt; i++, switch_ptr++) {
-			if (switch_record_table[i].level != 0)
-				continue;
-			if (bit_overlap_any(switch_node_bitmap[i], node_map))
-				leaf_switch_count++;
-		}
-		if (time_waiting >= job_ptr->wait4switch) {
-			job_ptr->best_switch = true;
-			debug3("%pJ waited %ld sec for switches use=%d",
-				job_ptr, time_waiting, leaf_switch_count);
-		} else if (leaf_switch_count > job_ptr->req_switch) {
-			/*
-			 * Allocation is for more than requested number of
-			 * switches.
-			 */
-			if ((req_nodes > min_nodes) && best_nodes_bitmap) {
-				/* TRUE only for !gres_per_job */
-				req_nodes--;
-				rem_nodes = req_nodes;
-				rem_nodes -= req_node_cnt;
-				min_rem_nodes = min_nodes;
-				min_rem_nodes -= req_node_cnt;
-				max_nodes = org_max_nodes;
-				max_nodes -= req_node_cnt;
-				rem_cpus = start_rem_cpus;
-				rem_max_cpus = start_rem_max_cpus;
-				xfree(switches_dist);
-				bit_copybits(node_map, start_node_map);
-				memcpy(switch_required, req_switch_required,
-				       switch_record_cnt * sizeof(int));
-				memset(avail_cpu_per_node, 0,
-				       node_record_count * sizeof(uint16_t));
-				for (i = 0; i < switch_record_cnt; i++)
-					bit_copybits(
-						switch_node_bitmap[i],
-						start_switch_node_bitmap[i]);
-				FREE_NULL_BITMAP(avail_nodes_bitmap);
-				FREE_NULL_BITMAP(req2_nodes_bitmap);
-				FREE_NULL_BITMAP(best_nodes_bitmap);
-				FREE_NULL_LIST(best_gres);
-				log_flag(SELECT_TYPE, "%pJ goto try_again req_nodes %d",
-					 job_ptr, req_nodes);
-				goto try_again;
-			}
-			job_ptr->best_switch = false;
-			debug3("%pJ waited %ld sec for switches=%u found=%d wait %u",
-				job_ptr, time_waiting, job_ptr->req_switch,
-				leaf_switch_count, job_ptr->wait4switch);
-		} else {
-			job_ptr->best_switch = true;
-		}
-	}
-
-	FREE_NULL_LIST(best_gres);
-	FREE_NULL_LIST(node_weight_list);
-	FREE_NULL_BITMAP(avail_nodes_bitmap);
-	FREE_NULL_BITMAP(req2_nodes_bitmap);
-	FREE_NULL_BITMAP(best_nodes_bitmap);
-	FREE_NULL_BITMAP(start_node_map);
-	xfree(avail_cpu_per_node);
-	xfree(switch_cpu_cnt);
-	if (switch_node_bitmap) {
-		for (i = 0; i < switch_record_cnt; i++)
-			FREE_NULL_BITMAP(switch_node_bitmap[i]);
-		xfree(switch_node_bitmap);
-	}
-	if (start_switch_node_bitmap) {
-		for (i = 0; i < switch_record_cnt; i++)
-			FREE_NULL_BITMAP(start_switch_node_bitmap[i]);
-		xfree(start_switch_node_bitmap);
-	}
-	xfree(switch_node_cnt);
-	xfree(switch_required);
-	xfree(req_switch_required);
-	xfree(switches_dist);
-	return rc;
-}
-
-static int _eval_nodes_lln(job_record_t *job_ptr,
-			   gres_mc_data_t *mc_ptr, bitstr_t *node_map,
-			   bitstr_t **avail_core, uint32_t min_nodes,
-			   uint32_t max_nodes, uint32_t req_nodes,
-			   avail_res_t **avail_res_array, uint16_t cr_type,
-			   bool prefer_alloc_nodes, bool first_pass)
-{
-	int i, i_start, i_end, error_code = SLURM_ERROR;
-	int rem_cpus, rem_nodes; /* remaining resources desired */
-	int min_rem_nodes;	/* remaining resources desired */
-	int total_cpus = 0;	/* #CPUs allocated to job */
-	int64_t rem_max_cpus;
-	job_details_t *details_ptr = job_ptr->details;
-	bitstr_t *req_map = details_ptr->req_node_bitmap;
-	bitstr_t *orig_node_map = bit_copy(node_map);
-	bool all_done = false, gres_per_job;
-	uint16_t avail_cpus = 0;
-	node_record_t *node_ptr;
-	List node_weight_list = NULL;
-	node_weight_type *nwt;
-	ListIterator iter;
-	bool enforce_binding = false;
-
-	if (job_ptr->gres_list_req && (job_ptr->bit_flags & GRES_ENFORCE_BIND))
-		enforce_binding = true;
-	rem_cpus = details_ptr->min_cpus;
-	min_rem_nodes = min_nodes;
-	if ((details_ptr->num_tasks != NO_VAL) &&
-	    (details_ptr->num_tasks != 0))
-		max_nodes = MIN(max_nodes, details_ptr->num_tasks);
-	if ((gres_per_job = gres_sched_init(job_ptr->gres_list_req)))
-		rem_nodes = MIN(min_nodes, req_nodes);
-	else
-		rem_nodes = MAX(min_nodes, req_nodes);
-	rem_max_cpus = _get_rem_max_cpus(details_ptr, rem_nodes);
-
-	i_start = bit_ffs(node_map);
-	if (i_start >= 0)
-		i_end = bit_fls(node_map);
-	else
-		i_end = i_start - 1;
-	if (req_map) {
-		for (i = i_start; i <= i_end; i++) {
-			if (!bit_test(req_map, i)) {
-				bit_clear(node_map, i);
-				continue;
-			}
-			node_ptr = node_record_table_ptr[i];
-			if (!avail_res_array[i] ||
-			    !avail_res_array[i]->avail_cpus) {
-				debug("%pJ required node %s lacks available resources",
-				      job_ptr, node_ptr->name);
-				goto fini;
-			}
-			if (max_nodes <= 0) {
-				log_flag(SELECT_TYPE, "%pJ requires nodes exceed maximum node limit",
-					 job_ptr);
-				goto fini;
-			}
-			_select_cores(job_ptr, mc_ptr, enforce_binding, i,
-				      &avail_cpus, max_nodes, min_rem_nodes,
-				      avail_core, avail_res_array, first_pass,
-				      cr_type);
-			_cpus_to_use(&avail_cpus, rem_max_cpus, min_rem_nodes,
-				     details_ptr, avail_res_array[i], i,
-				     cr_type);
-			if (gres_per_job) {
-				gres_sched_add(
-					job_ptr->gres_list_req,
-					avail_res_array[i]->
-					sock_gres_list, &avail_cpus);
-			}
-			if (avail_cpus <= 0) {
-				debug("%pJ required node %s not available",
-				      job_ptr, node_ptr->name);
-				goto fini;
-			}
-			total_cpus += avail_cpus;
-			rem_cpus   -= avail_cpus;
-			rem_max_cpus -= avail_cpus;
-			rem_nodes--;
-			min_rem_nodes--;
-			/* leaving bitmap set, decr max limit */
-			max_nodes--;
-		}
-		if ((rem_nodes <= 0) && (rem_cpus <= 0) &&
-		    gres_sched_test(job_ptr->gres_list_req, job_ptr->job_id)) {
-			error_code = SLURM_SUCCESS;
-			bit_and(node_map, req_map);
-			goto fini;
-		}
-		if (max_nodes <= 0) {
-			error_code = SLURM_ERROR;
-			goto fini;
-		}
-		bit_and_not(orig_node_map, node_map);
-	} else {
-		bit_clear_all(node_map);
-	}
->>>>>>> b519a616
-
-typedef struct {
-	List preemptee_candidates;
-	List cr_job_list;
-	node_use_record_t *future_usage;
-	part_res_record_t *future_part;
-	list_t *future_license_list;
-	bitstr_t *orig_map;
-	bool *qos_preemptor;
-} cr_job_list_args_t;
 
 uint64_t def_cpu_per_gpu = 0;
 uint64_t def_mem_per_gpu = 0;
