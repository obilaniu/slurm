--- conflicted
+++ resolved
@@ -677,16 +677,12 @@
 		break;
 	}
 
-<<<<<<< HEAD
 	_setup_print_fields_list(format_list);
 	list_destroy(format_list);
 
-	_setup_grouping_print_fields_list(grouping_list);
-=======
 	if (_setup_grouping_print_fields_list(grouping_list) != SLURM_SUCCESS) {
 		goto end_it;
 	}
->>>>>>> 58623ec7
 
 	if (print_fields_have_header) {
 		char start_char[20];
