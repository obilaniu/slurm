--- conflicted
+++ resolved
@@ -3556,13 +3556,9 @@
 	job_desc_msg_t *job_desc_msg = (job_desc_msg_t *) msg->data;
 	/* Locks: Write job, write node, read partition, read federation */
 	slurmctld_lock_t job_write_lock = {
-<<<<<<< HEAD
 		NO_LOCK, WRITE_LOCK, READ_LOCK, READ_LOCK, READ_LOCK };
 	slurmctld_lock_t fed_read_lock =
 		{NO_LOCK, NO_LOCK, NO_LOCK, NO_LOCK, READ_LOCK };
-=======
-		NO_LOCK, WRITE_LOCK, WRITE_LOCK, READ_LOCK, READ_LOCK };
->>>>>>> cdb7ac2c
 	uid_t uid = g_slurm_auth_get_uid(msg->auth_cred,
 					 slurmctld_config.auth_info);
 
