--- conflicted
+++ resolved
@@ -4442,6 +4442,9 @@
 		     IS_NODE_POWERING_DOWN(node_ptr)))
 			continue;
 
+		node_ptr->node_state |= NODE_STATE_RECONFIG_REQUESTED;
+		bit_set(reconfig_node_bitmap, node_ptr->index);
+
 		for (ver = 0; ver < RELEVANT_VER; ver++) {
 			curr_args = ver_args[ver];
 			if (node_ptr->protocol_version <
@@ -4452,25 +4455,8 @@
 				curr_args->msg_args = new_config_response(true);
 			}
 			hostlist_push_host(curr_args->hostlist, node_ptr->name);
-			node_ptr->node_state |= NODE_STATE_RECONFIG_REQUESTED;
 			curr_args->node_count++;
-<<<<<<< HEAD
 			break;
-=======
-			bit_set(reconfig_node_bitmap, node_ptr->index);
-		} else if (node_ptr->protocol_version ==
-			   SLURM_ONE_BACK_PROTOCOL_VERSION) {
-			hostlist_push_host(prev_args->hostlist, node_ptr->name);
-			node_ptr->node_state |= NODE_STATE_RECONFIG_REQUESTED;
-			prev_args->node_count++;
-			bit_set(reconfig_node_bitmap, node_ptr->index);
-		} else if (node_ptr->protocol_version ==
-			   SLURM_MIN_PROTOCOL_VERSION) {
-			hostlist_push_host(old_args->hostlist, node_ptr->name);
-			node_ptr->node_state |= NODE_STATE_RECONFIG_REQUESTED;
-			old_args->node_count++;
-			bit_set(reconfig_node_bitmap, node_ptr->index);
->>>>>>> a98c9acb
 		}
 	}
 
