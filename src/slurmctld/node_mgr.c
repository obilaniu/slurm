/*****************************************************************************\
 *  node_mgr.c - manage the node records of slurm
 *	Note: there is a global node table (node_record_table_ptr), its
 *	hash table (node_hash_table), time stamp (last_node_update) and
 *	configuration list (config_list)
 *****************************************************************************
 *  Copyright (C) 2002-2007 The Regents of the University of California.
 *  Copyright (C) 2008-2010 Lawrence Livermore National Security.
 *  Produced at Lawrence Livermore National Laboratory (cf, DISCLAIMER).
 *  Written by Morris Jette <jette1@llnl.gov>, et. al.
 *  CODE-OCEC-09-009. All rights reserved.
 *
 *  This file is part of Slurm, a resource management program.
 *  For details, see <https://slurm.schedmd.com/>.
 *  Please also read the included file: DISCLAIMER.
 *
 *  Slurm is free software; you can redistribute it and/or modify it under
 *  the terms of the GNU General Public License as published by the Free
 *  Software Foundation; either version 2 of the License, or (at your option)
 *  any later version.
 *
 *  In addition, as a special exception, the copyright holders give permission
 *  to link the code of portions of this program with the OpenSSL library under
 *  certain conditions as described in each individual source file, and
 *  distribute linked combinations including the two. You must obey the GNU
 *  General Public License in all respects for all of the code used other than
 *  OpenSSL. If you modify file(s) with this exception, you may extend this
 *  exception to your version of the file(s), but you are not obligated to do
 *  so. If you do not wish to do so, delete this exception statement from your
 *  version.  If you delete this exception statement from all source files in
 *  the program, then also delete it here.
 *
 *  Slurm is distributed in the hope that it will be useful, but WITHOUT ANY
 *  WARRANTY; without even the implied warranty of MERCHANTABILITY or FITNESS
 *  FOR A PARTICULAR PURPOSE.  See the GNU General Public License for more
 *  details.
 *
 *  You should have received a copy of the GNU General Public License along
 *  with Slurm; if not, write to the Free Software Foundation, Inc.,
 *  51 Franklin Street, Fifth Floor, Boston, MA 02110-1301  USA.
\*****************************************************************************/

#include "config.h"

#include <ctype.h>
#include <errno.h>
#include <fcntl.h>
#include <stdio.h>
#include <stdlib.h>
#include <string.h>
#include <sys/types.h>
#include <sys/stat.h>
#include <time.h>

#include "src/common/bitstring.h"
#include "src/common/fd.h"
#include "src/common/fetch_config.h"
#include "src/common/gres.h"
#include "src/common/hostlist.h"
#include "src/common/macros.h"
#include "src/common/node_features.h"
#include "src/common/pack.h"
#include "src/common/parse_time.h"
#include "src/common/power.h"
#include "src/common/read_config.h"
#include "src/common/select.h"
#include "src/common/slurm_accounting_storage.h"
#include "src/common/slurm_acct_gather_energy.h"
#include "src/common/slurm_auth.h"
#include "src/common/slurm_ext_sensors.h"
#include "src/common/slurm_resource_info.h"
#include "src/common/slurm_mcs.h"
#include "src/common/xassert.h"
#include "src/common/xstring.h"

#include "src/slurmctld/agent.h"
#include "src/slurmctld/front_end.h"
#include "src/slurmctld/locks.h"
#include "src/slurmctld/ping_nodes.h"
#include "src/slurmctld/power_save.h"
#include "src/slurmctld/proc_req.h"
#include "src/slurmctld/read_config.h"
#include "src/slurmctld/reservation.h"
#include "src/slurmctld/slurmctld.h"
#include "src/slurmctld/slurmctld_plugstack.h"
#include "src/slurmctld/state_save.h"
#include "src/common/timers.h"
#include "src/slurmctld/trigger_mgr.h"

/* No need to change we always pack SLURM_PROTOCOL_VERSION */
#define NODE_STATE_VERSION        "PROTOCOL_VERSION"

#define DEFAULT_NODE_REG_MEM_PERCENT 100.0
#define DEFAULT_CLOUD_REG_MEM_PERCENT 90.0

typedef struct {
	uid_t uid;
	part_record_t **visible_parts;
} pack_node_info_t;

/* Global variables */
bitstr_t *avail_node_bitmap = NULL;	/* bitmap of available nodes */
bitstr_t *bf_ignore_node_bitmap = NULL; /* bitmap of nodes to ignore during a
					 * backfill cycle */
bitstr_t *booting_node_bitmap = NULL;	/* bitmap of booting nodes */
bitstr_t *cg_node_bitmap    = NULL;	/* bitmap of completing nodes */
bitstr_t *future_node_bitmap = NULL;	/* bitmap of FUTURE nodes */
bitstr_t *idle_node_bitmap  = NULL;	/* bitmap of idle nodes */
bitstr_t *power_node_bitmap = NULL;	/* bitmap of powered down nodes */
bitstr_t *share_node_bitmap = NULL;  	/* bitmap of sharable nodes */
bitstr_t *up_node_bitmap    = NULL;  	/* bitmap of non-down nodes */
bitstr_t *rs_node_bitmap    = NULL; 	/* bitmap of resuming nodes */

static void 	_dump_node_state(node_record_t *dump_node_ptr, buf_t *buffer);
static void	_drain_node(node_record_t *node_ptr, char *reason,
			    uint32_t reason_uid);
static front_end_record_t * _front_end_reg(
				slurm_node_registration_status_msg_t *reg_msg);
static void    _make_node_unavail(node_record_t *node_ptr);
static void 	_make_node_down(node_record_t *node_ptr,
				time_t event_time);
static bool	_node_is_hidden(node_record_t *node_ptr,
				pack_node_info_t *pack_info);
static buf_t *_open_node_state_file(char **state_file);
static void 	_pack_node(node_record_t *dump_node_ptr, buf_t *buffer,
			   uint16_t protocol_version, uint16_t show_flags);
static void	_sync_bitmaps(node_record_t *node_ptr, int job_count);
static void	_update_config_ptr(bitstr_t *bitmap,
				   config_record_t *config_ptr);
static int	_update_node_gres(char *node_names, char *gres);
static int	_update_node_weight(char *node_names, uint32_t weight);
static bool 	_valid_node_state_change(uint32_t old, uint32_t new);

/* dump_all_node_state - save the state of all nodes to file */
int dump_all_node_state ( void )
{
	/* Save high-water mark to avoid buffer growth with copies */
	static int high_buffer_size = (1024 * 1024);
	int error_code = 0, inx, log_fd;
	char *old_file, *new_file, *reg_file;
	node_record_t *node_ptr;
	/* Locks: Read config and node */
	slurmctld_lock_t node_read_lock = { READ_LOCK, NO_LOCK, READ_LOCK,
					    NO_LOCK, NO_LOCK };
	buf_t *buffer = init_buf(high_buffer_size);
	DEF_TIMERS;

	START_TIMER;
	/* write header: version, time */
	packstr(NODE_STATE_VERSION, buffer);
	pack16(SLURM_PROTOCOL_VERSION, buffer);
	pack_time(time (NULL), buffer);

	/* write node records to buffer */
	lock_slurmctld (node_read_lock);
	for (inx = 0; (node_ptr = next_node(&inx)); inx++) {
		xassert (node_ptr->magic == NODE_MAGIC);
		xassert (node_ptr->config_ptr->magic == CONFIG_MAGIC);
		_dump_node_state (node_ptr, buffer);
	}

	old_file = xstrdup(slurm_conf.state_save_location);
	xstrcat (old_file, "/node_state.old");
	reg_file = xstrdup(slurm_conf.state_save_location);
	xstrcat (reg_file, "/node_state");
	new_file = xstrdup(slurm_conf.state_save_location);
	xstrcat (new_file, "/node_state.new");
	unlock_slurmctld (node_read_lock);

	/* write the buffer to file */
	lock_state_files();
	log_fd = creat (new_file, 0600);
	if (log_fd < 0) {
		error ("Can't save state, error creating file %s %m", new_file);
		error_code = errno;
	} else {
		int pos = 0, nwrite = get_buf_offset(buffer), amount, rc;
		char *data = (char *)get_buf_data(buffer);
		high_buffer_size = MAX(nwrite, high_buffer_size);
		while (nwrite > 0) {
			amount = write(log_fd, &data[pos], nwrite);
			if ((amount < 0) && (errno != EINTR)) {
				error("Error writing file %s, %m", new_file);
				error_code = errno;
				break;
			}
			nwrite -= amount;
			pos    += amount;
		}

		rc = fsync_and_close(log_fd, "node");
		if (rc && !error_code)
			error_code = rc;
	}
	if (error_code)
		(void) unlink (new_file);
	else {	/* file shuffle */
		(void) unlink (old_file);
		if (link(reg_file, old_file))
			debug4("unable to create link for %s -> %s: %m",
			       reg_file, old_file);
		(void) unlink (reg_file);
		if (link(new_file, reg_file))
			debug4("unable to create link for %s -> %s: %m",
			       new_file, reg_file);
		(void) unlink (new_file);
	}
	xfree (old_file);
	xfree (reg_file);
	xfree (new_file);
	unlock_state_files ();

	free_buf (buffer);
	END_TIMER2("dump_all_node_state");
	return error_code;
}

/*
 * _dump_node_state - dump the state of a specific node to a buffer
 * IN dump_node_ptr - pointer to node for which information is requested
 * IN/OUT buffer - location to store data, pointers automatically advanced
 */
static void _dump_node_state(node_record_t *dump_node_ptr, buf_t *buffer)
{
	packstr (dump_node_ptr->comm_name, buffer);
	packstr (dump_node_ptr->name, buffer);
	packstr (dump_node_ptr->node_hostname, buffer);
	packstr (dump_node_ptr->comment, buffer);
	packstr (dump_node_ptr->extra, buffer);
	packstr (dump_node_ptr->reason, buffer);
	packstr (dump_node_ptr->features, buffer);
	packstr (dump_node_ptr->features_act, buffer);
	packstr (dump_node_ptr->gres, buffer);
	packstr (dump_node_ptr->cpu_spec_list, buffer);
	pack32  (dump_node_ptr->next_state, buffer);
	pack32  (dump_node_ptr->node_state, buffer);
	pack32  (dump_node_ptr->cpu_bind, buffer);
	pack16  (dump_node_ptr->cpus, buffer);
	pack16  (dump_node_ptr->boards, buffer);
	pack16  (dump_node_ptr->tot_sockets, buffer);
	pack16  (dump_node_ptr->cores, buffer);
	pack16  (dump_node_ptr->core_spec_cnt, buffer);
	pack16  (dump_node_ptr->threads, buffer);
	pack64  (dump_node_ptr->real_memory, buffer);
	pack32  (dump_node_ptr->tmp_disk, buffer);
	pack32  (dump_node_ptr->reason_uid, buffer);
	pack_time(dump_node_ptr->reason_time, buffer);
	pack_time(dump_node_ptr->boot_req_time, buffer);
	pack_time(dump_node_ptr->power_save_req_time, buffer);
	pack_time(dump_node_ptr->last_response, buffer);
	pack16  (dump_node_ptr->protocol_version, buffer);
	packstr (dump_node_ptr->mcs_label, buffer);
	(void) gres_node_state_pack(dump_node_ptr->gres_list, buffer,
				    dump_node_ptr->name);
	pack32(dump_node_ptr->weight, buffer);
}


/* Open the node state save file, or backup if necessary.
 * state_file IN - the name of the state save file used
 * RET the file description to read from or error code
 */
static buf_t *_open_node_state_file(char **state_file)
{
	buf_t *buf;

	*state_file = xstrdup(slurm_conf.state_save_location);
	xstrcat(*state_file, "/node_state");

	if (!(buf = create_mmap_buf(*state_file)))
		error("Could not open node state file %s: %m", *state_file);
	else
		return buf;

	error("NOTE: Trying backup state save file. Information may be lost!");
	xstrcat(*state_file, ".old");
	return create_mmap_buf(*state_file);
}

/*
 * load_all_node_state - Load the node state from file, recover on slurmctld
 *	restart. Execute this after loading the configuration file data.
 *	Data goes into common storage.
 * IN state_only - if true, overwrite only node state and reason
 *	Use this to overwrite the "UNKNOWN state typically used in slurm.conf
 * RET 0 or error code
 */
extern int load_all_node_state ( bool state_only )
{
	char *comm_name = NULL, *node_hostname = NULL;
	char *node_name = NULL, *comment = NULL, *reason = NULL, *state_file;
	char *features = NULL, *features_act = NULL;
	char *gres = NULL, *cpu_spec_list = NULL, *extra = NULL;
	char *mcs_label = NULL;
	int error_code = 0, node_cnt = 0;
	uint16_t core_spec_cnt = 0;
	uint32_t node_state, cpu_bind = 0, next_state = NO_VAL;
	uint16_t cpus = 1, boards = 1, sockets = 1, cores = 1, threads = 1;
	uint64_t real_memory;
	uint32_t tmp_disk, name_len, weight = 0;
	uint32_t reason_uid = NO_VAL;
	time_t boot_req_time = 0, reason_time = 0, last_response = 0;
	time_t power_save_req_time = 0;

	List gres_list = NULL;
	node_record_t *node_ptr;
	time_t time_stamp, now = time(NULL);
	buf_t *buffer;
	char *ver_str = NULL;
	hostset_t hs = NULL;
	hostlist_t down_nodes = NULL;
	bool power_save_mode = false;
	uint16_t protocol_version = NO_VAL16;

	xassert(verify_lock(CONF_LOCK, READ_LOCK));

	if (slurm_conf.suspend_program && slurm_conf.resume_program)
		power_save_mode = true;

	/* read the file */
	lock_state_files ();
	buffer = _open_node_state_file(&state_file);
	if (!buffer) {
		info("No node state file (%s) to recover", state_file);
		xfree(state_file);
		unlock_state_files();
		return ENOENT;
	}
	xfree(state_file);
	unlock_state_files();

	safe_unpackstr_xmalloc( &ver_str, &name_len, buffer);
	debug3("Version string in node_state header is %s", ver_str);
	if (ver_str && !xstrcmp(ver_str, NODE_STATE_VERSION))
		safe_unpack16(&protocol_version, buffer);

	if (!protocol_version || (protocol_version == NO_VAL16)) {
		if (!ignore_state_errors)
			fatal("Can not recover node state, data version incompatible, start with '-i' to ignore this. Warning: using -i will lose the data that can't be recovered.");
		error("*****************************************************");
		error("Can not recover node state, data version incompatible");
		error("*****************************************************");
		xfree(ver_str);
		free_buf(buffer);
		return EFAULT;
	}
	xfree(ver_str);

	safe_unpack_time (&time_stamp, buffer);

	while (remaining_buf (buffer) > 0) {
		uint32_t base_state;
		uint16_t obj_protocol_version = NO_VAL16;
		if (protocol_version >= SLURM_22_05_PROTOCOL_VERSION) {
			uint32_t len;
			safe_unpackstr_xmalloc(&comm_name, &len, buffer);
			safe_unpackstr_xmalloc(&node_name, &len, buffer);
			safe_unpackstr_xmalloc(&node_hostname, &len, buffer);
			safe_unpackstr_xmalloc(&comment, &len, buffer);
			safe_unpackstr_xmalloc(&extra, &len, buffer);
			safe_unpackstr_xmalloc(&reason, &len, buffer);
			safe_unpackstr_xmalloc(&features, &len, buffer);
			safe_unpackstr_xmalloc(&features_act, &len,buffer);
			safe_unpackstr_xmalloc(&gres, &len, buffer);
			safe_unpackstr_xmalloc(&cpu_spec_list, &len, buffer);
			safe_unpack32(&next_state, buffer);
			safe_unpack32(&node_state, buffer);
			safe_unpack32(&cpu_bind, buffer);
			safe_unpack16(&cpus, buffer);
			safe_unpack16(&boards, buffer);
			safe_unpack16(&sockets, buffer);
			safe_unpack16(&cores, buffer);
			safe_unpack16(&core_spec_cnt, buffer);
			safe_unpack16(&threads, buffer);
			safe_unpack64(&real_memory, buffer);
			safe_unpack32(&tmp_disk, buffer);
			safe_unpack32(&reason_uid, buffer);
			safe_unpack_time(&reason_time, buffer);
			safe_unpack_time(&boot_req_time, buffer);
			safe_unpack_time(&power_save_req_time, buffer);
			safe_unpack_time(&last_response, buffer);
			safe_unpack16(&obj_protocol_version, buffer);
			safe_unpackstr_xmalloc(&mcs_label, &name_len, buffer);
			if (gres_node_state_unpack(&gres_list, buffer,
						   node_name,
						   protocol_version) !=
			    SLURM_SUCCESS)
				goto unpack_error;
			safe_unpack32(&weight, buffer);
			base_state = node_state & NODE_STATE_BASE;
		} else if (protocol_version >= SLURM_MIN_PROTOCOL_VERSION) {
			uint32_t len;
			safe_unpackstr_xmalloc(&comm_name, &len, buffer);
			safe_unpackstr_xmalloc(&node_name, &len, buffer);
			safe_unpackstr_xmalloc(&node_hostname, &len, buffer);
			safe_unpackstr_xmalloc(&comment, &len, buffer);
			safe_unpackstr_xmalloc(&extra, &len, buffer);
			safe_unpackstr_xmalloc(&reason, &len, buffer);
			safe_unpackstr_xmalloc(&features, &len, buffer);
			safe_unpackstr_xmalloc(&features_act, &len,buffer);
			safe_unpackstr_xmalloc(&gres, &len, buffer);
			safe_unpackstr_xmalloc(&cpu_spec_list, &len, buffer);
			safe_unpack32(&next_state, buffer);
			safe_unpack32(&node_state, buffer);
			safe_unpack32(&cpu_bind, buffer);
			safe_unpack16(&cpus, buffer);
			safe_unpack16(&boards, buffer);
			safe_unpack16(&sockets, buffer);
			safe_unpack16(&cores, buffer);
			safe_unpack16(&core_spec_cnt, buffer);
			safe_unpack16(&threads, buffer);
			safe_unpack64(&real_memory, buffer);
			safe_unpack32(&tmp_disk, buffer);
			safe_unpack32(&reason_uid, buffer);
			safe_unpack_time(&reason_time, buffer);
			safe_unpack_time(&boot_req_time, buffer);
			safe_unpack_time(&power_save_req_time, buffer);
			safe_unpack_time(&last_response, buffer);
			safe_unpack16(&obj_protocol_version, buffer);
			safe_unpackstr_xmalloc(&mcs_label, &name_len, buffer);
			if (gres_node_state_unpack(&gres_list, buffer,
						   node_name,
						   protocol_version) !=
			    SLURM_SUCCESS)
				goto unpack_error;
			base_state = node_state & NODE_STATE_BASE;
		} else {
			error("%s: protocol_version %hu not supported",
			      __func__, protocol_version);
			goto unpack_error;
		}

		/* validity test as possible */
		if ((cpus == 0) ||
		    (boards == 0) ||
		    (sockets == 0) ||
		    (cores == 0) ||
		    (threads == 0) ||
		    (base_state  >= NODE_STATE_END)) {
			error("Invalid data for node %s: procs=%u, boards=%u, "
			       "sockets=%u, cores=%u, threads=%u, state=%u",
				node_name, cpus, boards,
				sockets, cores, threads, node_state);
			error("No more node data will be processed from the checkpoint file");
			goto unpack_error;

		}

		if (node_state & NODE_STATE_DYNAMIC_NORM) {
			/* Create node record to restore node into. */
			config_record_t *config_ptr;
			config_ptr = create_config_record();
			config_ptr->boards = boards;
			config_ptr->cores = cores;
			config_ptr->cpus = cpus;
			config_ptr->feature = xstrdup(features);
			config_ptr->gres = xstrdup(gres);
			config_ptr->node_bitmap = bit_alloc(node_record_count);
			config_ptr->nodes = xstrdup(node_name);
			config_ptr->real_memory = real_memory;
			config_ptr->threads = threads;
			config_ptr->tmp_disk = tmp_disk;
			config_ptr->tot_sockets = sockets;
			config_ptr->weight = weight;

			if (!(node_ptr = add_node_record(node_name,
							 config_ptr))) {
				list_delete_ptr(config_list, config_ptr);
			} else {
				/*
				 * add_node_record() populates gres_list but we
				 * want to use the gres_list from state.
				 */
				FREE_NULL_LIST(node_ptr->gres_list);
			}
		}

		/* find record and perform update */
		node_ptr = find_node_record (node_name);
		if (node_ptr == NULL) {
			error ("Node %s has vanished from configuration",
			       node_name);
		} else if (state_only &&
			   !(node_state & NODE_STATE_DYNAMIC_NORM)) {
			uint32_t orig_flags;
			if ((IS_NODE_CLOUD(node_ptr) ||
			    (node_state & NODE_STATE_DYNAMIC_FUTURE)) &&
			    comm_name && node_hostname) {
				/* Recover NodeAddr and NodeHostName */
				set_node_comm_name(node_ptr,
						   comm_name,
						   node_hostname);
			}
			if (IS_NODE_FUTURE(node_ptr) &&
			    (node_state & NODE_STATE_DYNAMIC_FUTURE)) {
				/* Preserve active dynamic future node state */
				node_ptr->node_state    = node_state;

			} else if (IS_NODE_CLOUD(node_ptr)) {
				if ((!power_save_mode) &&
				    ((node_state & NODE_STATE_POWERED_DOWN) ||
				     (node_state & NODE_STATE_POWERING_DOWN) ||
	 			     (node_state & NODE_STATE_POWERING_UP))) {
					node_state &= (~NODE_STATE_POWERED_DOWN);
					node_state &= (~NODE_STATE_POWERING_UP);
					node_state &= (~NODE_STATE_POWERING_DOWN);
					if (hs)
						hostset_insert(hs, node_name);
					else
						hs = hostset_create(node_name);
				}
				/*
				 * Replace FUTURE state with new state (idle),
				 * but preserve recovered state flags
				 * (e.g. POWER*).
				 */
				if ((node_state & NODE_STATE_BASE) ==
				    NODE_STATE_FUTURE) {
					node_state =
						((node_ptr->node_state &
						  NODE_STATE_BASE) |
						 (node_state &
						  NODE_STATE_FLAGS));

					/*
					 * If node was FUTURE, then it wasn't up
					 * so mark it as powered down.
					 */
					if (power_save_mode)
						node_state |=
							NODE_STATE_POWERED_DOWN;
				}

				node_ptr->node_state =
					node_state | NODE_STATE_CLOUD;

			} else if (IS_NODE_UNKNOWN(node_ptr)) {
				if (base_state == NODE_STATE_DOWN) {
					orig_flags = node_ptr->node_state &
						     NODE_STATE_FLAGS;
					node_ptr->node_state = NODE_STATE_DOWN
						| orig_flags;
				}
				if (node_state & NODE_STATE_DRAIN)
					 node_ptr->node_state |=
						 NODE_STATE_DRAIN;
				if (node_state & NODE_STATE_FAIL)
					node_ptr->node_state |=
						NODE_STATE_FAIL;
				if ((node_state & NODE_STATE_POWERED_DOWN) ||
				    (node_state & NODE_STATE_POWERING_DOWN)) {
					uint32_t power_flag =
						node_state &
						(NODE_STATE_POWERED_DOWN |
						 NODE_STATE_POWERING_DOWN);
					if (power_save_mode &&
					    IS_NODE_UNKNOWN(node_ptr)) {
						orig_flags = node_ptr->
							node_state &
							     NODE_STATE_FLAGS;
						node_ptr->node_state =
							NODE_STATE_IDLE |
							orig_flags |
							power_flag;
					} else if (power_save_mode) {
						node_ptr->node_state |=
							power_flag;
					} else if (hs)
						hostset_insert(hs, node_name);
					else
						hs = hostset_create(node_name);
					/* Recover hardware state for powered
					 * down nodes */
					node_ptr->cpus          = cpus;
					node_ptr->boards        = boards;
					node_ptr->tot_sockets = sockets;
					node_ptr->cores         = cores;
					node_ptr->tot_cores = sockets * cores;
					node_ptr->core_spec_cnt =
						core_spec_cnt;
					xfree(node_ptr->cpu_spec_list);
					node_ptr->cpu_spec_list =
						cpu_spec_list;
					cpu_spec_list = NULL;/* Nothing */
							     /* to free */
					node_ptr->threads       = threads;
					node_ptr->real_memory   = real_memory;
					node_ptr->tmp_disk      = tmp_disk;
				}
				if (node_state & NODE_STATE_MAINT)
					node_ptr->node_state |= NODE_STATE_MAINT;
				if (node_state & NODE_STATE_REBOOT_REQUESTED)
					node_ptr->node_state |=
						NODE_STATE_REBOOT_REQUESTED;
				if (node_state & NODE_STATE_REBOOT_ISSUED)
					node_ptr->node_state |=
						NODE_STATE_REBOOT_ISSUED;
				if (node_state & NODE_STATE_POWERING_UP) {
					if (power_save_mode) {
						node_ptr->node_state |=
							NODE_STATE_POWERING_UP;
					} else if (hs)
						hostset_insert(hs, node_name);
					else
						hs = hostset_create(node_name);
				}
			}

			if (!node_ptr->extra) {
				node_ptr->extra = extra;
				extra = NULL;
			}

			if (!node_ptr->comment) {
				node_ptr->comment = comment;
				comment = NULL;
			}

			if (node_ptr->reason == NULL) {
				node_ptr->reason = reason;
				reason = NULL;	/* Nothing to free */
				node_ptr->reason_time = reason_time;
				node_ptr->reason_uid = reason_uid;
			}

			xfree(node_ptr->features_act);
			node_ptr->features_act	= features_act;
			features_act		= NULL;	/* Nothing to free */
			node_ptr->gres_list	= gres_list;
			gres_list		= NULL;	/* Nothing to free */
		} else {
			if ((!power_save_mode) &&
			    ((node_state & NODE_STATE_POWERED_DOWN) ||
			     (node_state & NODE_STATE_POWERING_DOWN) ||
 			     (node_state & NODE_STATE_POWERING_UP))) {
				node_state &= (~NODE_STATE_POWERED_DOWN);
				node_state &= (~NODE_STATE_POWERING_DOWN);
				node_state &= (~NODE_STATE_POWERING_UP);
				if (hs)
					hostset_insert(hs, node_name);
				else
					hs = hostset_create(node_name);
			}
			if ((IS_NODE_CLOUD(node_ptr) ||
			    (node_state & NODE_STATE_DYNAMIC_FUTURE) ||
			    (node_state & NODE_STATE_DYNAMIC_NORM)) &&
			    comm_name && node_hostname) {
				/* Recover NodeAddr and NodeHostName */
				set_node_comm_name(node_ptr,
						   comm_name,
						   node_hostname);
			}
			node_ptr->node_state    = node_state;
			xfree(node_ptr->extra);
			node_ptr->extra = extra;
			extra = NULL; /* Nothing to free */
			xfree(node_ptr->comment);
			node_ptr->comment = comment;
			comment = NULL; /* Nothing to free */
			xfree(node_ptr->reason);
			node_ptr->reason	= reason;
			reason			= NULL;	/* Nothing to free */
			node_ptr->reason_time	= reason_time;
			node_ptr->reason_uid	= reason_uid;
			xfree(node_ptr->features);
			node_ptr->features	= features;
			features		= NULL;	/* Nothing to free */
			xfree(node_ptr->features_act);
			node_ptr->features_act	= features_act;
			features_act		= NULL;	/* Nothing to free */
			xfree(node_ptr->gres);
			node_ptr->gres 		= gres;
			gres			= NULL;	/* Nothing to free */
			node_ptr->gres_list	= gres_list;
			gres_list		= NULL;	/* Nothing to free */
			xfree(node_ptr->cpu_spec_list);
			node_ptr->cpu_spec_list = cpu_spec_list;
			cpu_spec_list 		= NULL; /* Nothing to free */
			node_ptr->part_cnt      = 0;
			xfree(node_ptr->part_pptr);
			node_ptr->cpu_bind      = cpu_bind;
			node_ptr->cpus          = cpus;
			node_ptr->boards        = boards;
			node_ptr->tot_sockets = sockets;
			node_ptr->cores         = cores;
			node_ptr->tot_cores = sockets * cores;
			node_ptr->core_spec_cnt = core_spec_cnt;
			node_ptr->threads       = threads;
			node_ptr->real_memory   = real_memory;
			node_ptr->tmp_disk      = tmp_disk;
			xfree(node_ptr->mcs_label);
			node_ptr->mcs_label	= mcs_label;
			mcs_label		= NULL; /* Nothing to free */
		}

		if (node_ptr) {
			node_cnt++;

			node_ptr->next_state = next_state;

			if (IS_NODE_DOWN(node_ptr)) {
				if (down_nodes)
					hostlist_push(down_nodes, node_name);
				else
					down_nodes = hostlist_create(
							node_name);
			}

			node_ptr->last_response = last_response;
			node_ptr->boot_req_time = boot_req_time;
			node_ptr->power_save_req_time = power_save_req_time;

			if (obj_protocol_version &&
			    (obj_protocol_version != NO_VAL16))
				node_ptr->protocol_version =
					obj_protocol_version;
			else
				node_ptr->protocol_version = protocol_version;

			/* Sanity check to make sure we can take a version we
			 * actually understand.
			 */
			if (node_ptr->protocol_version <
			    SLURM_MIN_PROTOCOL_VERSION)
				node_ptr->protocol_version =
					SLURM_MIN_PROTOCOL_VERSION;

			if (!IS_NODE_POWERED_DOWN(node_ptr))
				node_ptr->last_busy = now;
		}

		xfree(features);
		xfree(features_act);
		xfree(gres);
		FREE_NULL_LIST(gres_list);
		xfree (comm_name);
		xfree (node_hostname);
		xfree (node_name);
		xfree(comment);
		xfree(extra);
		xfree(reason);
		xfree(cpu_spec_list);
	}

fini:	info("Recovered state of %d nodes", node_cnt);
	if (hs) {
		char *node_names = hostset_ranged_string_xmalloc(hs);
		info("Cleared POWER_SAVE flag from nodes %s", node_names);
		hostset_destroy(hs);
		xfree(node_names);
	}

	if (down_nodes) {
		char *down_host_str = NULL;
		down_host_str = hostlist_ranged_string_xmalloc(down_nodes);
		info("Down nodes: %s", down_host_str);
		xfree(down_host_str);
		hostlist_destroy(down_nodes);
	}

	free_buf (buffer);
	return error_code;

unpack_error:
	if (!ignore_state_errors)
		fatal("Incomplete node data checkpoint file, start with '-i' to ignore this. Warning: using -i will lose the data that can't be recovered.");
	error("Incomplete node data checkpoint file");
	error_code = EFAULT;
	xfree(features);
	xfree(gres);
	FREE_NULL_LIST(gres_list);
	xfree(comm_name);
	xfree(node_hostname);
	xfree(node_name);
	xfree(comment);
	xfree(extra);
	xfree(reason);
	goto fini;
}


/* list_compare_config - compare two entry from the config list based upon
 *	weight, see common/list.h for documentation */
int list_compare_config (void *config_entry1, void *config_entry2)
{
	int weight1, weight2;
	config_record_t *c1 = *(config_record_t **) config_entry1;
	config_record_t *c2 = *(config_record_t **) config_entry2;

	weight1 = c1->weight;
	weight2 = c2->weight;

	return (weight1 - weight2);
}

static bool _node_is_hidden(node_record_t *node_ptr,
			    pack_node_info_t *pack_info)
{
	int i;

	if ((slurm_conf.private_data & PRIVATE_DATA_NODES) &&
	    (slurm_mcs_get_privatedata() == 1) &&
	    (mcs_g_check_mcs_label(pack_info->uid, node_ptr->mcs_label,
				   false) != 0))
		return true;

	if (!node_ptr->part_cnt)
		return false;

	for (i = 0; i < node_ptr->part_cnt; i++) {
		part_record_t *part_ptr = node_ptr->part_pptr[i];
		/* return false if the node belongs to any visible partition */
		for (int j = 0; pack_info->visible_parts[j]; j++)
			if (pack_info->visible_parts[j] == part_ptr)
				return false;
	}

	return true;
}

static void _free_pack_node_info_members(pack_node_info_t *pack_info)
{
	xfree(pack_info->visible_parts);
}

/*
 * pack_all_node - dump all configuration and node information for all nodes
 *	in machine independent form (for network transmission)
 * OUT buffer_ptr - pointer to the stored data
 * OUT buffer_size - set to size of the buffer in bytes
 * IN show_flags - node filtering options
 * IN uid - uid of user making request (for partition filtering)
 * IN protocol_version - slurm protocol version of client
 * global: node_record_table_ptr - pointer to global node table
 * NOTE: the caller must xfree the buffer at *buffer_ptr
 * NOTE: change slurm_load_node() in api/node_info.c when data format changes
 */
extern void pack_all_node(char **buffer_ptr, int *buffer_size,
			  uint16_t show_flags, uid_t uid,
			  uint16_t protocol_version)
{
	int inx;
	uint32_t nodes_packed, tmp_offset;
	buf_t *buffer;
	time_t now = time(NULL);
	node_record_t *node_ptr;
	bool hidden, privileged = validate_operator(uid);
	static bool inited = false;
	static config_record_t blank_config = {0};
	static node_record_t blank_node = {0};
	pack_node_info_t pack_info = {
		.uid = uid,
		.visible_parts = build_visible_parts(uid, privileged)
	};

	xassert(verify_lock(CONF_LOCK, READ_LOCK));
	xassert(verify_lock(PART_LOCK, READ_LOCK));

	buffer_ptr[0] = NULL;
	*buffer_size = 0;

	buffer = init_buf (BUF_SIZE*16);
	nodes_packed = 0;

	if (protocol_version >= SLURM_MIN_PROTOCOL_VERSION) {
		/* write header: count and time */
		pack32(nodes_packed, buffer);
		pack_time(now, buffer);

		/* write node records */
		for (inx = 0; inx < node_record_count; inx++) {
			if (!node_record_table_ptr[inx])
				goto pack_empty;
			node_ptr = node_record_table_ptr[inx];
			xassert(node_ptr->magic == NODE_MAGIC);
			xassert(node_ptr->config_ptr->magic == CONFIG_MAGIC);

			/*
			 * We can't avoid packing node records without breaking
			 * the node index pointers. So pack a node with a name
			 * of NULL and let the caller deal with it.
			 */
			hidden = false;
			if (((show_flags & SHOW_ALL) == 0) &&
			    !privileged &&
			    (_node_is_hidden(node_ptr, &pack_info)))
				hidden = true;
			else if (IS_NODE_FUTURE(node_ptr) &&
				 (!(show_flags & SHOW_FUTURE)))
				hidden = true;
			else if ((node_ptr->name == NULL) ||
				 (node_ptr->name[0] == '\0'))
				hidden = true;

			if (hidden) {
pack_empty:
				if (!inited) {
					blank_node.config_ptr = &blank_config;
					blank_node.select_nodeinfo =
						select_g_select_nodeinfo_alloc();
					inited = true;
				}

				_pack_node(&blank_node, buffer, protocol_version,
					   show_flags);
			} else {
				_pack_node(node_ptr, buffer, protocol_version,
					   show_flags);
			}
			nodes_packed++;
		}
	} else {
		error("select_g_select_jobinfo_pack: protocol_version "
		      "%hu not supported", protocol_version);
	}

	tmp_offset = get_buf_offset (buffer);
	set_buf_offset (buffer, 0);
	pack32  (nodes_packed, buffer);
	set_buf_offset (buffer, tmp_offset);

	*buffer_size = get_buf_offset (buffer);
	buffer_ptr[0] = xfer_buf_data (buffer);
	_free_pack_node_info_members(&pack_info);
}

/*
 * pack_one_node - dump all configuration and node information for one node
 *	in machine independent form (for network transmission)
 * OUT buffer_ptr - pointer to the stored data
 * OUT buffer_size - set to size of the buffer in bytes
 * IN show_flags - node filtering options
 * IN uid - uid of user making request (for partition filtering)
 * IN node_name - name of node for which information is desired,
 *		  use first node if name is NULL
 * IN protocol_version - slurm protocol version of client
 * global: node_record_table_ptr - pointer to global node table
 * NOTE: the caller must xfree the buffer at *buffer_ptr
 * NOTE: change slurm_load_node() in api/node_info.c when data format changes
 */
extern void pack_one_node (char **buffer_ptr, int *buffer_size,
			   uint16_t show_flags, uid_t uid, char *node_name,
			   uint16_t protocol_version)
{
	uint32_t nodes_packed, tmp_offset;
	buf_t *buffer;
	time_t now = time(NULL);
	node_record_t *node_ptr;
	bool hidden, privileged = validate_operator(uid);
	pack_node_info_t pack_info = {
		.uid = uid,
		.visible_parts = build_visible_parts(uid, privileged)
	};

	xassert(verify_lock(CONF_LOCK, READ_LOCK));
	xassert(verify_lock(PART_LOCK, READ_LOCK));

	buffer_ptr[0] = NULL;
	*buffer_size = 0;

	buffer = init_buf (BUF_SIZE);
	nodes_packed = 0;

	if (protocol_version >= SLURM_MIN_PROTOCOL_VERSION) {
		/* write header: count and time */
		pack32(nodes_packed, buffer);
		pack_time(now, buffer);

		/* write node records */
		if (node_name)
			node_ptr = find_node_record(node_name);
		else
			node_ptr = node_record_table_ptr[0];
		if (node_ptr) {
			hidden = false;
			if (((show_flags & SHOW_ALL) == 0) &&
			    !privileged &&
			    (_node_is_hidden(node_ptr, &pack_info)))
				hidden = true;
			else if (IS_NODE_FUTURE(node_ptr) &&
				 (!(show_flags & SHOW_FUTURE)))
				hidden = true;
			else if ((node_ptr->name == NULL) ||
				 (node_ptr->name[0] == '\0'))
				hidden = true;

			if (!hidden) {
				_pack_node(node_ptr, buffer, protocol_version,
					   show_flags);
				nodes_packed++;
			}
		}
	} else {
		error("select_g_select_jobinfo_pack: protocol_version "
		      "%hu not supported", protocol_version);
	}

	tmp_offset = get_buf_offset (buffer);
	set_buf_offset (buffer, 0);
	pack32  (nodes_packed, buffer);
	set_buf_offset (buffer, tmp_offset);

	*buffer_size = get_buf_offset (buffer);
	buffer_ptr[0] = xfer_buf_data (buffer);
	_free_pack_node_info_members(&pack_info);
}

/*
 * _pack_node - dump all configuration information about a specific node in
 *	machine independent form (for network transmission)
 * IN dump_node_ptr - pointer to node for which information is requested
 * IN/OUT buffer - buffer where data is placed, pointers automatically updated
 * IN protocol_version - slurm protocol version of client
 * IN show_flags -
 * NOTE: if you make any changes here be sure to make the corresponding changes
 * 	to _unpack_node_info_members() in common/slurm_protocol_pack.c
 */
static void _pack_node(node_record_t *dump_node_ptr, buf_t *buffer,
		       uint16_t protocol_version, uint16_t show_flags)
{
	char *gres_drain = NULL, *gres_used = NULL;

	xassert(verify_lock(CONF_LOCK, READ_LOCK));

	if (protocol_version >= SLURM_22_05_PROTOCOL_VERSION) {
		packstr(dump_node_ptr->name, buffer);
		packstr(dump_node_ptr->node_hostname, buffer);
		packstr(dump_node_ptr->comm_name, buffer);
		packstr(dump_node_ptr->bcast_address, buffer);
		pack16(dump_node_ptr->port, buffer);
		pack32(dump_node_ptr->next_state, buffer);
		pack32(dump_node_ptr->node_state, buffer);
		packstr(dump_node_ptr->version, buffer);

		/* Only data from config_record used for scheduling */
		pack16(dump_node_ptr->config_ptr->cpus, buffer);
		pack16(dump_node_ptr->config_ptr->boards, buffer);
		pack16(dump_node_ptr->config_ptr->tot_sockets, buffer);
		pack16(dump_node_ptr->config_ptr->cores, buffer);
		pack16(dump_node_ptr->config_ptr->threads, buffer);
		pack64(dump_node_ptr->config_ptr->real_memory, buffer);
		pack32(dump_node_ptr->config_ptr->tmp_disk, buffer);

		packstr(dump_node_ptr->mcs_label, buffer);
		pack32(dump_node_ptr->owner, buffer);
		pack16(dump_node_ptr->core_spec_cnt, buffer);
		pack32(dump_node_ptr->cpu_bind, buffer);
		pack64(dump_node_ptr->mem_spec_limit, buffer);
		packstr(dump_node_ptr->cpu_spec_list, buffer);
		pack16(dump_node_ptr->cpus_efctv, buffer);

		pack32(dump_node_ptr->cpu_load, buffer);
		pack64(dump_node_ptr->free_mem, buffer);
		pack32(dump_node_ptr->config_ptr->weight, buffer);
		pack32(dump_node_ptr->reason_uid, buffer);

		pack_time(dump_node_ptr->boot_time, buffer);
		pack_time(dump_node_ptr->last_busy, buffer);
		pack_time(dump_node_ptr->reason_time, buffer);
		pack_time(dump_node_ptr->slurmd_start_time, buffer);

		select_g_select_nodeinfo_pack(dump_node_ptr->select_nodeinfo,
					      buffer, protocol_version);

		packstr(dump_node_ptr->arch, buffer);
		packstr(dump_node_ptr->features, buffer);
		packstr(dump_node_ptr->features_act, buffer);
		if (dump_node_ptr->gres)
			packstr(dump_node_ptr->gres, buffer);
		else
			packstr(dump_node_ptr->config_ptr->gres, buffer);

		/* Gathering GRES details is slow, so don't by default */
		if (show_flags & SHOW_DETAIL) {
			gres_drain =
				gres_get_node_drain(dump_node_ptr->gres_list);
			gres_used  =
				gres_get_node_used(dump_node_ptr->gres_list);
		}
		packstr(gres_drain, buffer);
		packstr(gres_used, buffer);
		xfree(gres_drain);
		xfree(gres_used);

		packstr(dump_node_ptr->os, buffer);
		packstr(dump_node_ptr->comment, buffer);
		packstr(dump_node_ptr->extra, buffer);
		packstr(dump_node_ptr->reason, buffer);
		acct_gather_energy_pack(dump_node_ptr->energy, buffer,
					protocol_version);
		ext_sensors_data_pack(dump_node_ptr->ext_sensors, buffer,
				      protocol_version);
		power_mgmt_data_pack(dump_node_ptr->power, buffer,
				     protocol_version);

		packstr(dump_node_ptr->tres_fmt_str, buffer);
	} else if (protocol_version >= SLURM_MIN_PROTOCOL_VERSION) {
		packstr(dump_node_ptr->name, buffer);
		packstr(dump_node_ptr->node_hostname, buffer);
		packstr(dump_node_ptr->comm_name, buffer);
		packstr(dump_node_ptr->bcast_address, buffer);
		pack16(dump_node_ptr->port, buffer);
		pack32(dump_node_ptr->next_state, buffer);
		pack32(dump_node_ptr->node_state, buffer);
		packstr(dump_node_ptr->version, buffer);

		/* Only data from config_record used for scheduling */
		pack16(dump_node_ptr->config_ptr->cpus, buffer);
		pack16(dump_node_ptr->config_ptr->boards, buffer);
		pack16(dump_node_ptr->config_ptr->tot_sockets, buffer);
		pack16(dump_node_ptr->config_ptr->cores, buffer);
		pack16(dump_node_ptr->config_ptr->threads, buffer);
		pack64(dump_node_ptr->config_ptr->real_memory, buffer);
		pack32(dump_node_ptr->config_ptr->tmp_disk, buffer);

		packstr(dump_node_ptr->mcs_label, buffer);
		pack32(dump_node_ptr->owner, buffer);
		pack16(dump_node_ptr->core_spec_cnt, buffer);
		pack32(dump_node_ptr->cpu_bind, buffer);
		pack64(dump_node_ptr->mem_spec_limit, buffer);
		packstr(dump_node_ptr->cpu_spec_list, buffer);

		pack32(dump_node_ptr->cpu_load, buffer);
		pack64(dump_node_ptr->free_mem, buffer);
		pack32(dump_node_ptr->config_ptr->weight, buffer);
		pack32(dump_node_ptr->reason_uid, buffer);

		pack_time(dump_node_ptr->boot_time, buffer);
		pack_time(dump_node_ptr->last_busy, buffer);
		pack_time(dump_node_ptr->reason_time, buffer);
		pack_time(dump_node_ptr->slurmd_start_time, buffer);

		select_g_select_nodeinfo_pack(dump_node_ptr->select_nodeinfo,
					      buffer, protocol_version);

		packstr(dump_node_ptr->arch, buffer);
		packstr(dump_node_ptr->features, buffer);
		packstr(dump_node_ptr->features_act, buffer);
		if (dump_node_ptr->gres)
			packstr(dump_node_ptr->gres, buffer);
		else
			packstr(dump_node_ptr->config_ptr->gres, buffer);

		/* Gathering GRES details is slow, so don't by default */
		if (show_flags & SHOW_DETAIL) {
			gres_drain =
				gres_get_node_drain(dump_node_ptr->gres_list);
			gres_used  =
				gres_get_node_used(dump_node_ptr->gres_list);
		}
		packstr(gres_drain, buffer);
		packstr(gres_used, buffer);
		xfree(gres_drain);
		xfree(gres_used);

		packstr(dump_node_ptr->os, buffer);
		packstr(dump_node_ptr->comment, buffer);
		packstr(dump_node_ptr->extra, buffer);
		packstr(dump_node_ptr->reason, buffer);
		acct_gather_energy_pack(dump_node_ptr->energy, buffer,
					protocol_version);
		ext_sensors_data_pack(dump_node_ptr->ext_sensors, buffer,
				      protocol_version);
		power_mgmt_data_pack(dump_node_ptr->power, buffer,
				     protocol_version);

		packstr(dump_node_ptr->tres_fmt_str, buffer);
	} else {
		error("_pack_node: protocol_version "
		      "%hu not supported", protocol_version);
	}
}

/* Return "true" if a node's state is already "new_state". This is more
 * complex than simply comparing the state values due to flags (e.g.
 * A node might be DOWN + NO_RESPOND or IDLE + DRAIN) */
static bool _equivalent_node_state(node_record_t *node_ptr, uint32_t new_state)
{
	if (new_state == NO_VAL)	/* No change */
		return true;
	if ((new_state == NODE_STATE_DOWN)  && IS_NODE_DOWN(node_ptr))
		return true;
	if ((new_state == NODE_STATE_DRAIN) && IS_NODE_DRAIN(node_ptr))
		return true;
	if ((new_state == NODE_STATE_FAIL)  && IS_NODE_FAIL(node_ptr))
		return true;
	/* Other states might be added here */
	return false;
}

/* Confirm that the selected ActiveFeatures are a subset of AvailableFeatures */
static bool _valid_features_act(char *features_act, char *features)
{
	bool valid_subset = true;
	char *tmp_act, *last_act = NULL, *tok_act;
	char *tmp_avail, *last_avail = NULL, *tok_avail;

	if (!features_act || (features_act[0] == '\0'))
		return true;
	if (!features || (features[0] == '\0'))
		return false;

	tmp_act = xstrdup(features_act);
        tok_act = strtok_r(tmp_act, ",", &last_act);
        while (tok_act) {
		last_avail = NULL;
		tmp_avail = xstrdup(features);
		tok_avail = strtok_r(tmp_avail, ",", &last_avail);
		while (tok_avail) {
			if (!xstrcmp(tok_act, tok_avail))
				break;
		        tok_avail = strtok_r(NULL, ",", &last_avail);
		}
		xfree(tmp_avail);
		if (!tok_avail) {	/* No match found */
			valid_subset = false;
			break;
		}
                tok_act = strtok_r(NULL, ",", &last_act);
	}
	xfree(tmp_act);

	return valid_subset;
}

static void _undo_reboot_asap(node_record_t *node_ptr)
{
	node_ptr->node_state &= (~NODE_STATE_DRAIN);
	xfree(node_ptr->reason);
}

static void _require_node_reg(node_record_t *node_ptr)
{
#ifndef HAVE_FRONT_END
	node_ptr->node_state |= NODE_STATE_NO_RESPOND;
#endif
	node_ptr->last_response = time(NULL);
	node_ptr->boot_time = 0;
	ping_nodes_now = true;
}

int update_node(update_node_msg_t *update_node_msg, uid_t auth_uid)
{
	int error_code = 0, node_cnt;
	node_record_t *node_ptr = NULL;
	char *this_node_name = NULL, *tmp_feature, *orig_features_act = NULL;
	hostlist_t host_list, hostaddr_list = NULL, hostname_list = NULL;
	uint32_t base_state = 0, node_flags, state_val;
	time_t now = time(NULL);

	if (update_node_msg->node_names == NULL ) {
		info("%s: invalid node name", __func__);
		return ESLURM_INVALID_NODE_NAME;
	}

	if (!(host_list = nodespec_to_hostlist(update_node_msg->node_names,
					       NULL)))
		return ESLURM_INVALID_NODE_NAME;

	if (!(node_cnt = hostlist_count(host_list))) {
		info("%s: expansion of node specification '%s' resulted in zero nodes",
		     __func__, update_node_msg->node_names);
		FREE_NULL_HOSTLIST(host_list);
		return ESLURM_INVALID_NODE_NAME;
	}

	if (update_node_msg->node_addr) {
		hostaddr_list = hostlist_create(update_node_msg->node_addr);
		if (hostaddr_list == NULL) {
			info("update_node: hostlist_create error on %s: %m",
			     update_node_msg->node_addr);
			FREE_NULL_HOSTLIST(host_list);
			return ESLURM_INVALID_NODE_NAME;
		}
		if (node_cnt != hostlist_count(hostaddr_list)) {
			info("update_node: nodecount mismatch");
			FREE_NULL_HOSTLIST(host_list);
			FREE_NULL_HOSTLIST(hostaddr_list);
			return ESLURM_INVALID_NODE_NAME;
		}
	}

	if (update_node_msg->node_hostname) {
		hostname_list = hostlist_create(update_node_msg->node_hostname);
		if (hostname_list == NULL) {
			info("update_node: hostlist_create error on %s: %m",
			     update_node_msg->node_hostname);
			FREE_NULL_HOSTLIST(host_list);
			FREE_NULL_HOSTLIST(hostaddr_list);
			return ESLURM_INVALID_NODE_NAME;
		}
		if (node_cnt != hostlist_count(hostname_list)) {
			info("update_node: nodecount mismatch");
			FREE_NULL_HOSTLIST(host_list);
			FREE_NULL_HOSTLIST(hostaddr_list);
			FREE_NULL_HOSTLIST(hostname_list);
			return ESLURM_INVALID_NODE_NAME;
		}
	}

	while ( (this_node_name = hostlist_shift (host_list)) ) {
		int err_code = 0;
		bool acct_updated = false;

		node_ptr = find_node_record (this_node_name);
		if (node_ptr == NULL) {
			error ("update_node: node %s does not exist",
				this_node_name);
			error_code = ESLURM_INVALID_NODE_NAME;
			free (this_node_name);
			break;
		}

		if (hostaddr_list) {
			char *this_addr = hostlist_shift(hostaddr_list);
			xfree(node_ptr->comm_name);
			node_ptr->comm_name = xstrdup(this_addr);
			free(this_addr);
		}
		if (hostname_list) {
			char *this_hostname = hostlist_shift(hostname_list);
			xfree(node_ptr->node_hostname);
			node_ptr->node_hostname = xstrdup(this_hostname);
			free(this_hostname);
		}
		if (hostaddr_list || hostname_list) {
			/* This updates the lookup table addresses */
			slurm_reset_alias(node_ptr->name, node_ptr->comm_name,
					  node_ptr->node_hostname);
		}

		if (update_node_msg->cpu_bind) {
			char tmp_str[128];
			slurm_sprint_cpu_bind_type(tmp_str,
						   update_node_msg->cpu_bind);
			info("update_node: setting CpuBind to %s for node %s",
			     tmp_str, this_node_name);
			if (update_node_msg->cpu_bind == CPU_BIND_OFF)
				node_ptr->cpu_bind = 0;
			else
				node_ptr->cpu_bind = update_node_msg->cpu_bind;
		}

		if (update_node_msg->features || update_node_msg->features_act) {
			char *features_act = NULL, *features_avail = NULL;
			if (!node_features_g_node_update_valid(node_ptr,
							 update_node_msg)) {
				error_code = ESLURM_INVALID_FEATURE;
				xfree(update_node_msg->features);
				xfree(update_node_msg->features_act);
			}
			if (update_node_msg->features_act)
				features_act = update_node_msg->features_act;
			else
				features_act = node_ptr->features_act;

			if (update_node_msg->features)
				features_avail = update_node_msg->features;
			else
				features_avail = node_ptr->features;
			if (!_valid_features_act(features_act, features_avail)){
				info("%s: Invalid ActiveFeatures (\'%s\' not subset of \'%s\' on node %s)",
				     __func__, features_act, features_avail,
				     node_ptr->name);
				error_code = ESLURM_ACTIVE_FEATURE_NOT_SUBSET;
				xfree(update_node_msg->features);
				xfree(update_node_msg->features_act);
			}
		}

		if (update_node_msg->features_act) {
			if (node_ptr->features_act)
				orig_features_act =
					xstrdup(node_ptr->features_act);
			else
				orig_features_act = xstrdup(node_ptr->features);
		}
		if (update_node_msg->features) {
			if (!update_node_msg->features_act &&
			    (node_features_g_count() == 0)) {
				/*
				 * If no NodeFeatures plugin and no explicit
				 * active features, then make active and
				 * available feature values match
				 */
				update_node_msg->features_act =
					xstrdup(update_node_msg->features);
			}
			xfree(node_ptr->features);
			if (update_node_msg->features[0]) {
				node_ptr->features =
					node_features_g_node_xlate2(
						update_node_msg->features);
			}
			/*
			 * update_node_avail_features() logs and updates
			 * avail_feature_list below
			 */
		}

		if (update_node_msg->features_act) {
			tmp_feature = node_features_g_node_xlate(
					update_node_msg->features_act,
					orig_features_act, node_ptr->features,
					node_ptr->index);
			xfree(node_ptr->features_act);
			node_ptr->features_act = tmp_feature;
			error_code = update_node_active_features(
						node_ptr->name,
						node_ptr->features_act,
						FEATURE_MODE_COMB);
			xfree(orig_features_act);
		}

		if (update_node_msg->gres) {
			xfree(node_ptr->gres);
			if (update_node_msg->gres[0])
				node_ptr->gres = xstrdup(update_node_msg->gres);
			/* _update_node_gres() logs and updates config */
		}

		if (update_node_msg->extra) {
			xfree(node_ptr->extra);
			if (update_node_msg->extra[0])
				node_ptr->extra = xstrdup(
					update_node_msg->extra);
		}

		if (update_node_msg->comment) {
			xfree(node_ptr->comment);
			if (update_node_msg->comment[0])
				node_ptr->comment =
					xstrdup(update_node_msg->comment);
		}

		/* No accounting update if node state and reason are unchange */
		state_val = update_node_msg->node_state;
		if (_equivalent_node_state(node_ptr, state_val) &&
		    !xstrcmp(node_ptr->reason, update_node_msg->reason)) {
			free(this_node_name);
			continue;
		}

		if ((update_node_msg -> reason) &&
		    (update_node_msg -> reason[0])) {
			xfree(node_ptr->reason);
			node_ptr->reason = xstrdup(update_node_msg->reason);
			node_ptr->reason_time = now;
			node_ptr->reason_uid = auth_uid;
			info ("update_node: node %s reason set to: %s",
				this_node_name, node_ptr->reason);
		}

		if (state_val != NO_VAL) {
			base_state = node_ptr->node_state;
			if (!_valid_node_state_change(base_state, state_val)) {
				info("Invalid node state transition requested "
				     "for node %s from=%s to=%s",
				     this_node_name,
				     node_state_string(base_state),
				     node_state_string(state_val));
				state_val = NO_VAL;
				error_code = ESLURM_INVALID_NODE_STATE;
			}
			base_state &= NODE_STATE_BASE;
		}

		if (state_val != NO_VAL) {
			node_flags = node_ptr->node_state & NODE_STATE_FLAGS;
			if (state_val == NODE_RESUME) {
				trigger_node_resume(node_ptr);
				if (IS_NODE_IDLE(node_ptr) &&
				    (IS_NODE_DRAIN(node_ptr) ||
				     IS_NODE_FAIL(node_ptr))) {
					clusteracct_storage_g_node_up(
						acct_db_conn,
						node_ptr,
						now);
					acct_updated = true;
				}
				node_ptr->node_state &= (~NODE_STATE_DRAIN);
				node_ptr->node_state &= (~NODE_STATE_FAIL);
				node_ptr->node_state &=
					(~NODE_STATE_REBOOT_REQUESTED);
				node_ptr->node_state &=
					(~NODE_STATE_REBOOT_ISSUED);

				if (IS_NODE_POWERING_DOWN(node_ptr)) {
					node_ptr->node_state &=
						(~NODE_STATE_INVALID_REG);
					node_ptr->node_state &=
						(~NODE_STATE_POWERING_DOWN);
					node_ptr->node_state |=
						NODE_STATE_POWERED_DOWN;

					if (IS_NODE_CLOUD(node_ptr) &&
					    cloud_reg_addrs)
						set_node_comm_name(
							node_ptr,
							node_ptr->name,
							node_ptr->name);

					node_ptr->power_save_req_time = 0;

					clusteracct_storage_g_node_down(
						acct_db_conn,
						node_ptr, now,
						"Powered down after resume",
						node_ptr->reason_uid);
				}

				if (IS_NODE_DOWN(node_ptr)) {
					state_val = NODE_STATE_IDLE;
					_require_node_reg(node_ptr);
				} else if (IS_NODE_FUTURE(node_ptr)) {
					if (node_ptr->port == 0) {
						node_ptr->port =
							slurm_conf.slurmd_port;
					}
					state_val = NODE_STATE_IDLE;
					bit_clear(future_node_bitmap,
						  node_ptr->index);

					_require_node_reg(node_ptr);
				} else if (node_flags & NODE_STATE_DRAIN) {
					state_val = base_state;
					_require_node_reg(node_ptr);
				} else
					state_val = base_state;
			} else if (state_val == NODE_STATE_UNDRAIN) {
				if (IS_NODE_IDLE(node_ptr) &&
				    IS_NODE_DRAIN(node_ptr)) {
					clusteracct_storage_g_node_up(
						acct_db_conn,
						node_ptr,
						now);
					acct_updated = true;
				}
				node_ptr->node_state &= (~NODE_STATE_DRAIN);
				_require_node_reg(node_ptr);
				state_val = base_state;
			}

			if ((state_val == NODE_STATE_DOWN) ||
			    (state_val == NODE_STATE_FUTURE)) {
				/* We must set node DOWN before killing
				 * its jobs */
				_make_node_down(node_ptr, now);
				kill_running_job_by_node_name (this_node_name);
				if (state_val == NODE_STATE_FUTURE) {
					if (IS_NODE_DYNAMIC_FUTURE(node_ptr)) {
						/* Reset comm and hostname */
						set_node_comm_name(
							node_ptr,
							node_ptr->name,
							node_ptr->name);
					}
					node_ptr->node_state =
						NODE_STATE_FUTURE;
					bit_set(future_node_bitmap,
						node_ptr->index);
					clusteracct_storage_g_node_down(
						acct_db_conn,
						node_ptr, now,
						"Set to State=FUTURE",
						node_ptr->reason_uid);
				}
			} else if (state_val == NODE_STATE_IDLE) {
				/* assume they want to clear DRAIN and
				 * FAIL flags too */
				if (IS_NODE_DOWN(node_ptr)) {
					trigger_node_up(node_ptr);
					clusteracct_storage_g_node_up(
						acct_db_conn,
						node_ptr,
						now);
					acct_updated = true;
				} else if (IS_NODE_IDLE(node_ptr)   &&
					   (IS_NODE_DRAIN(node_ptr) ||
					    IS_NODE_FAIL(node_ptr))) {
					clusteracct_storage_g_node_up(
						acct_db_conn,
						node_ptr,
						now);
					acct_updated = true;
				}	/* else already fully available */
				node_ptr->node_state &= (~NODE_STATE_DRAIN);
				node_ptr->node_state &= (~NODE_STATE_FAIL);
				if (!IS_NODE_NO_RESPOND(node_ptr) ||
				     IS_NODE_POWERED_DOWN(node_ptr))
					make_node_avail(node_ptr);
				bit_set (idle_node_bitmap, node_ptr->index);
				bit_set (up_node_bitmap, node_ptr->index);
				if (IS_NODE_POWERED_DOWN(node_ptr))
					node_ptr->last_busy = 0;
				else
					node_ptr->last_busy = now;
			} else if (state_val == NODE_STATE_ALLOCATED) {
				if (!IS_NODE_DRAIN(node_ptr) &&
				    !IS_NODE_FAIL(node_ptr)  &&
				    !IS_NODE_NO_RESPOND(node_ptr))
					make_node_avail(node_ptr);
				bit_set (up_node_bitmap, node_ptr->index);
				bit_clear (idle_node_bitmap, node_ptr->index);
			} else if ((state_val == NODE_STATE_DRAIN) ||
				   (state_val == NODE_STATE_FAIL)) {
				uint32_t new_state = state_val;
				if ((IS_NODE_ALLOCATED(node_ptr) ||
				     IS_NODE_MIXED(node_ptr)) &&
				    (IS_NODE_POWERED_DOWN(node_ptr) ||
				     IS_NODE_POWERING_UP(node_ptr))) {
					info("%s: DRAIN/FAIL request for node %s which is allocated and being powered up. Requeuing jobs",
					     __func__, this_node_name);
					kill_running_job_by_node_name(
								this_node_name);
				}
				trigger_node_draining(node_ptr);
				bit_clear (avail_node_bitmap, node_ptr->index);
				node_ptr->node_state &= (~NODE_STATE_DRAIN);
				node_ptr->node_state &= (~NODE_STATE_FAIL);
				state_val = node_ptr->node_state |= state_val;
				if ((node_ptr->run_job_cnt  == 0) &&
				    (node_ptr->comp_job_cnt == 0)) {
					trigger_node_drained(node_ptr);
					clusteracct_storage_g_node_down(
						acct_db_conn,
						node_ptr, now, NULL,
						node_ptr->reason_uid);
				}
				if ((new_state == NODE_STATE_FAIL) &&
				    (nonstop_ops.node_fail))
					(nonstop_ops.node_fail)(NULL, node_ptr);
			} else if (state_val & NODE_STATE_POWER_DOWN) {
				if ((state_val & NODE_STATE_POWER_UP) &&
				    (IS_NODE_POWERING_UP(node_ptr))) {
					/* Clear any reboot op in progress */
					node_ptr->node_state &=
						(~NODE_STATE_POWERING_UP);
					node_ptr->last_response = now;
					free(this_node_name);
					continue;
				}

				/* Abort reboot request */
				if (IS_NODE_REBOOT_REQUESTED(node_ptr) ||
				    IS_NODE_REBOOT_ISSUED(node_ptr)) {
					/*
					 * A node is DOWN+REBOOT_ISSUED when the
					 * reboot has been issued. Set node
					 * state back to idle only if the reboot
					 * has been issued. Node will remain
					 * cleared in the avail_node_bitmap
					 * until the node is powered down.
					 */
					if (IS_NODE_REBOOT_ISSUED(node_ptr) &&
					    IS_NODE_DOWN(node_ptr)) {
						node_ptr->node_state =
							NODE_STATE_IDLE |
							(node_ptr->node_state &
							 NODE_STATE_FLAGS);
					}

					node_ptr->node_state &=
						(~NODE_STATE_REBOOT_REQUESTED);
					node_ptr->node_state &=
						(~NODE_STATE_REBOOT_ISSUED);
					xfree(node_ptr->reason);

					info("Canceling REBOOT on node %s",
					     this_node_name);
				}

				if (IS_NODE_POWERED_DOWN(node_ptr)) {
					node_ptr->node_state &=
						(~NODE_STATE_POWERED_DOWN);
					info("power down request repeating "
					     "for node %s", this_node_name);
				} else if (IS_NODE_POWERING_DOWN(node_ptr)) {
					info("ignoring power down request for node %s, already powering down",
					     this_node_name);
					node_ptr->next_state = NO_VAL;
					free(this_node_name);
					continue;
				} else
					info("powering down node %s",
					     this_node_name);

				if (state_val & NODE_STATE_POWERED_DOWN) {
					/* Force power down */
					_make_node_unavail(node_ptr);
					/*
					 * Kill any running jobs and requeue if
					 * possible.
					 */
					kill_running_job_by_node_name(
						this_node_name);
					node_ptr->node_state &=
						(~NODE_STATE_POWERING_UP);
				} else if (state_val & NODE_STATE_POWER_DRAIN) {
					/* power down asap -- drain */
					_drain_node(node_ptr, "POWER_DOWN_ASAP",
						    node_ptr->reason_uid);
				}
				if (IS_NODE_DOWN(node_ptr)) {
					/* Abort any power up request */
					node_ptr->node_state &=
						(~NODE_STATE_POWERING_UP);
				}

				node_ptr->node_state |=
					NODE_STATE_POWER_DOWN;

				if (IS_NODE_IDLE(node_ptr)) {
					/*
					 * remove node from avail_node_bitmap so
					 * that it will power_down before jobs
					 * get on it.
					 */
					bit_clear(avail_node_bitmap,
						  node_ptr->index);
				}

				node_ptr->next_state = NO_VAL;
				bit_clear(rs_node_bitmap, node_ptr->index);
				free(this_node_name);
				continue;
			} else if (state_val == NODE_STATE_POWER_UP) {
				if (!IS_NODE_POWERED_DOWN(node_ptr)) {
					if (IS_NODE_POWERING_UP(node_ptr)) {
						node_ptr->node_state |=
							NODE_STATE_POWERED_DOWN;
						node_ptr->node_state |=
							NODE_STATE_POWER_UP;
						info("power up request "
						     "repeating for node %s",
						     this_node_name);
					} else {
						verbose("node %s is already "
							"powered up",
							this_node_name);
					}
				} else {
					node_ptr->node_state |=
						NODE_STATE_POWER_UP;
					info("powering up node %s",
					     this_node_name);
				}
				node_ptr->next_state = NO_VAL;
				bit_clear(rs_node_bitmap, node_ptr->index);
				free(this_node_name);
				continue;
			} else if (state_val == NODE_STATE_NO_RESPOND) {
				node_ptr->node_state |= NODE_STATE_NO_RESPOND;
				state_val = base_state;
				bit_clear(avail_node_bitmap, node_ptr->index);
			} else if (state_val == NODE_STATE_REBOOT_CANCEL) {
				if (!IS_NODE_REBOOT_ISSUED(node_ptr)) {
					node_ptr->node_state &=
						(~NODE_STATE_REBOOT_REQUESTED);
					state_val = base_state;
					if ((node_ptr->next_state &
					     NODE_STATE_FLAGS) &
					    NODE_STATE_UNDRAIN)
						_undo_reboot_asap(node_ptr);
				} else {
					info("REBOOT on node %s already in progress -- unable to cancel",
					     this_node_name);
					err_code = error_code =
						ESLURM_REBOOT_IN_PROGRESS;
				}
			} else {
				info("Invalid node state specified %u",
				     state_val);
				err_code = 1;
				error_code = ESLURM_INVALID_NODE_STATE;
			}

			if (err_code == 0) {
				node_ptr->node_state = state_val |
						(node_ptr->node_state &
						 NODE_STATE_FLAGS);

				if (!IS_NODE_REBOOT_REQUESTED(node_ptr) &&
				    !IS_NODE_REBOOT_ISSUED(node_ptr))
					node_ptr->next_state = NO_VAL;
				bit_clear(rs_node_bitmap, node_ptr->index);

				info ("update_node: node %s state set to %s",
					this_node_name,
					node_state_string(state_val));
			}
		}

		if (!acct_updated && !IS_NODE_DOWN(node_ptr) &&
		    !IS_NODE_DRAIN(node_ptr) && !IS_NODE_FAIL(node_ptr)) {
			/* reason information is handled in
			   clusteracct_storage_g_node_up()
			*/
			clusteracct_storage_g_node_up(
				acct_db_conn, node_ptr, now);
		}

		free (this_node_name);
	}

	/* Write/clear log */
	(void)update_node_active_features(NULL, NULL, FEATURE_MODE_PEND);

	FREE_NULL_HOSTLIST(host_list);
	FREE_NULL_HOSTLIST(hostaddr_list);
	FREE_NULL_HOSTLIST(hostname_list);
	last_node_update = now;

	if ((error_code == SLURM_SUCCESS) && (update_node_msg->features)) {
		error_code = update_node_avail_features(
					update_node_msg->node_names,
					update_node_msg->features,
					FEATURE_MODE_IND);
	}
	if ((error_code == SLURM_SUCCESS) && (update_node_msg->gres)) {
		error_code = _update_node_gres(update_node_msg->node_names,
					       update_node_msg->gres);
	}

	/*
	 * Update weight. Weight is part of config_ptr,
	 * hence split config records if required
	 */
	if ((error_code == SLURM_SUCCESS) &&
	    (update_node_msg->weight != NO_VAL))	{
		error_code = _update_node_weight(update_node_msg->node_names,
						 update_node_msg->weight);
		if (error_code == SLURM_SUCCESS) {
			/* sort config_list by weight for scheduling */
			list_sort(config_list, &list_compare_config);
		}
	}

	return error_code;
}

/*
 * restore_node_features - Make node and config (from slurm.conf) fields
 *	consistent for Features, Gres and Weight
 * IN recover -
 *              0, 1 - use data from config record, built using slurm.conf
 *              2 = use data from node record, built from saved state
 */
extern void restore_node_features(int recover)
{
	int i, node_features_plugin_cnt;
	node_record_t *node_ptr;

	node_features_plugin_cnt = node_features_g_count();
	for (i = 0; (node_ptr = next_node(&i)); i++) {
		if (node_ptr->weight != node_ptr->config_ptr->weight) {
			error("Node %s Weight(%u) differ from slurm.conf",
			      node_ptr->name, node_ptr->weight);
			if (recover == 2) {
				_update_node_weight(node_ptr->name,
						    node_ptr->weight);
			} else {
				node_ptr->weight = node_ptr->config_ptr->
						   weight;
			}
		}
		if (xstrcmp(node_ptr->config_ptr->feature, node_ptr->features)){
			if (node_features_plugin_cnt == 0) {
				error("Node %s Features(%s) differ from slurm.conf",
				      node_ptr->name, node_ptr->features);
			}
			if (recover == 2) {
				update_node_avail_features(node_ptr->name,
							   node_ptr->features,
							   FEATURE_MODE_COMB);
			}
		}

		/*
		 * We lose the GRES information updated manually and always
		 * use the information from slurm.conf
		 */
		(void) gres_node_reconfig(
			node_ptr->name,
			node_ptr->config_ptr->gres,
			&node_ptr->gres,
			&node_ptr->gres_list,
			slurm_conf.conf_flags & CTL_CONF_OR,
			node_ptr->cores,
			node_ptr->tot_sockets);
		gres_node_state_log(node_ptr->gres_list, node_ptr->name);
	}
	update_node_avail_features(NULL, NULL, FEATURE_MODE_PEND);
}

/* Duplicate a configuration record except for the node names & bitmap */
config_record_t *_dup_config(config_record_t *config_ptr)
{
	config_record_t *new_config_ptr;

	new_config_ptr = create_config_record();
	new_config_ptr->magic       = config_ptr->magic;
	new_config_ptr->cpus        = config_ptr->cpus;
	new_config_ptr->cpu_spec_list = xstrdup(config_ptr->cpu_spec_list);
	new_config_ptr->boards      = config_ptr->boards;
	new_config_ptr->tot_sockets     = config_ptr->tot_sockets;
	new_config_ptr->cores       = config_ptr->cores;
	new_config_ptr->core_spec_cnt = config_ptr->core_spec_cnt;
	new_config_ptr->threads     = config_ptr->threads;
	new_config_ptr->real_memory = config_ptr->real_memory;
	new_config_ptr->mem_spec_limit = config_ptr->mem_spec_limit;
	new_config_ptr->tmp_disk    = config_ptr->tmp_disk;
	new_config_ptr->weight      = config_ptr->weight;
	new_config_ptr->feature     = xstrdup(config_ptr->feature);
	new_config_ptr->gres        = xstrdup(config_ptr->gres);

	return new_config_ptr;
}

/*
 * _update_node_weight - Update weight associated with nodes
 *	build new config list records as needed
 * IN node_names - List of nodes to update
 * IN weight - New weight value
 * RET: SLURM_SUCCESS or error code
 */
static int _update_node_weight(char *node_names, uint32_t weight)
{
	bitstr_t *node_bitmap = NULL, *tmp_bitmap;
	ListIterator config_iterator;
	config_record_t *config_ptr, *new_config_ptr, *first_new = NULL;
	int rc, config_cnt, tmp_cnt;

	rc = node_name2bitmap(node_names, false, &node_bitmap);
	if (rc) {
		info("_update_node_weight: invalid node_name");
		return rc;
	}

	/* For each config_record with one of these nodes,
	 * update it (if all nodes updated) or split it into
	 * a new entry */
	config_iterator = list_iterator_create(config_list);
	while ((config_ptr = list_next(config_iterator))) {
		if (config_ptr == first_new)
			break;	/* done with all original records */

		tmp_bitmap = bit_copy(node_bitmap);
		bit_and(tmp_bitmap, config_ptr->node_bitmap);
		config_cnt = bit_set_count(config_ptr->node_bitmap);
		tmp_cnt = bit_set_count(tmp_bitmap);
		if (tmp_cnt == 0) {
			/* no overlap, leave alone */
		} else if (tmp_cnt == config_cnt) {
			/* all nodes changed, update in situ */
			config_ptr->weight = weight;
		} else {
			/* partial update, split config_record */
			new_config_ptr = _dup_config(config_ptr);
			if (first_new == NULL)
				first_new = new_config_ptr;
			/* Change weight for the given nodes */
			new_config_ptr->weight      = weight;
			new_config_ptr->node_bitmap = bit_copy(tmp_bitmap);
			new_config_ptr->nodes = bitmap2node_name(tmp_bitmap);
			_update_config_ptr(tmp_bitmap, new_config_ptr);

			/* Update remaining records */
			bit_and_not(config_ptr->node_bitmap, tmp_bitmap);
			xfree(config_ptr->nodes);
			config_ptr->nodes = bitmap2node_name(
						config_ptr->node_bitmap);
		}
		FREE_NULL_BITMAP(tmp_bitmap);
	}
	list_iterator_destroy(config_iterator);
	FREE_NULL_BITMAP(node_bitmap);

	info("_update_node_weight: nodes %s weight set to: %u",
		node_names, weight);
	return SLURM_SUCCESS;
}

static inline void _update_node_features_post(
	char *node_names,
	char **last_features, char *features,
	bitstr_t **last_node_bitmap, bitstr_t **node_bitmap,
	int mode, const char *type)
{

	xassert(last_features);
	xassert(last_node_bitmap);
	xassert(node_bitmap);

	if (mode == FEATURE_MODE_IND) {
		debug2("%s: nodes %s %s features set to: %s",
		       __func__, node_names, type, features);
	} else if (*last_features && *last_node_bitmap &&
		   ((mode == FEATURE_MODE_PEND) ||
		    xstrcmp(features, *last_features))) {
		char *last_node_names = bitmap2node_name(*last_node_bitmap);
		debug2("%s: nodes %s %s features set to: %s",
		       __func__, last_node_names, type, *last_features);
		xfree(last_node_names);
		xfree(*last_features);
		FREE_NULL_BITMAP(*last_node_bitmap);
	}

	if (mode == FEATURE_MODE_COMB) {
		if (!*last_features) {
			/* Start combining records */
			*last_features = xstrdup(features);
			*last_node_bitmap = *node_bitmap;
			*node_bitmap = NULL;
		} else {
			/* Add this node to existing log info */
			bit_or(*last_node_bitmap, *node_bitmap);
		}
	}
}

extern int update_node_active_features(char *node_names, char *active_features,
				       int mode)
{
	static char *last_active_features = NULL;
	static bitstr_t *last_node_bitmap = NULL;
	bitstr_t *node_bitmap = NULL;
	int rc;

	if (mode < FEATURE_MODE_PEND) {
		/* Perform update of node active features */
		rc = node_name2bitmap(node_names, false, &node_bitmap);
		if (rc) {
			info("%s: invalid node_name (%s)", __func__,
			     node_names);
			return rc;
		}
		update_feature_list(active_feature_list, active_features,
				    node_bitmap);
		(void) node_features_g_node_update(active_features,
						   node_bitmap);
	}

	_update_node_features_post(node_names,
				   &last_active_features, active_features,
				   &last_node_bitmap, &node_bitmap,
				   mode, "active");
	FREE_NULL_BITMAP(node_bitmap);

	return SLURM_SUCCESS;
}

extern int update_node_avail_features(char *node_names, char *avail_features,
				      int mode)
{
	static char *last_avail_features = NULL;
	static bitstr_t *last_node_bitmap = NULL;
	bitstr_t *node_bitmap = NULL, *tmp_bitmap;
	ListIterator config_iterator;
	config_record_t *config_ptr, *new_config_ptr, *first_new = NULL;
	int rc, config_cnt, tmp_cnt;

	if (mode < FEATURE_MODE_PEND) {
		rc = node_name2bitmap(node_names, false, &node_bitmap);
		if (rc) {
			info("%s: invalid node_name (%s)",
			     __func__, node_names);
			return rc;
		}

		/*
		 * For each config_record with one of these nodes, update it
		 * (if all nodes updated) or split it into a new entry
		 */
		config_iterator = list_iterator_create(config_list);
		while ((config_ptr = list_next(config_iterator))) {
			if (config_ptr == first_new)
				break;	/* done with all original records */

			tmp_bitmap = bit_copy(node_bitmap);
			bit_and(tmp_bitmap, config_ptr->node_bitmap);
			config_cnt = bit_set_count(config_ptr->node_bitmap);
			tmp_cnt = bit_set_count(tmp_bitmap);
			if (tmp_cnt == 0) {
				/* no overlap, leave alone */
			} else if (tmp_cnt == config_cnt) {
				/* all nodes changed, update in situ */
				xfree(config_ptr->feature);
				if (avail_features && avail_features[0]) {
					config_ptr->feature =
						xstrdup(avail_features);
				}
			} else {
				/* partial update, split config_record */
				new_config_ptr = _dup_config(config_ptr);
				if (first_new == NULL)
					first_new = new_config_ptr;
				xfree(new_config_ptr->feature);
				if (avail_features && avail_features[0]) {
					new_config_ptr->feature =
						xstrdup(avail_features);
				}
				new_config_ptr->node_bitmap =
						bit_copy(tmp_bitmap);
				new_config_ptr->nodes =
						bitmap2node_name(tmp_bitmap);
				_update_config_ptr(tmp_bitmap, new_config_ptr);

				/* Update remaining records */
				bit_and_not(config_ptr->node_bitmap, tmp_bitmap);
				xfree(config_ptr->nodes);
				config_ptr->nodes = bitmap2node_name(
						    config_ptr->node_bitmap);
			}
			FREE_NULL_BITMAP(tmp_bitmap);
		}
		list_iterator_destroy(config_iterator);
		if (avail_feature_list) {	/* List not set at startup */
			update_feature_list(avail_feature_list, avail_features,
					    node_bitmap);
		}
	}

	_update_node_features_post(node_names,
				   &last_avail_features, avail_features,
				   &last_node_bitmap, &node_bitmap,
				   mode, "available");
	FREE_NULL_BITMAP(node_bitmap);

	return SLURM_SUCCESS;
}

/*
 * _update_node_gres - Update generic resources associated with nodes
 *	build new config list records as needed
 * IN node_names - List of nodes to update
 * IN gres - New gres value
 * RET: SLURM_SUCCESS or error code
 */
static int _update_node_gres(char *node_names, char *gres)
{
	bitstr_t *changed_node_bitmap = NULL, *node_bitmap = NULL, *tmp_bitmap;
	ListIterator config_iterator;
	config_record_t *config_ptr, *new_config_ptr, *first_new = NULL;
	node_record_t *node_ptr;
	int rc, rc2, overlap1, overlap2;

	rc = node_name2bitmap(node_names, false, &node_bitmap);
	if (rc) {
		info("%s: invalid node_name: %s", __func__, node_names);
		return rc;
	}

	/*
	 * For each config_record with one of these nodes,
	 * update it (if all nodes updated) or split it into a new entry
	 */
	config_iterator = list_iterator_create(config_list);
	while ((config_ptr = list_next(config_iterator))) {
		if (config_ptr == first_new)
			break;	/* done with all original records */

		overlap1 = bit_overlap(node_bitmap, config_ptr->node_bitmap);
		if (overlap1 == 0)
			continue;  /* No changes to this config_record */

		/* At least some nodes in this config need to change */
		tmp_bitmap = bit_copy(node_bitmap);
		bit_and(tmp_bitmap, config_ptr->node_bitmap);
		for (int i = 0; (node_ptr = next_node_bitmap(tmp_bitmap, &i));
		     i++) {
			rc2 = gres_node_reconfig(
				node_ptr->name,
				gres, &node_ptr->gres,
				&node_ptr->gres_list,
				slurm_conf.conf_flags & CTL_CONF_OR,
				node_ptr->cores,
				node_ptr->tot_sockets);
			if (rc2 != SLURM_SUCCESS) {
				bit_clear(tmp_bitmap, i);
				overlap1--;
				if (rc == SLURM_SUCCESS)
					rc = rc2;
			}
			gres_node_state_log(node_ptr->gres_list,
					    node_ptr->name);
		}

		overlap2 = bit_set_count(config_ptr->node_bitmap);
		if (overlap1 == 0) {
			/* No nodes actually changed in this configuration */
			FREE_NULL_BITMAP(tmp_bitmap);
		} else if (overlap1 == overlap2) {
			/* All nodes changes in this configuration */
			xfree(config_ptr->gres);
			if (gres && gres[0])
				config_ptr->gres = xstrdup(gres);
			if (changed_node_bitmap) {
				bit_or(changed_node_bitmap, tmp_bitmap);
				FREE_NULL_BITMAP(tmp_bitmap);
			} else {
				changed_node_bitmap = tmp_bitmap;
				tmp_bitmap = NULL;
			}
		} else {
			/*
			 * Some nodes changes in this configuration.
			 * Split config_record in two.
			 */
			new_config_ptr = _dup_config(config_ptr);
			if (!first_new)
				first_new = new_config_ptr;
			xfree(new_config_ptr->gres);
			if (gres && gres[0])
				new_config_ptr->gres = xstrdup(gres);
			new_config_ptr->node_bitmap = tmp_bitmap;
			new_config_ptr->nodes = bitmap2node_name(tmp_bitmap);
			_update_config_ptr(tmp_bitmap, new_config_ptr);
			if (changed_node_bitmap) {
				bit_or(changed_node_bitmap, tmp_bitmap);
			} else {
				changed_node_bitmap = bit_copy(tmp_bitmap);
			}

			/* Update remaining config_record */
			bit_and_not(config_ptr->node_bitmap, tmp_bitmap);
			xfree(config_ptr->nodes);
			config_ptr->nodes = bitmap2node_name(
						config_ptr->node_bitmap);
			tmp_bitmap = NULL;	/* Nothing left to free */
		}
	}
	list_iterator_destroy(config_iterator);
	FREE_NULL_BITMAP(node_bitmap);

	/* Report changes nodes, may be subset of requested nodes */
	if (changed_node_bitmap) {
		char *change_node_str = bitmap2node_name(changed_node_bitmap);
		info("%s: nodes %s gres set to: %s", __func__,
		     change_node_str, gres);
		FREE_NULL_BITMAP(changed_node_bitmap);
		xfree(change_node_str);
	}

	return rc;
}

/* Reset the config pointer for updated jobs */
static void _update_config_ptr(bitstr_t *bitmap, config_record_t *config_ptr)
{
	node_record_t *node_ptr;

	for (int i = 0; (node_ptr = next_node_bitmap(bitmap, &i)); i++) {
		node_ptr->config_ptr = config_ptr;
	}
}

static void _drain_node(node_record_t *node_ptr, char *reason,
			uint32_t reason_uid)
{
	time_t now = time(NULL);

	xassert(node_ptr);

	if (IS_NODE_DRAIN(node_ptr)) {
		/* state already changed, nothing to do */
		return;
	}

	trigger_node_draining(node_ptr);
	node_ptr->node_state |= NODE_STATE_DRAIN;
	bit_clear(avail_node_bitmap, node_ptr->index);
	info("drain_nodes: node %s state set to DRAIN",
	     node_ptr->name);
	if ((node_ptr->reason == NULL) ||
	    (xstrncmp(node_ptr->reason, "Not responding", 14) == 0)) {
		xfree(node_ptr->reason);
		node_ptr->reason = xstrdup(reason);
		node_ptr->reason_time = now;
		node_ptr->reason_uid = reason_uid;
	}
	if ((node_ptr->run_job_cnt  == 0) &&
	    (node_ptr->comp_job_cnt == 0)) {
		/* no jobs, node is drained */
		trigger_node_drained(node_ptr);
		clusteracct_storage_g_node_down(acct_db_conn,
						node_ptr, now, NULL,
						reason_uid);
	}
}

/*
 * drain_nodes - drain one or more nodes,
 *  no-op for nodes already drained or draining
 * IN nodes - nodes to drain
 * IN reason - reason to drain the nodes
 * RET SLURM_SUCCESS or error code
 * global: node_record_table_ptr - pointer to global node table
 */
extern int drain_nodes(char *nodes, char *reason, uint32_t reason_uid)
{
	int error_code = SLURM_SUCCESS;
	node_record_t *node_ptr;
	char  *this_node_name ;
	hostlist_t host_list;

	if ((nodes == NULL) || (nodes[0] == '\0')) {
		error ("drain_nodes: invalid node name  %s", nodes);
		return ESLURM_INVALID_NODE_NAME;
	}

	if ( (host_list = hostlist_create (nodes)) == NULL) {
		error ("hostlist_create error on %s: %m", nodes);
		return ESLURM_INVALID_NODE_NAME;
	}

	while ( (this_node_name = hostlist_shift (host_list)) ) {
		if (!(node_ptr = find_node_record(this_node_name))) {
			error_code = ESLURM_INVALID_NODE_NAME;
			error("drain_nodes: node %s does not exist",
			      this_node_name);
			xfree(this_node_name);
			break;
		}
		free (this_node_name);
		_drain_node(node_ptr, reason, reason_uid);
	}
	last_node_update = time (NULL);

	hostlist_destroy (host_list);

	/*
	 * check all reservations since nodes may have been in a reservation with
	 * floating count of nodes that needs to be updated
	 */
	validate_all_reservations(false);

	return error_code;
}
/* Return true if admin request to change node state from old to new is valid */
static bool _valid_node_state_change(uint32_t old, uint32_t new)
{
	uint32_t base_state, node_flags;
	static bool power_save_on = false;
	static time_t sched_update = 0;

	if (old == new)
		return true;

	base_state = old & NODE_STATE_BASE;
	node_flags = old & NODE_STATE_FLAGS;

	if (sched_update != slurm_conf.last_update) {
		power_save_on = power_save_test();
		sched_update = slurm_conf.last_update;
	}

	switch (new) {
		case NODE_STATE_DOWN:
		case NODE_STATE_DRAIN:
		case NODE_STATE_FAIL:
		case NODE_STATE_NO_RESPOND:
			return true;

		case NODE_STATE_UNDRAIN:
			if (!(node_flags & NODE_STATE_INVALID_REG))
				return true;
			break;

		case NODE_STATE_POWER_DOWN:
		case NODE_STATE_POWER_UP:
		case (NODE_STATE_POWER_DOWN | NODE_STATE_POWER_UP):
		case (NODE_STATE_POWER_DOWN | NODE_STATE_POWERED_DOWN):
		case (NODE_STATE_POWER_DOWN | NODE_STATE_POWER_DRAIN):
			if (power_save_on)
				return true;
			info("attempt to do power work on node but PowerSave is disabled");
			break;

		case NODE_RESUME:
			if (node_flags & NODE_STATE_POWERING_DOWN)
				return true;
			if (node_flags & NODE_STATE_INVALID_REG)
				return false;
			if ((base_state == NODE_STATE_DOWN)   ||
			    (base_state == NODE_STATE_FUTURE) ||
			    (node_flags & NODE_STATE_DRAIN)   ||
			    (node_flags & NODE_STATE_FAIL)    ||
			    (node_flags & NODE_STATE_REBOOT_REQUESTED))
				return true;
			break;

		case NODE_STATE_REBOOT_CANCEL:
			if (node_flags & NODE_STATE_REBOOT_REQUESTED)
				return true;
			break;

		case NODE_STATE_FUTURE:
			if ((base_state == NODE_STATE_DOWN) ||
			    (base_state == NODE_STATE_IDLE))
				return true;
			break;

		case NODE_STATE_IDLE:
			if (!(node_flags & NODE_STATE_INVALID_REG) &&
			    ((base_state == NODE_STATE_DOWN) ||
			     (base_state == NODE_STATE_IDLE)))
				return true;
			break;

		case NODE_STATE_ALLOCATED:
			if (base_state == NODE_STATE_ALLOCATED)
				return true;
			break;

		default:	/* All others invalid */
			break;
	}

	return false;
}

extern int update_node_record_acct_gather_data(
	acct_gather_node_resp_msg_t *msg)
{
	node_record_t *node_ptr;

	node_ptr = find_node_record(msg->node_name);
	if (node_ptr == NULL)
		return ENOENT;

	memcpy(node_ptr->energy, msg->energy, sizeof(acct_gather_energy_t));

	return SLURM_SUCCESS;
}

/* A node's socket/core configuration has changed could be due to KNL NUMA
 * mode change and reboot. Update this node's config record, splitting an
 * existing record if needed. */
static void _split_node_config(node_record_t *node_ptr,
			       slurm_node_registration_status_msg_t *reg_msg)
{
	config_record_t *config_ptr, *new_config_ptr;

	if (!node_ptr)
		return;
	config_ptr = node_ptr->config_ptr;
	if (!config_ptr)
		return;

	if ((bit_set_count(config_ptr->node_bitmap) > 1) &&
	    bit_test(config_ptr->node_bitmap, node_ptr->index)) {
		new_config_ptr = create_config_record();
		memcpy(new_config_ptr, config_ptr, sizeof(config_record_t));
		new_config_ptr->cpu_spec_list =
			xstrdup(config_ptr->cpu_spec_list);
		new_config_ptr->feature = xstrdup(config_ptr->feature);
		new_config_ptr->gres = xstrdup(config_ptr->gres);
		bit_clear(config_ptr->node_bitmap, node_ptr->index);
		xfree(config_ptr->nodes);
		config_ptr->nodes = bitmap2node_name(config_ptr->node_bitmap);
		new_config_ptr->node_bitmap = bit_alloc(node_record_count);
		bit_set(new_config_ptr->node_bitmap, node_ptr->index);
		new_config_ptr->nodes = xstrdup(node_ptr->name);
		node_ptr->config_ptr = new_config_ptr;
		config_ptr = new_config_ptr;
	}
	config_ptr->cores = reg_msg->cores;
	config_ptr->tot_sockets = reg_msg->sockets;
}

/*
 * validate_node_specs - validate the node's specifications as valid,
 *	if not set state to down, in any case update last_response
 * IN slurm_msg - get node registration message it
 * OUT newly_up - set if node newly brought into service
 * RET 0 if no error, ENOENT if no such node, EINVAL if values too low
 */
extern int validate_node_specs(slurm_msg_t *slurm_msg, bool *newly_up)
{
	int error_code;
	config_record_t *config_ptr;
	node_record_t *node_ptr;
	char *reason_down = NULL;
	char *orig_features = NULL, *orig_features_act = NULL;
	uint32_t node_flags;
	time_t now = time(NULL);
	bool orig_node_avail;
	bool was_invalid_reg, was_powering_up = false, was_powered_down = false;
	static uint32_t cr_flag = NO_VAL;
	static int node_features_cnt = 0;
	int sockets1, sockets2;	/* total sockets on node */
	int cores1, cores2;	/* total cores on node */
	int threads1, threads2;	/* total threads on node */
	static time_t sched_update = 0;
	static double conf_node_reg_mem_percent = -1;

	xassert(verify_lock(CONF_LOCK, READ_LOCK));

	slurm_node_registration_status_msg_t *reg_msg =
		(slurm_node_registration_status_msg_t *)slurm_msg->data;

	node_ptr = find_node_record(reg_msg->node_name);
	if (node_ptr == NULL)
		return ENOENT;

	debug3("%s: validating nodes %s in state: %s",
	       __func__, reg_msg->node_name,
	       node_state_string(node_ptr->node_state));

	if (sched_update != slurm_conf.last_update) {
		char *tmp_ptr;
		if ((tmp_ptr = xstrcasestr(slurm_conf.slurmctld_params,
					   "node_reg_mem_percent="))) {
			conf_node_reg_mem_percent = strtod(tmp_ptr + 21, NULL);
			if (errno) {
				conf_node_reg_mem_percent = -1;
				error("%s: Unable to convert %s value to double",
				      __func__, tmp_ptr);
			}
			sched_update = slurm_conf.last_update;
		}
	}

	orig_node_avail = bit_test(avail_node_bitmap, node_ptr->index);

	config_ptr = node_ptr->config_ptr;
	error_code = SLURM_SUCCESS;

	node_ptr->protocol_version = slurm_msg->protocol_version;
	xfree(node_ptr->version);
	node_ptr->version = reg_msg->version;
	reg_msg->version = NULL;

	if (waiting_for_node_boot(node_ptr) ||
	    waiting_for_node_power_down(node_ptr))
		return SLURM_SUCCESS;
	bit_clear(booting_node_bitmap, node_ptr->index);

	if (cr_flag == NO_VAL) {
		cr_flag = 0;  /* call is no-op for select/linear and others */
		if (select_g_get_info_from_plugin(SELECT_CR_PLUGIN,
						  NULL, &cr_flag)) {
			cr_flag = NO_VAL;	/* error */
		}
		if (cr_flag == SELECT_TYPE_CONS_TRES)
			cr_flag = SELECT_TYPE_CONS_RES;
		node_features_cnt = node_features_g_count();
	}

	if (reg_msg->features_avail || reg_msg->features_active) {
		char *sep = "";
		orig_features = xstrdup(node_ptr->features);
		if (orig_features && orig_features[0])
			sep = ",";
		if (reg_msg->features_avail) {
			xstrfmtcat(orig_features, "%s%s", sep,
				   reg_msg->features_avail);
		}
		if (node_ptr->features_act)
			orig_features_act = xstrdup(node_ptr->features_act);
		else
			orig_features_act = xstrdup(node_ptr->features);
	}
	if (reg_msg->features_avail) {
		if (reg_msg->features_active && !node_ptr->features_act) {
			node_ptr->features_act = node_ptr->features;
			node_ptr->features = NULL;
		} else {
			xfree(node_ptr->features);
		}
		node_ptr->features = node_features_g_node_xlate(
					reg_msg->features_avail,
					orig_features, orig_features,
					node_ptr->index);
		(void) update_node_avail_features(node_ptr->name,
						  node_ptr->features,
						  FEATURE_MODE_IND);
	}
	if (reg_msg->features_active) {
		char *tmp_feature;
		tmp_feature = node_features_g_node_xlate(
						reg_msg->features_active,
						orig_features_act,
						orig_features,
						node_ptr->index);
		xfree(node_ptr->features_act);
		node_ptr->features_act = tmp_feature;
		(void) update_node_active_features(node_ptr->name,
						   node_ptr->features_act,
						   FEATURE_MODE_IND);
	}
	xfree(orig_features);
	xfree(orig_features_act);

	sockets1 = reg_msg->sockets;
	cores1   = sockets1 * reg_msg->cores;
	threads1 = cores1   * reg_msg->threads;
	if (gres_node_config_unpack(reg_msg->gres_info,
				    node_ptr->name) != SLURM_SUCCESS) {
		error_code = SLURM_ERROR;
		xstrcat(reason_down, "Could not unpack gres data");
	} else if (gres_node_config_validate(
				node_ptr->name, config_ptr->gres,
				&node_ptr->gres, &node_ptr->gres_list,
				reg_msg->threads, reg_msg->cores,
				reg_msg->sockets,
				slurm_conf.conf_flags & CTL_CONF_OR,
				&reason_down)
		   != SLURM_SUCCESS) {
		error_code = EINVAL;
		/* reason_down set in function above */
	}
	gres_node_state_log(node_ptr->gres_list, node_ptr->name);

	if (!(slurm_conf.conf_flags & CTL_CONF_OR)) {
		/* sockets1, cores1, and threads1 are set above */
		sockets2 = config_ptr->tot_sockets;
		cores2   = sockets2 * config_ptr->cores;
		threads2 = cores2   * config_ptr->threads;

		if (threads1 < threads2) {
			debug("Node %s has low socket*core*thread count "
			      "(%d < %d)",
			      reg_msg->node_name, threads1, threads2);
			error_code = EINVAL;
			if (reason_down)
				xstrcat(reason_down, ", ");
			xstrcat(reason_down, "Low socket*core*thread count");
		}

		if (reg_msg->cpus < config_ptr->cpus) {
			debug("Node %s has low cpu count (%u < %u)",
			      reg_msg->node_name, reg_msg->cpus,
			      config_ptr->cpus);
			error_code  = EINVAL;
			if (reason_down)
				xstrcat(reason_down, ", ");
			xstrcat(reason_down, "Low CPUs");
		}

		if ((error_code == SLURM_SUCCESS) &&
		    (cr_flag == SELECT_TYPE_CONS_RES) &&
		    (node_features_cnt > 0) &&
		    (reg_msg->sockets != config_ptr->tot_sockets) &&
		    (reg_msg->cores   != config_ptr->cores) &&
		    ((reg_msg->sockets * reg_msg->cores) ==
		     (config_ptr->tot_sockets * config_ptr->cores))) {
			_split_node_config(node_ptr, reg_msg);
		}
	}
	if (reg_msg->boards > reg_msg->sockets) {
		error("Node %s has more boards than sockets (%u > %u), setting board count to 1",
		      reg_msg->node_name, reg_msg->boards, reg_msg->sockets);
		reg_msg->boards = 1;
	}

	if (!(slurm_conf.conf_flags & CTL_CONF_OR)) {
		double node_reg_mem_percent;
		if (conf_node_reg_mem_percent == -1) {
			if (IS_NODE_CLOUD(node_ptr))
				node_reg_mem_percent =
					DEFAULT_CLOUD_REG_MEM_PERCENT;
			else
				node_reg_mem_percent =
					DEFAULT_NODE_REG_MEM_PERCENT;
		} else
			node_reg_mem_percent = conf_node_reg_mem_percent;

		if (config_ptr->real_memory &&
		    ((((double)reg_msg->real_memory /
		       config_ptr->real_memory) * 100) <
		     node_reg_mem_percent)) {
			debug("Node %s has low real_memory size (%"PRIu64" / %"PRIu64") < %.2f%%",
			      reg_msg->node_name, reg_msg->real_memory,
			      config_ptr->real_memory, node_reg_mem_percent);
			error_code  = EINVAL;
			if (reason_down)
				xstrcat(reason_down, ", ");
			xstrfmtcat(reason_down, "Low RealMemory (reported:%"PRIu64" < %.2f%% of configured:%"PRIu64")",
				   reg_msg->real_memory, node_reg_mem_percent,
				   config_ptr->real_memory);
		}

		if (reg_msg->tmp_disk < config_ptr->tmp_disk) {
			debug("Node %s has low tmp_disk size (%u < %u)",
			      reg_msg->node_name, reg_msg->tmp_disk,
			      config_ptr->tmp_disk);
			error_code = EINVAL;
			if (reason_down)
				xstrcat(reason_down, ", ");
			xstrcat(reason_down, "Low TmpDisk");
		}
	}

	if (reg_msg->cpu_spec_list) {
		bitstr_t *node_spec_bitmap_old = node_ptr->node_spec_bitmap;
		char *cpu_spec_list_old = node_ptr->cpu_spec_list;

		node_ptr->node_spec_bitmap = NULL;
		node_ptr->cpu_spec_list = reg_msg->cpu_spec_list;
		reg_msg->cpu_spec_list = NULL;	/* Nothing left to free */

		if (build_node_spec_bitmap(node_ptr) != SLURM_SUCCESS)
			error_code = EINVAL;
		else if (!bit_equal(node_spec_bitmap_old,
				    node_ptr->node_spec_bitmap)) {
			debug("Node %s has different spec CPUs than expected (%s, %s)",
			      reg_msg->node_name, cpu_spec_list_old,
			      node_ptr->cpu_spec_list);
			error_code = EINVAL;
			if (reason_down)
				xstrcat(reason_down, ", ");
			xstrcat(reason_down, "CoreSpec differ");
		}
		xfree(cpu_spec_list_old);
		FREE_NULL_BITMAP(node_spec_bitmap_old);
	}

	xfree(node_ptr->arch);
	node_ptr->arch = reg_msg->arch;
	reg_msg->arch = NULL;	/* Nothing left to free */

	xfree(node_ptr->os);
	node_ptr->os = reg_msg->os;
	reg_msg->os = NULL;	/* Nothing left to free */

	if (node_ptr->cpu_load != reg_msg->cpu_load) {
		node_ptr->cpu_load = reg_msg->cpu_load;
		node_ptr->cpu_load_time = now;
		last_node_update = now;
	}
	if (node_ptr->free_mem != reg_msg->free_mem) {
		node_ptr->free_mem = reg_msg->free_mem;
		node_ptr->free_mem_time = now;
		last_node_update = now;
	}

	if (node_ptr->last_response &&
	    (node_ptr->boot_time > node_ptr->last_response) &&
	    !IS_NODE_UNKNOWN(node_ptr)) {	/* Node just rebooted */
		(void) node_features_g_get_node(node_ptr->name);
	}

	if (IS_NODE_NO_RESPOND(node_ptr) ||
	    IS_NODE_POWERING_UP(node_ptr) ||
	    IS_NODE_POWERING_DOWN(node_ptr) ||
	    IS_NODE_POWERED_DOWN(node_ptr)) {
		was_powered_down = IS_NODE_POWERED_DOWN(node_ptr);

		info("Node %s now responding", node_ptr->name);

		/*
		 * Set last_busy in case that the node came up out of band or
		 * came up after ResumeTimeout so that it can be suspended at a
		 * later point.
		 */
		if (IS_NODE_POWERING_UP(node_ptr) ||
		    IS_NODE_POWERED_DOWN(node_ptr))
			node_ptr->last_busy = now;

		/*
		 * Set last_response if it's expected. Otherwise let it get
		 * marked at "unexpectedly rebooted". Not checked with
		 * IS_NODE_POWERED_DOWN() above to allow ReturnToService !=2
		 * catch nodes [re]booting unexpectedly.
		 */
		if (IS_NODE_POWERING_UP(node_ptr)) {
			node_ptr->last_response = now;
			was_powering_up = true;
		}

		node_ptr->node_state &= (~NODE_STATE_NO_RESPOND);
		node_ptr->node_state &= (~NODE_STATE_POWERING_UP);
		node_ptr->node_state &= (~NODE_STATE_POWERED_DOWN);
		node_ptr->node_state &= (~NODE_STATE_POWERING_DOWN);
		if (!is_node_in_maint_reservation(node_ptr->index))
			node_ptr->node_state &= (~NODE_STATE_MAINT);

		bit_clear(power_node_bitmap, node_ptr->index);

		last_node_update = now;

		if (was_powered_down)
			clusteracct_storage_g_node_up(acct_db_conn, node_ptr,
						      now);
	}

	was_invalid_reg = IS_NODE_INVALID_REG(node_ptr);
	node_ptr->node_state &= ~NODE_STATE_INVALID_REG;
	node_flags = node_ptr->node_state & NODE_STATE_FLAGS;

	if (error_code) {
		node_ptr->node_state |= NODE_STATE_INVALID_REG;
		if (!was_invalid_reg) {
			error("Setting node %s state to INVAL with reason:%s",
			       reg_msg->node_name, reason_down);

			if (was_powering_up || was_powered_down)
				kill_running_job_by_node_name(node_ptr->name);
		}

		if (!IS_NODE_DOWN(node_ptr)
			&& !IS_NODE_DRAIN(node_ptr)
			&& ! IS_NODE_FAIL(node_ptr)) {
			drain_nodes(reg_msg->node_name, reason_down,
			            slurm_conf.slurm_user_id);
		}
		last_node_update = time (NULL);
	} else if (reg_msg->status == ESLURMD_PROLOG_FAILED
		   || reg_msg->status == ESLURMD_SETUP_ENVIRONMENT_ERROR) {
		if (!IS_NODE_DRAIN(node_ptr) && !IS_NODE_FAIL(node_ptr)) {
			char *reason;
			error("%s: Prolog or job env setup failure on node %s, "
			      "draining the node",
			      __func__, reg_msg->node_name);
			if (reg_msg->status == ESLURMD_PROLOG_FAILED)
				reason = "Prolog error";
			else
				reason = "Job env setup error";
			drain_nodes(reg_msg->node_name, reason,
			            slurm_conf.slurm_user_id);
			last_node_update = time (NULL);
		}
	} else {
		if (IS_NODE_UNKNOWN(node_ptr) || IS_NODE_FUTURE(node_ptr)) {
			bool was_future = IS_NODE_FUTURE(node_ptr);
			debug("validate_node_specs: node %s registered with "
			      "%u jobs",
			      reg_msg->node_name,reg_msg->job_count);
			if (IS_NODE_FUTURE(node_ptr)) {
				if (IS_NODE_MAINT(node_ptr) &&
				    !is_node_in_maint_reservation(
					    node_ptr->index))
					node_flags &= (~NODE_STATE_MAINT);
				node_flags &= (~NODE_STATE_REBOOT_REQUESTED);
				node_flags &= (~NODE_STATE_REBOOT_ISSUED);
			}
			if (reg_msg->job_count) {
				node_ptr->node_state = NODE_STATE_ALLOCATED |
					node_flags;
			} else {
				node_ptr->node_state = NODE_STATE_IDLE |
					node_flags;
				node_ptr->last_busy = now;
			}
			last_node_update = now;

			/* don't send this on a slurmctld unless needed */
			if (was_future || /* always send FUTURE checkins */
			    (slurmctld_init_db &&
			     !IS_NODE_DRAIN(node_ptr) &&
			     !IS_NODE_FAIL(node_ptr))) {
				/* reason information is handled in
				   clusteracct_storage_g_node_up()
				*/
				clusteracct_storage_g_node_up(
					acct_db_conn, node_ptr, now);
			}
		} else if (IS_NODE_DOWN(node_ptr) &&
			   ((slurm_conf.ret2service == 2) ||
			    IS_NODE_REBOOT_ISSUED(node_ptr) ||
			    ((slurm_conf.ret2service == 1) &&
			     !xstrcmp(node_ptr->reason, "Not responding") &&
			     (node_ptr->boot_time <
			      node_ptr->last_response)))) {
			node_flags &= (~NODE_STATE_REBOOT_ISSUED);
			if (node_ptr->next_state != NO_VAL)
				node_flags &= (~NODE_STATE_DRAIN);

			if ((node_ptr->next_state & NODE_STATE_BASE) ==
			    NODE_STATE_DOWN) {
				node_ptr->node_state = NODE_STATE_DOWN |
						       node_flags;
				set_node_reboot_reason(node_ptr,
						       "reboot complete");
			} else if (reg_msg->job_count) {
				node_ptr->node_state = NODE_STATE_ALLOCATED |
						       node_flags;
			} else {
				node_ptr->node_state = NODE_STATE_IDLE |
						       node_flags;
				node_ptr->last_busy = now;
			}
			node_ptr->next_state = NO_VAL;
			bit_clear(rs_node_bitmap, node_ptr->index);

			info("node %s returned to service",
			     reg_msg->node_name);
			trigger_node_up(node_ptr);
			last_node_update = now;
			if (!IS_NODE_DRAIN(node_ptr)
			    && !IS_NODE_DOWN(node_ptr)
			    && !IS_NODE_FAIL(node_ptr)) {
				/* reason information is handled in
				 * clusteracct_storage_g_node_up() */
				clusteracct_storage_g_node_up(
					acct_db_conn, node_ptr, now);
			}
		} else if (node_ptr->last_response &&
			   (node_ptr->boot_time > node_ptr->last_response) &&
			   (slurm_conf.ret2service != 2)) {
			if (!node_ptr->reason ||
			    (node_ptr->reason &&
			     !xstrcmp(node_ptr->reason, "Not responding"))) {
				if (node_ptr->reason)
					xfree(node_ptr->reason);
				node_ptr->reason_time = now;
				node_ptr->reason_uid = slurm_conf.slurm_user_id;
				node_ptr->reason = xstrdup(
					"Node unexpectedly rebooted");
			}
			info("%s: Node %s unexpectedly rebooted boot_time=%u last response=%u",
			     __func__, reg_msg->node_name,
			     (uint32_t)node_ptr->boot_time,
			     (uint32_t)node_ptr->last_response);
			_make_node_down(node_ptr, now);
			kill_running_job_by_node_name(reg_msg->node_name);
			last_node_update = now;
			reg_msg->job_count = 0;
		} else if (IS_NODE_ALLOCATED(node_ptr) &&
			   (reg_msg->job_count == 0)) {	/* job vanished */
			node_ptr->node_state = NODE_STATE_IDLE | node_flags;
			node_ptr->last_busy = now;
			last_node_update = now;
		} else if (IS_NODE_COMPLETING(node_ptr) &&
			   (reg_msg->job_count == 0)) {	/* job already done */
			node_ptr->node_state &= (~NODE_STATE_COMPLETING);
			last_node_update = now;
			bit_clear(cg_node_bitmap, node_ptr->index);
		} else if (IS_NODE_IDLE(node_ptr) &&
			   (reg_msg->job_count != 0)) {
			if (node_ptr->run_job_cnt != 0) {
				node_ptr->node_state = NODE_STATE_ALLOCATED |
						       node_flags;
				error("Invalid state for node %s, was IDLE "
			      	      "with %u running jobs",
			      	      node_ptr->name, reg_msg->job_count);
			}
			/*
			 * there must be completing job(s) on this node since
			 * reg_msg->job_count was set (run_job_cnt +
			 * comp_job_cnt) in validate_jobs_on_node()
			 */
			if (node_ptr->comp_job_cnt != 0) {
				node_ptr->node_state |= NODE_STATE_COMPLETING;
				bit_set(cg_node_bitmap, node_ptr->index);
			}
			last_node_update = now;
		}
		if (IS_NODE_IDLE(node_ptr)) {
			node_ptr->owner = NO_VAL;
			xfree(node_ptr->mcs_label);
		}

		select_g_update_node_config(node_ptr->index);
		_sync_bitmaps(node_ptr, reg_msg->job_count);
	}

	xfree(reason_down);
	if (reg_msg->energy)
		memcpy(node_ptr->energy, reg_msg->energy,
		       sizeof(acct_gather_energy_t));

	node_ptr->last_response = now;
	node_ptr->boot_req_time = (time_t) 0;
	node_ptr->power_save_req_time = (time_t) 0;

	*newly_up = (!orig_node_avail &&
		     bit_test(avail_node_bitmap, node_ptr->index));

	if (!error_code && IS_NODE_CLOUD(node_ptr) && cloud_reg_addrs) {
		slurm_addr_t addr;
		char *comm_name = NULL, *hostname = NULL;

		/* Get IP of slurmd */
		if (slurm_msg->conn_fd >= 0 &&
		    !slurm_get_peer_addr(slurm_msg->conn_fd, &addr)) {
			comm_name = xmalloc(INET6_ADDRSTRLEN);
			slurm_get_ip_str(&addr, comm_name, INET6_ADDRSTRLEN);
		}

		/* 2 versions after 21.08 this if can be removed */
		if (slurm_msg->protocol_version <= SLURM_MIN_PROTOCOL_VERSION)
			hostname = auth_g_get_host(slurm_msg->auth_cred);
		else
			hostname = xstrdup(reg_msg->hostname);

		set_node_comm_name(
			node_ptr,
			comm_name ? comm_name : hostname,
			hostname);

		xfree(comm_name);
		xfree(hostname);
	}

	return error_code;
}

static front_end_record_t * _front_end_reg(
		slurm_node_registration_status_msg_t *reg_msg)
{
	front_end_record_t *front_end_ptr;
	uint32_t state_base, state_flags;
	time_t now = time(NULL);

	debug2("name:%s boot_time:%u up_time:%u",
	       reg_msg->node_name, (unsigned int) reg_msg->slurmd_start_time,
	       reg_msg->up_time);

	front_end_ptr = find_front_end_record(reg_msg->node_name);
	if (front_end_ptr == NULL) {
		error("Registration message from unknown node %s",
		      reg_msg->node_name);
		return NULL;
	}

	front_end_ptr->boot_time = now - reg_msg->up_time;
	if (front_end_ptr->last_response &&
	    (front_end_ptr->boot_time > front_end_ptr->last_response)) {
		info("front end %s unexpectedly rebooted, "
		     "killing all previously running jobs running on it.",
		     reg_msg->node_name);
		(void) kill_job_by_front_end_name(front_end_ptr->name);
		reg_msg->job_count = 0;
	}

	front_end_ptr->last_response = now;
	front_end_ptr->slurmd_start_time = reg_msg->slurmd_start_time;
	state_base  = front_end_ptr->node_state & JOB_STATE_BASE;
	state_flags = front_end_ptr->node_state & JOB_STATE_FLAGS;
	if ((state_base == NODE_STATE_DOWN) && (front_end_ptr->reason) &&
	    (!xstrncmp(front_end_ptr->reason, "Not responding", 14))) {
		error("front end node %s returned to service",
		      reg_msg->node_name);
		state_base = NODE_STATE_IDLE;
		xfree(front_end_ptr->reason);
		front_end_ptr->reason_time = (time_t) 0;
		front_end_ptr->reason_uid = 0;
	}
	if (state_base == NODE_STATE_UNKNOWN)
		state_base = NODE_STATE_IDLE;

	state_flags &= (~NODE_STATE_NO_RESPOND);

	front_end_ptr->node_state = state_base | state_flags;
	last_front_end_update = now;
	return front_end_ptr;
}

/*
 * validate_nodes_via_front_end - validate all nodes on a cluster as having
 *	a valid configuration as soon as the front-end registers. Individual
 *	nodes will not register with this configuration
 * IN reg_msg - node registration message
 * IN protocol_version - Version of Slurm on this node
 * OUT newly_up - set if node newly brought into service
 * RET 0 if no error, Slurm error code otherwise
 */
extern int validate_nodes_via_front_end(
		slurm_node_registration_status_msg_t *reg_msg,
		uint16_t protocol_version, bool *newly_up)
{
	int error_code = 0, i, j, rc;
	bool update_node_state = false;
	job_record_t *job_ptr;
	config_record_t *config_ptr;
	node_record_t *node_ptr = NULL;
	time_t now = time(NULL);
	ListIterator job_iterator;
	hostlist_t reg_hostlist = NULL;
	char *host_str = NULL, *reason_down = NULL;
	uint32_t node_flags;
	front_end_record_t *front_end_ptr;

	xassert(verify_lock(CONF_LOCK, READ_LOCK));
	xassert(verify_lock(JOB_LOCK, WRITE_LOCK));
	xassert(verify_lock(FED_LOCK, READ_LOCK));

	if (reg_msg->up_time > now) {
		error("Node up_time on %s is invalid: %u>%u",
		      reg_msg->node_name, reg_msg->up_time, (uint32_t) now);
		reg_msg->up_time = 0;
	}

	front_end_ptr = _front_end_reg(reg_msg);
	if (front_end_ptr == NULL)
		return ESLURM_INVALID_NODE_NAME;

	front_end_ptr->protocol_version = protocol_version;
	xfree(front_end_ptr->version);
	front_end_ptr->version = reg_msg->version;
	reg_msg->version = NULL;
	*newly_up = false;

	if (reg_msg->status == ESLURMD_PROLOG_FAILED) {
		error("Prolog failed on node %s", reg_msg->node_name);
		/* Do NOT set the node DOWN here. Unlike non-front-end systems,
		 * this failure is likely due to some problem in the underlying
		 * infrastructure (e.g. the block failed to boot). */
		/* set_front_end_down(front_end_ptr, "Prolog failed"); */
	}

	/* First validate the job info */
	for (i = 0; i < reg_msg->job_count; i++) {
		if ( (reg_msg->step_id[i].job_id >= MIN_NOALLOC_JOBID) &&
		     (reg_msg->step_id[i].job_id <= MAX_NOALLOC_JOBID) ) {
			info("NoAllocate %ps reported",
			     &reg_msg->step_id[i]);
			continue;
		}

		job_ptr = find_job_record(reg_msg->step_id[i].job_id);
		if (job_ptr && job_ptr->node_bitmap &&
		    ((j = bit_ffs(job_ptr->node_bitmap)) >= 0))
			node_ptr = node_record_table_ptr[j];

		if (job_ptr == NULL) {
			error("Orphan %ps reported on node %s",
			      &reg_msg->step_id[i],
			      front_end_ptr->name);
			abort_job_on_node(reg_msg->step_id[i].job_id,
					  job_ptr, front_end_ptr->name);
			continue;
		} else if (job_ptr->batch_host == NULL) {
			error("Resetting NULL batch_host of JobId=%u to %s",
			      reg_msg->step_id[i].job_id, front_end_ptr->name);
			job_ptr->batch_host = xstrdup(front_end_ptr->name);
		}


		if (IS_JOB_RUNNING(job_ptr) || IS_JOB_SUSPENDED(job_ptr)) {
			debug3("Registered %pJ %ps on %s",
			       job_ptr,
			       &reg_msg->step_id[i],
			       front_end_ptr->name);
			if (job_ptr->batch_flag) {
				/* NOTE: Used for purging defunct batch jobs */
				job_ptr->time_last_active = now;
			}
		}

		else if (IS_JOB_COMPLETING(job_ptr)) {
			/*
			 * Re-send kill request as needed,
			 * not necessarily an error
			 */
			kill_job_on_node(job_ptr, node_ptr);
		}

		else if (IS_JOB_PENDING(job_ptr)) {
			/* Typically indicates a job requeue and the hung
			 * slurmd that went DOWN is now responding */
			error("Registered PENDING %pJ %ps on %s",
			      job_ptr,
			      &reg_msg->step_id[i],
			      front_end_ptr->name);
			abort_job_on_node(reg_msg->step_id[i].job_id, job_ptr,
					  front_end_ptr->name);
		} else if (difftime(now, job_ptr->end_time) <
		           slurm_conf.msg_timeout) {
			/* Race condition */
			debug("Registered newly completed %pJ %ps on %s",
			      job_ptr,
			      &reg_msg->step_id[i],
			      front_end_ptr->name);
		}

		else {		/* else job is supposed to be done */
			error("Registered %pJ %ps in state %s on %s",
			      job_ptr,
			      &reg_msg->step_id[i],
			      job_state_string(job_ptr->job_state),
			      front_end_ptr->name);
			kill_job_on_node(job_ptr, node_ptr);
		}
	}


	/* purge orphan batch jobs */
	job_iterator = list_iterator_create(job_list);
	while ((job_ptr = list_next(job_iterator))) {
		if (!IS_JOB_RUNNING(job_ptr) ||
		    IS_JOB_CONFIGURING(job_ptr) ||
		    (job_ptr->batch_flag == 0))
			continue;
		if (job_ptr->front_end_ptr != front_end_ptr)
			continue;
		if (difftime(now, job_ptr->time_last_active) <= 5)
			continue;
		info("Killing orphan batch %pJ", job_ptr);
		job_complete(job_ptr->job_id, slurm_conf.slurm_user_id,
		             false, false, 0);
	}
	list_iterator_destroy(job_iterator);

	(void) gres_node_config_unpack(reg_msg->gres_info,
				       node_record_table_ptr[i]->name);
	for (i = 0; (node_ptr = next_node(&i)); i++) {
		bool acct_updated = false;

		config_ptr = node_ptr->config_ptr;
		node_ptr->last_response = now;

		rc = gres_node_config_validate(
			node_ptr->name,
			config_ptr->gres,
			&node_ptr->gres,
			&node_ptr->gres_list,
			reg_msg->threads,
			reg_msg->cores,
			reg_msg->sockets,
			slurm_conf.conf_flags & CTL_CONF_OR,
			&reason_down);
		if (rc) {
			if (!IS_NODE_DOWN(node_ptr)) {
				error("Setting node %s state to DOWN",
				      node_ptr->name);
			}
			set_node_down(node_ptr->name, reason_down);
			last_node_update = now;
		}
		xfree(reason_down);
		gres_node_state_log(node_ptr->gres_list, node_ptr->name);

		if (reg_msg->up_time) {
			node_ptr->up_time = reg_msg->up_time;
			node_ptr->boot_time = now - reg_msg->up_time;
		}
		node_ptr->slurmd_start_time = reg_msg->slurmd_start_time;

		if (IS_NODE_NO_RESPOND(node_ptr)) {
			update_node_state = true;
			/* This is handled by the select/cray plugin */
			node_ptr->node_state &= (~NODE_STATE_NO_RESPOND);
			node_ptr->node_state &= (~NODE_STATE_POWERING_UP);
		}

		if (reg_msg->status != ESLURMD_PROLOG_FAILED) {
			if (reg_hostlist)
				(void) hostlist_push_host(reg_hostlist,
							  node_ptr->name);
			else
				reg_hostlist = hostlist_create(node_ptr->name);

			node_flags = node_ptr->node_state & NODE_STATE_FLAGS;
			if (IS_NODE_UNKNOWN(node_ptr)) {
				update_node_state = true;
				*newly_up = true;
				if (node_ptr->run_job_cnt) {
					node_ptr->node_state =
						NODE_STATE_ALLOCATED |
						node_flags;
				} else {
					node_ptr->node_state =
						NODE_STATE_IDLE |
						node_flags;
					node_ptr->last_busy = now;
				}
				if (!IS_NODE_DRAIN(node_ptr) &&
				    !IS_NODE_FAIL(node_ptr)) {
					/* reason information is handled in
					 * clusteracct_storage_g_node_up() */
					clusteracct_storage_g_node_up(
						acct_db_conn,
						node_ptr, now);
					acct_updated = true;
				}
			} else if (IS_NODE_DOWN(node_ptr) &&
				   ((slurm_conf.ret2service == 2) ||
				    (node_ptr->boot_req_time != 0)    ||
				    ((slurm_conf.ret2service == 1) &&
				     !xstrcmp(node_ptr->reason,
					      "Not responding")))) {
				update_node_state = true;
				*newly_up = true;
				if (node_ptr->run_job_cnt) {
					node_ptr->node_state =
						NODE_STATE_ALLOCATED |
						node_flags;
				} else {
					node_ptr->node_state =
						NODE_STATE_IDLE |
						node_flags;
					node_ptr->last_busy = now;
				}
				trigger_node_up(node_ptr);
				if (!IS_NODE_DRAIN(node_ptr) &&
				    !IS_NODE_FAIL(node_ptr)) {
					/* reason information is handled in
					 * clusteracct_storage_g_node_up() */
					clusteracct_storage_g_node_up(
						acct_db_conn,
						node_ptr, now);
					acct_updated = true;
				}
			} else if (IS_NODE_ALLOCATED(node_ptr) &&
				   (node_ptr->run_job_cnt == 0)) {
				/* job vanished */
				update_node_state = true;
				node_ptr->node_state = NODE_STATE_IDLE |
					node_flags;
				node_ptr->last_busy = now;
			} else if (IS_NODE_COMPLETING(node_ptr) &&
				   (node_ptr->comp_job_cnt == 0)) {
				/* job already done */
				update_node_state = true;
				node_ptr->node_state &=
					(~NODE_STATE_COMPLETING);
				bit_clear(cg_node_bitmap, i);
			} else if (IS_NODE_IDLE(node_ptr) &&
				   (node_ptr->run_job_cnt != 0)) {
				update_node_state = true;
				node_ptr->node_state = NODE_STATE_ALLOCATED |
						       node_flags;
				error("Invalid state for node %s, was IDLE "
				      "with %u running jobs",
				      node_ptr->name, reg_msg->job_count);
			}
			if (IS_NODE_IDLE(node_ptr)) {
				node_ptr->owner = NO_VAL;
				xfree(node_ptr->mcs_label);
			}

			select_g_update_node_config(i);
			_sync_bitmaps(node_ptr,
				      (node_ptr->run_job_cnt +
				       node_ptr->comp_job_cnt));
		}
		if (reg_msg->energy)
			memcpy(node_ptr->energy, reg_msg->energy,
			       sizeof(acct_gather_energy_t));

		if (!acct_updated && slurmctld_init_db &&
		    !IS_NODE_DOWN(node_ptr) &&
		    !IS_NODE_DRAIN(node_ptr) && !IS_NODE_FAIL(node_ptr)) {
			/* reason information is handled in
			   clusteracct_storage_g_node_up()
			*/
			clusteracct_storage_g_node_up(
				acct_db_conn, node_ptr, now);
		}

	}

	if (reg_hostlist) {
		hostlist_uniq(reg_hostlist);
		host_str = hostlist_ranged_string_xmalloc(reg_hostlist);
		debug("Nodes %s have registered", host_str);
		xfree(host_str);
		hostlist_destroy(reg_hostlist);
	}

	if (update_node_state)
		last_node_update = time (NULL);
	return error_code;
}

/* Sync idle, share, and avail_node_bitmaps for a given node */
static void _sync_bitmaps(node_record_t *node_ptr, int job_count)
{
	if (job_count == 0) {
		bit_set (idle_node_bitmap, node_ptr->index);
		bit_set (share_node_bitmap, node_ptr->index);
	}
	if (IS_NODE_DOWN(node_ptr) || IS_NODE_DRAIN(node_ptr) ||
	    IS_NODE_FAIL(node_ptr) || IS_NODE_NO_RESPOND(node_ptr))
		bit_clear (avail_node_bitmap, node_ptr->index);
	else
		make_node_avail(node_ptr);
	if (IS_NODE_DOWN(node_ptr))
		bit_clear (up_node_bitmap, node_ptr->index);
	else
		bit_set   (up_node_bitmap, node_ptr->index);
}

#ifdef HAVE_FRONT_END
static void _node_did_resp(front_end_record_t *fe_ptr)
{
	uint32_t node_flags;
	time_t now = time(NULL);

	fe_ptr->last_response = now;

	if (IS_NODE_NO_RESPOND(fe_ptr)) {
		info("Node %s now responding", fe_ptr->name);
		last_front_end_update = now;
		fe_ptr->node_state &= (~NODE_STATE_NO_RESPOND);
	}

	node_flags = fe_ptr->node_state & NODE_STATE_FLAGS;
	if (IS_NODE_UNKNOWN(fe_ptr)) {
		last_front_end_update = now;
		fe_ptr->node_state = NODE_STATE_IDLE | node_flags;
	}
	if (IS_NODE_DOWN(fe_ptr) &&
	    ((slurm_conf.ret2service == 2) ||
	     ((slurm_conf.ret2service == 1) &&
	      !xstrcmp(fe_ptr->reason, "Not responding")))) {
		last_front_end_update = now;
		fe_ptr->node_state = NODE_STATE_IDLE | node_flags;
		info("node_did_resp: node %s returned to service",
		     fe_ptr->name);
		trigger_front_end_up(fe_ptr);
		if (!IS_NODE_DRAIN(fe_ptr) && !IS_NODE_FAIL(fe_ptr)) {
			xfree(fe_ptr->reason);
			fe_ptr->reason_time = 0;
			fe_ptr->reason_uid = NO_VAL;
		}
	}
	return;
}
#else
static void _node_did_resp(node_record_t *node_ptr)
{
	uint32_t node_flags;
	time_t now = time(NULL);

	if (waiting_for_node_boot(node_ptr) ||
	    waiting_for_node_power_down(node_ptr) ||
	    IS_NODE_FUTURE(node_ptr))
		return;
	node_ptr->last_response = now;
	if (IS_NODE_NO_RESPOND(node_ptr) || IS_NODE_POWERING_UP(node_ptr)) {
		info("Node %s now responding", node_ptr->name);
		node_ptr->node_state &= (~NODE_STATE_NO_RESPOND);
		node_ptr->node_state &= (~NODE_STATE_POWERING_UP);
		if (!is_node_in_maint_reservation(node_ptr->index))
			node_ptr->node_state &= (~NODE_STATE_MAINT);
		last_node_update = now;
	}
	node_flags = node_ptr->node_state & NODE_STATE_FLAGS;
	if (IS_NODE_UNKNOWN(node_ptr)) {
		node_ptr->last_busy = now;
		if (node_ptr->run_job_cnt) {
			node_ptr->node_state = NODE_STATE_ALLOCATED |
					       node_flags;
		} else
			node_ptr->node_state = NODE_STATE_IDLE | node_flags;
		last_node_update = now;
		if (!IS_NODE_DRAIN(node_ptr) && !IS_NODE_FAIL(node_ptr)) {
			clusteracct_storage_g_node_up(acct_db_conn,
						      node_ptr, now);
		}
	}
	if (IS_NODE_DOWN(node_ptr) &&
	    ((slurm_conf.ret2service == 2) ||
	     (node_ptr->boot_req_time != 0)    ||
	     ((slurm_conf.ret2service == 1) &&
	      !xstrcmp(node_ptr->reason, "Not responding")))) {
		node_ptr->last_busy = now;
		node_ptr->node_state = NODE_STATE_IDLE | node_flags;
		info("node_did_resp: node %s returned to service",
		     node_ptr->name);
		trigger_node_up(node_ptr);
		last_node_update = now;
		if (!IS_NODE_DRAIN(node_ptr) && !IS_NODE_FAIL(node_ptr)) {
			/* reason information is handled in
			   clusteracct_storage_g_node_up()
			*/
			clusteracct_storage_g_node_up(acct_db_conn,
						      node_ptr, now);
		}
	}
	if (IS_NODE_IDLE(node_ptr) && !IS_NODE_COMPLETING(node_ptr)) {
		bit_set (idle_node_bitmap, node_ptr->index);
		bit_set (share_node_bitmap, node_ptr->index);
	}
	if (IS_NODE_DOWN(node_ptr) ||
	    IS_NODE_DRAIN(node_ptr) ||
	    IS_NODE_FAIL(node_ptr) ||
	    (IS_NODE_POWER_DOWN(node_ptr) && !IS_NODE_ALLOCATED(node_ptr))) {
		bit_clear (avail_node_bitmap, node_ptr->index);
	} else
		bit_set   (avail_node_bitmap, node_ptr->index);
	if (IS_NODE_DOWN(node_ptr))
		bit_clear (up_node_bitmap, node_ptr->index);
	else
		bit_set   (up_node_bitmap, node_ptr->index);
	return;
}
#endif

/*
 * node_did_resp - record that the specified node is responding
 * IN name - name of the node
 */
void node_did_resp (char *name)
{
#ifdef HAVE_FRONT_END
	front_end_record_t *node_ptr;
	node_ptr = find_front_end_record (name);
#else
	node_record_t *node_ptr;
	node_ptr = find_node_record (name);
#endif

	xassert(verify_lock(CONF_LOCK, READ_LOCK));

	if (node_ptr == NULL) {
		error ("node_did_resp unable to find node %s", name);
		return;
	}
	_node_did_resp(node_ptr);
	debug2("node_did_resp %s",name);
}

/*
 * node_not_resp - record that the specified node is not responding
 * IN name - name of the node
 * IN msg_time - time message was sent
 */
void node_not_resp (char *name, time_t msg_time, slurm_msg_type_t resp_type)
{
#ifdef HAVE_FRONT_END
	front_end_record_t *node_ptr;

	node_ptr = find_front_end_record (name);
#else
	node_record_t *node_ptr;

	node_ptr = find_node_record (name);
#endif
	if (node_ptr == NULL) {
		error ("node_not_resp unable to find node %s", name);
		return;
	}

	/* If the slurmd on the node responded with something we don't
	 * want to ever set the node down, so mark that the node
	 * responded, but for whatever reason there was a
	 * communication error.  This makes it so we don't mark the
	 * node down if the slurmd really is there (Wrong protocol
	 * version or munge issue or whatever) so we don't kill
	 * any running jobs.  RESPONSE_FORWARD_FAILED means we
	 * couldn't contact the slurmd.
	 * last_response could be in the future if boot in progress.
	 */
	if (resp_type != RESPONSE_FORWARD_FAILED) {
		node_ptr->last_response = MAX(msg_time - 1,
					      node_ptr->last_response);
	}

	if (!IS_NODE_DOWN(node_ptr)) {
		/* Logged by node_no_resp_msg() on periodic basis */
		node_ptr->not_responding = true;
	}

	if (IS_NODE_NO_RESPOND(node_ptr) ||
	    IS_NODE_POWERING_DOWN(node_ptr) ||
	    IS_NODE_POWERED_DOWN(node_ptr))
		return;		/* Already known to be not responding */

	if (node_ptr->last_response >= msg_time) {
		debug("node_not_resp: node %s responded since msg sent",
		      node_ptr->name);
		return;
	}

	node_ptr->node_state |= NODE_STATE_NO_RESPOND;
#ifdef HAVE_FRONT_END
	last_front_end_update = time(NULL);
#else
	last_node_update = time(NULL);
	bit_clear (avail_node_bitmap, node_ptr->index);
#endif

	return;
}

/* For every node with the "not_responding" flag set, clear the flag
 * and log that the node is not responding using a hostlist expression */
extern void node_no_resp_msg(void)
{
	int i;
	node_record_t *node_ptr;
	char *host_str = NULL;
	hostlist_t no_resp_hostlist = NULL;

	for (i = 0; (node_ptr = next_node(&i)); i++) {
		if (!node_ptr->not_responding ||
		    IS_NODE_POWERED_DOWN(node_ptr) ||
		    IS_NODE_POWERING_DOWN(node_ptr) ||
		    IS_NODE_POWERING_UP(node_ptr))
			continue;
		if (no_resp_hostlist) {
			(void) hostlist_push_host(no_resp_hostlist,
						  node_ptr->name);
		} else
			no_resp_hostlist = hostlist_create(node_ptr->name);
		node_ptr->not_responding = false;
 	}
	if (no_resp_hostlist) {
		hostlist_uniq(no_resp_hostlist);
		host_str = hostlist_ranged_string_xmalloc(no_resp_hostlist);
		error("Nodes %s not responding", host_str);
		xfree(host_str);
		hostlist_destroy(no_resp_hostlist);
	}
}

/*
 * set_node_down - make the specified compute node's state DOWN and
 *	kill jobs as needed
 * IN name - name of the node
 * IN reason - why the node is DOWN
 */
void set_node_down (char *name, char *reason)
{
	node_record_t *node_ptr;

	node_ptr = find_node_record (name);
	if (node_ptr == NULL) {
		error ("set_node_down unable to find node %s", name);
		return;
	}
	set_node_down_ptr (node_ptr, reason);

	return;
}

/*
 * set_node_down_ptr - make the specified compute node's state DOWN and
 *	kill jobs as needed
 * IN node_ptr - node_ptr to the node
 * IN reason - why the node is DOWN
 */
void set_node_down_ptr(node_record_t *node_ptr, char *reason)
{
	time_t now = time(NULL);

	if ((node_ptr->reason == NULL) ||
	    (xstrncmp(node_ptr->reason, "Not responding", 14) == 0)) {
		xfree(node_ptr->reason);
		if (reason) {
			node_ptr->reason = xstrdup(reason);
			node_ptr->reason_time = now;
			node_ptr->reason_uid = slurm_conf.slurm_user_id;
		} else {
			node_ptr->reason_time = 0;
			node_ptr->reason_uid = NO_VAL;
		}
	}
	_make_node_down(node_ptr, now);
	(void) kill_running_job_by_node_name(node_ptr->name);
	_sync_bitmaps(node_ptr, 0);

	return;
}

/*
 * is_node_down - determine if the specified node's state is DOWN
 * IN name - name of the node
 * RET true if node exists and is down, otherwise false
 */
bool is_node_down (char *name)
{
	node_record_t *node_ptr;

	node_ptr = find_node_record (name);
	if (node_ptr == NULL) {
		error ("is_node_down unable to find node %s", name);
		return false;
	}

	if (IS_NODE_DOWN(node_ptr))
		return true;
	return false;
}

/*
 * is_node_resp - determine if the specified node's state is responding
 * IN name - name of the node
 * RET true if node exists and is responding, otherwise false
 */
bool is_node_resp (char *name)
{
#ifdef HAVE_FRONT_END
	front_end_record_t *node_ptr;

	node_ptr = find_front_end_record (name);
#else
	node_record_t *node_ptr;

	node_ptr = find_node_record (name);
#endif
	if (node_ptr == NULL) {
		error ("is_node_resp unable to find node %s", name);
		return false;
	}

	if (IS_NODE_NO_RESPOND(node_ptr))
		return false;
	return true;
}

/*
 * find_first_node_record - find a record for first node in the bitmap
 * IN node_bitmap
 */
node_record_t *find_first_node_record(bitstr_t *node_bitmap)
{
	int inx;

	if (node_bitmap == NULL) {
		error ("find_first_node_record passed null bitstring");
		return NULL;
	}

	inx = bit_ffs (node_bitmap);
	if (inx < 0)
		return NULL;
	else
		return node_record_table_ptr[inx];
}

/*
 * msg_to_slurmd - send given msg_type (REQUEST_RECONFIGURE or REQUEST_SHUTDOWN)
 * to every slurmd
 */
void msg_to_slurmd (slurm_msg_type_t msg_type)
{
	int i;
	shutdown_msg_t *shutdown_req;
	agent_arg_t *kill_agent_args;
#ifdef HAVE_FRONT_END
	front_end_record_t *front_end_ptr;
#else
	node_record_t *node_ptr;
#endif

	kill_agent_args = xmalloc (sizeof (agent_arg_t));
	kill_agent_args->msg_type = msg_type;
	kill_agent_args->retry = 0;
	kill_agent_args->hostlist = hostlist_create(NULL);
	if (msg_type == REQUEST_SHUTDOWN) {
 		shutdown_req = xmalloc(sizeof(shutdown_msg_t));
		shutdown_req->options = 0;
		kill_agent_args->msg_args = shutdown_req;
	}

	kill_agent_args->protocol_version = SLURM_PROTOCOL_VERSION;

#ifdef HAVE_FRONT_END
	for (i = 0, front_end_ptr = front_end_nodes;
	     i < front_end_node_cnt; i++, front_end_ptr++) {
		if (kill_agent_args->protocol_version >
		    front_end_ptr->protocol_version)
			kill_agent_args->protocol_version =
				front_end_ptr->protocol_version;

		hostlist_push_host(kill_agent_args->hostlist,
				   front_end_ptr->name);
		kill_agent_args->node_count++;
	}
#else
	for (i = 0; (node_ptr = next_node(&i)); i++) {
		if (IS_NODE_FUTURE(node_ptr))
			continue;
		if (IS_NODE_CLOUD(node_ptr) &&
		    (IS_NODE_POWERED_DOWN(node_ptr) ||
		     IS_NODE_POWERING_DOWN(node_ptr)))
			continue;
		if (kill_agent_args->protocol_version >
		    node_record_table_ptr[node_ptr->index]->protocol_version)
			kill_agent_args->protocol_version =
				node_record_table_ptr[node_ptr->index]->
				protocol_version;
		hostlist_push_host(kill_agent_args->hostlist, node_ptr->name);
		kill_agent_args->node_count++;
	}
#endif

	if (kill_agent_args->node_count == 0) {
		hostlist_destroy(kill_agent_args->hostlist);
		xfree (kill_agent_args);
	} else {
		debug ("Spawning agent msg_type=%d", msg_type);
		set_agent_arg_r_uid(kill_agent_args, SLURM_AUTH_UID_ANY);
		agent_queue_request(kill_agent_args);
	}
}

/*
 * Specialized version of msg_to_slurmd that handles cross-version issues
 * when running configless.
 *
 * Since the REQUEST_RECONFIGURE message had no body, you could get away with
 * sending under the oldest format of any slurmd attached to the system.
 *
 * For configless, this would mean nothing gets sent to anyone, and those
 * older slurmds get REQUEST_RECONFIGURE_WITH_CONFIG and ignore it.
 *
 * So explicitly split the pool into three groups.
 * Note: DOES NOT SUPPORT FRONTEND.
 */
void push_reconfig_to_slurmd(char **slurmd_config_files)
{
#ifndef HAVE_FRONT_END
	agent_arg_t *curr_args, *prev_args, *old_args;
	node_record_t *node_ptr;
	config_response_msg_t *curr_config, *prev_config, *old_config;

	/*
	 * The 'curr_args' is when we pivoted to a List holding configs.
	 * As long as that same pack code is maintained, this is fine
	 * going forward.
	 */
	curr_args = xmalloc(sizeof(*curr_args));
	curr_args->msg_type = REQUEST_RECONFIGURE_WITH_CONFIG;
	curr_args->retry = 0;
	curr_args->hostlist = hostlist_create(NULL);
	curr_args->protocol_version = SLURM_PROTOCOL_VERSION;
	curr_config = xmalloc(sizeof(*curr_config));
	load_config_response_list(curr_config, slurmd_config_files);
	curr_args->msg_args = curr_config;

	prev_args = xmalloc(sizeof(*prev_args));
	prev_args->msg_type = REQUEST_RECONFIGURE_WITH_CONFIG;
	prev_args->retry = 0;
	prev_args->hostlist = hostlist_create(NULL);
	prev_args->protocol_version = SLURM_ONE_BACK_PROTOCOL_VERSION;
	prev_config = xmalloc(sizeof(*prev_config));
	load_config_response_msg(prev_config, CONFIG_REQUEST_SLURMD);
	prev_args->msg_args = prev_config;

	old_args = xmalloc(sizeof(*old_args));
	old_args->msg_type = REQUEST_RECONFIGURE_WITH_CONFIG;
	old_args->retry = 0;
	old_args->hostlist = hostlist_create(NULL);
	old_args->protocol_version = SLURM_MIN_PROTOCOL_VERSION;
	old_config = xmalloc(sizeof(*old_config));
	load_config_response_msg(old_config, CONFIG_REQUEST_SLURMD);
	old_args->msg_args = old_config;

	for (int i = 0; (node_ptr = next_node(&i)); i++) {
		if (IS_NODE_FUTURE(node_ptr))
			continue;
		if (IS_NODE_CLOUD(node_ptr) &&
		    (IS_NODE_POWERED_DOWN(node_ptr) ||
		     IS_NODE_POWERING_DOWN(node_ptr)))
			continue;

		if (node_ptr->protocol_version >= SLURM_PROTOCOL_VERSION) {
			hostlist_push_host(curr_args->hostlist, node_ptr->name);
			curr_args->node_count++;
		} else if (node_ptr->protocol_version ==
			   SLURM_ONE_BACK_PROTOCOL_VERSION) {
			hostlist_push_host(prev_args->hostlist, node_ptr->name);
			prev_args->node_count++;
		} else if (node_ptr->protocol_version ==
			   SLURM_MIN_PROTOCOL_VERSION) {
			hostlist_push_host(old_args->hostlist, node_ptr->name);
			old_args->node_count++;
		}
	}

	if (curr_args->node_count == 0) {
		hostlist_destroy(curr_args->hostlist);
		slurm_free_config_response_msg(curr_config);
		xfree(curr_args);
	} else {
		debug("Spawning agent msg_type=%d", curr_args->msg_type);
		set_agent_arg_r_uid(curr_args, SLURM_AUTH_UID_ANY);
		agent_queue_request(curr_args);
	}

	if (prev_args->node_count == 0) {
		hostlist_destroy(prev_args->hostlist);
		slurm_free_config_response_msg(prev_config);
		xfree(prev_args);
	} else {
		debug("Spawning agent msg_type=%d", prev_args->msg_type);
		set_agent_arg_r_uid(prev_args, SLURM_AUTH_UID_ANY);
		agent_queue_request(prev_args);
	}

	if (old_args->node_count == 0) {
		hostlist_destroy(old_args->hostlist);
		slurm_free_config_response_msg(old_config);
		xfree(old_args);
	} else {
		debug("Spawning agent msg_type=%d", old_args->msg_type);
		set_agent_arg_r_uid(old_args, SLURM_AUTH_UID_ANY);
		agent_queue_request(old_args);
	}
#else
	error("%s: Cannot use configless with FrontEnd mode! Sending normal reconfigure request.",
	      __func__);
	msg_to_slurmd(REQUEST_RECONFIGURE);
#endif
}


/*
 * make_node_alloc - flag specified node as allocated to a job
 * IN node_ptr - pointer to node being allocated
 * IN job_ptr  - pointer to job that is starting
 */
extern void make_node_alloc(node_record_t *node_ptr, job_record_t *job_ptr)
{
	uint32_t node_flags;

	(node_ptr->run_job_cnt)++;
	bit_clear(idle_node_bitmap, node_ptr->index);
	if (job_ptr->details && (job_ptr->details->share_res == 0)) {
		bit_clear(share_node_bitmap, node_ptr->index);
		(node_ptr->no_share_job_cnt)++;
	}

	if ((job_ptr->details &&
	     (job_ptr->details->whole_node == WHOLE_NODE_USER)) ||
	    (job_ptr->part_ptr &&
	     (job_ptr->part_ptr->flags & PART_FLAG_EXCLUSIVE_USER))) {
		node_ptr->owner_job_cnt++;
		node_ptr->owner = job_ptr->user_id;
	}

	if (slurm_mcs_get_select(job_ptr) == 1) {
		xfree(node_ptr->mcs_label);
		node_ptr->mcs_label = xstrdup(job_ptr->mcs_label);
	}

	node_flags = node_ptr->node_state & NODE_STATE_FLAGS;
	node_ptr->node_state = NODE_STATE_ALLOCATED | node_flags;
	xfree(node_ptr->reason);
	node_ptr->reason_time = 0;
	node_ptr->reason_uid = NO_VAL;

	last_node_update = time(NULL);
}

/* make_node_avail - flag specified node as available */
extern void make_node_avail(node_record_t *node_ptr)
{
	if (IS_NODE_POWER_DOWN(node_ptr) || IS_NODE_POWERING_DOWN(node_ptr))
		return;
	bit_set(avail_node_bitmap, node_ptr->index);

	/*
	 * If we are in the middle of a backfill cycle, this bitmap is
	 * used (when bf_continue is enabled) to avoid scheduling lower
	 * priority jobs on to newly available resources.
	 */
	bit_set(bf_ignore_node_bitmap, node_ptr->index);
}

/* make_node_comp - flag specified node as completing a job
 * IN node_ptr - pointer to node marked for completion of job
 * IN job_ptr - pointer to job that is completing
 * IN suspended - true if job was previously suspended
 */
extern void make_node_comp(node_record_t *node_ptr, job_record_t *job_ptr,
			   bool suspended)
{
	uint32_t node_flags;
	time_t now = time(NULL);

	xassert(node_ptr);
	if (suspended) {
		if (node_ptr->sus_job_cnt) {
			(node_ptr->sus_job_cnt)--;
		} else {
			error("%s: %pJ node %s sus_job_cnt underflow", __func__,
			      job_ptr, node_ptr->name);
		}
	} else {
		if (node_ptr->run_job_cnt) {
			(node_ptr->run_job_cnt)--;
		} else {
			error("%s: %pJ node %s run_job_cnt underflow", __func__,
			      job_ptr, node_ptr->name);
		}
		if (job_ptr->details && (job_ptr->details->share_res == 0)) {
			if (node_ptr->no_share_job_cnt) {
				(node_ptr->no_share_job_cnt)--;
			} else {
				error("%s: %pJ node %s no_share_job_cnt underflow",
				      __func__, job_ptr, node_ptr->name);
			}
			if (node_ptr->no_share_job_cnt == 0)
				bit_set(share_node_bitmap, node_ptr->index);
		}
	}

	/* Sync up conditionals with deallocate_nodes() */
	if (!IS_NODE_DOWN(node_ptr) &&
	    !IS_NODE_POWERED_DOWN(node_ptr) &&
	    !IS_NODE_POWERING_UP(node_ptr)) {
		/* Don't verify RPC if node in DOWN or POWER_UP state */
		(node_ptr->comp_job_cnt)++;
		node_ptr->node_state |= NODE_STATE_COMPLETING;
		bit_set(cg_node_bitmap, node_ptr->index);
	}
	node_flags = node_ptr->node_state & NODE_STATE_FLAGS;

	if (!node_ptr->run_job_cnt && !node_ptr->comp_job_cnt) {
		node_ptr->last_busy = now;
		bit_set(idle_node_bitmap, node_ptr->index);
	}
	if (IS_NODE_DRAIN(node_ptr) || IS_NODE_FAIL(node_ptr)) {
		trigger_node_draining(node_ptr);
		if (!node_ptr->run_job_cnt && !node_ptr->comp_job_cnt) {
			trigger_node_drained(node_ptr);
			clusteracct_storage_g_node_down(
				acct_db_conn,
				node_ptr, now, NULL,
				slurm_conf.slurm_user_id);
		}
	}

	if (IS_NODE_DOWN(node_ptr)) {
		debug3("%s: Node %s being left DOWN", __func__, node_ptr->name);
	} else if (node_ptr->run_job_cnt)
		node_ptr->node_state = NODE_STATE_ALLOCATED | node_flags;
	else {
		node_ptr->node_state = NODE_STATE_IDLE | node_flags;
		node_ptr->last_busy = now;
	}
	last_node_update = now;
}

/*
 * Subset of _make_node_down() except for marking node down, trigger and
 * accounting update.
 */
static void _make_node_unavail(node_record_t *node_ptr)
{
	xassert(node_ptr);

	node_ptr->node_state &= (~NODE_STATE_COMPLETING);
	bit_clear(avail_node_bitmap, node_ptr->index);
	bit_clear(cg_node_bitmap, node_ptr->index);
	bit_set(idle_node_bitmap, node_ptr->index);
	bit_set(share_node_bitmap, node_ptr->index);
	bit_clear(up_node_bitmap, node_ptr->index);
}

/* _make_node_down - flag specified node as down */
static void _make_node_down(node_record_t *node_ptr, time_t event_time)
{
	uint32_t node_flags;

	xassert(node_ptr);

	_make_node_unavail(node_ptr);
	node_flags = node_ptr->node_state & NODE_STATE_FLAGS;
	node_ptr->node_state = NODE_STATE_DOWN | node_flags;
	node_ptr->owner = NO_VAL;
	xfree(node_ptr->mcs_label);
	trigger_node_down(node_ptr);
	last_node_update = time (NULL);
	clusteracct_storage_g_node_down(acct_db_conn,
					node_ptr, event_time, NULL,
					node_ptr->reason_uid);
	/*
	 * check all reservations since node may have been in a reservation with
	 * floating count of nodes that needs to be updated
	 */
	validate_all_reservations(false);
}

/*
 * make_node_idle - flag specified node as having finished with a job
 * IN node_ptr - pointer to node reporting job completion
 * IN job_ptr - pointer to job that just completed or NULL if not applicable
 */
void make_node_idle(node_record_t *node_ptr, job_record_t *job_ptr)
{
	uint32_t node_flags;
	time_t now = time(NULL);
	bitstr_t *node_bitmap = NULL;

	if (job_ptr) {
		if (job_ptr->node_bitmap_cg)
			node_bitmap = job_ptr->node_bitmap_cg;
		else
			node_bitmap = job_ptr->node_bitmap;
	}

	log_flag(TRACE_JOBS, "%s: enter %pJ", __func__, job_ptr);

	xassert(node_ptr);
	if (node_bitmap && (bit_test(node_bitmap, node_ptr->index))) {
		/* Not a replay */
		last_job_update = now;
		bit_clear(node_bitmap, node_ptr->index);

		if (!IS_JOB_FINISHED(job_ptr))
			job_update_tres_cnt(job_ptr, node_ptr->index);

		if (job_ptr->node_cnt) {
			/*
			 * Clean up the JOB_COMPLETING flag
			 * only if there is not the slurmctld
			 * epilog running, otherwise wait
			 * when it terminates then this
			 * function will be invoked.
			 */
			job_ptr->node_cnt--;
			if ((job_ptr->node_cnt == 0) &&
			    !job_ptr->epilog_running)
				cleanup_completing(job_ptr);
		} else if ((job_ptr->total_cpus == 0) &&
			   (job_ptr->total_nodes == 0)) {
			/* Job resized to zero nodes (expanded another job) */
		} else {
			error("%s: %pJ node_cnt underflow", __func__, job_ptr);
		}

		if (IS_JOB_SUSPENDED(job_ptr)) {
			/* Remove node from suspended job */
			if (node_ptr->sus_job_cnt)
				(node_ptr->sus_job_cnt)--;
			else
				error("%s: %pJ node %s sus_job_cnt underflow",
				      __func__, job_ptr, node_ptr->name);
		} else if (IS_JOB_RUNNING(job_ptr)) {
			/* Remove node from running job */
			if (node_ptr->run_job_cnt)
				(node_ptr->run_job_cnt)--;
			else
				error("%s: %pJ node %s run_job_cnt underflow",
				      __func__, job_ptr, node_ptr->name);
		} else {
			if (node_ptr->comp_job_cnt) {
				(node_ptr->comp_job_cnt)--;
			} else if (IS_NODE_DOWN(node_ptr)) {
				/* We were not expecting this response,
				 * ignore it */
			} else {
				error("%s: %pJ node %s comp_job_cnt underflow",
				      __func__, job_ptr, node_ptr->name);
			}
			if (node_ptr->comp_job_cnt > 0)
				goto fini;	/* More jobs completing */
		}
	}

	if (node_ptr->comp_job_cnt == 0) {
		node_ptr->node_state &= (~NODE_STATE_COMPLETING);
		bit_clear(cg_node_bitmap, node_ptr->index);
		if (IS_NODE_IDLE(node_ptr)) {
			node_ptr->owner = NO_VAL;
			xfree(node_ptr->mcs_label);
		}
	}

	node_flags = node_ptr->node_state & NODE_STATE_FLAGS;
	if (IS_NODE_DOWN(node_ptr) || IS_NODE_FUTURE(node_ptr)) {
		debug3("%s: %pJ node %s being left %s",
		       __func__, job_ptr, node_ptr->name,
		       node_state_base_string(node_ptr->node_state));
		goto fini;
	}
	bit_set(up_node_bitmap, node_ptr->index);

	if (IS_NODE_DRAIN(node_ptr) || IS_NODE_FAIL(node_ptr) ||
	    IS_NODE_NO_RESPOND(node_ptr))
		bit_clear(avail_node_bitmap, node_ptr->index);
	else
		make_node_avail(node_ptr);

	if (IS_NODE_DRAIN(node_ptr) || IS_NODE_FAIL(node_ptr)) {
		trigger_node_draining(node_ptr);
		if (!node_ptr->run_job_cnt && !node_ptr->comp_job_cnt) {
			node_ptr->node_state = NODE_STATE_IDLE | node_flags;
			bit_set(idle_node_bitmap, node_ptr->index);
			debug3("%s: %pJ node %s is DRAINED",
			       __func__, job_ptr, node_ptr->name);
			node_ptr->last_busy = now;
			trigger_node_drained(node_ptr);
			if (!IS_NODE_REBOOT_REQUESTED(node_ptr) &&
			    !IS_NODE_REBOOT_ISSUED(node_ptr))
				clusteracct_storage_g_node_down(
					acct_db_conn, node_ptr, now,
					NULL, slurm_conf.slurm_user_id);
		}
	} else if (node_ptr->run_job_cnt) {
		node_ptr->node_state = NODE_STATE_ALLOCATED | node_flags;
		if (!IS_NODE_NO_RESPOND(node_ptr) &&
		     !IS_NODE_FAIL(node_ptr) && !IS_NODE_DRAIN(node_ptr))
			make_node_avail(node_ptr);
	} else {
		node_ptr->node_state = NODE_STATE_IDLE | node_flags;
		if (!IS_NODE_NO_RESPOND(node_ptr) &&
		     !IS_NODE_FAIL(node_ptr) && !IS_NODE_DRAIN(node_ptr))
			make_node_avail(node_ptr);
		if (!IS_NODE_NO_RESPOND(node_ptr) &&
		    !IS_NODE_COMPLETING(node_ptr))
			bit_set(idle_node_bitmap, node_ptr->index);
		node_ptr->last_busy = now;
	}

	if (IS_NODE_IDLE(node_ptr) && IS_NODE_POWER_DOWN(node_ptr)) {
		/*
		 * Now that the node is idle and is to be powered off, remove
		 * from the avail_node_bitmap to prevent jobs being scheduled on
		 * the node before it power's off.
		 */
		bit_clear(avail_node_bitmap, node_ptr->index);
	}

fini:
	if (job_ptr &&
	    ((job_ptr->details &&
	      (job_ptr->details->whole_node == WHOLE_NODE_USER)) ||
	     (job_ptr->part_ptr &&
	      (job_ptr->part_ptr->flags & PART_FLAG_EXCLUSIVE_USER)))) {
		if (node_ptr->owner_job_cnt == 0) {
			error("%s: node_ptr->owner_job_cnt underflow",
			      __func__);
		} else if (--node_ptr->owner_job_cnt == 0) {
			node_ptr->owner = NO_VAL;
			xfree(node_ptr->mcs_label);
		}
	}
	last_node_update = now;
}

extern int send_nodes_to_accounting(time_t event_time)
{
	int rc = SLURM_SUCCESS, i = 0;
	node_record_t *node_ptr = NULL;
	char *reason = NULL;
	slurmctld_lock_t node_read_lock = {
		.node = READ_LOCK,
	};

 	lock_slurmctld(node_read_lock);
	/* send nodes not in 'up' state */
	for (i = 0; (node_ptr = next_node(&i)); i++) {
		if (!node_ptr->name)
			continue;
		if (node_ptr->reason)
			reason = node_ptr->reason;
		else
			reason = "First Registration";
		if (IS_NODE_DRAIN(node_ptr) ||
		    IS_NODE_FAIL(node_ptr) ||
		    IS_NODE_DOWN(node_ptr) ||
		    IS_NODE_FUTURE(node_ptr) ||
		    (IS_NODE_CLOUD(node_ptr) &&
		     IS_NODE_POWERED_DOWN(node_ptr)))
			rc = clusteracct_storage_g_node_down(
				acct_db_conn,
				node_ptr, event_time,
				reason,
				slurm_conf.slurm_user_id);
		if (rc == SLURM_ERROR)
			break;
	}
	unlock_slurmctld(node_read_lock);
	return rc;
}

/* node_fini - free all memory associated with node records */
extern void node_fini (void)
{
	FREE_NULL_LIST(active_feature_list);
	FREE_NULL_LIST(avail_feature_list);
	FREE_NULL_BITMAP(avail_node_bitmap);
	FREE_NULL_BITMAP(bf_ignore_node_bitmap);
	FREE_NULL_BITMAP(booting_node_bitmap);
	FREE_NULL_BITMAP(cg_node_bitmap);
	FREE_NULL_BITMAP(future_node_bitmap);
	FREE_NULL_BITMAP(idle_node_bitmap);
	FREE_NULL_BITMAP(power_node_bitmap);
	FREE_NULL_BITMAP(share_node_bitmap);
	FREE_NULL_BITMAP(up_node_bitmap);
	FREE_NULL_BITMAP(rs_node_bitmap);
	node_fini2();
}

/* Reset a node's CPU load value */
extern void reset_node_load(char *node_name, uint32_t cpu_load)
{
#ifdef HAVE_FRONT_END
	return;
#else
	node_record_t *node_ptr;

	node_ptr = find_node_record(node_name);
	if (node_ptr) {
		time_t now = time(NULL);
		node_ptr->cpu_load = cpu_load;
		node_ptr->cpu_load_time = now;
		last_node_update = now;
	} else
		error("reset_node_load unable to find node %s", node_name);
#endif
}

/* Reset a node's free memory value */
extern void reset_node_free_mem(char *node_name, uint64_t free_mem)
{
#ifdef HAVE_FRONT_END
	return;
#else
	node_record_t *node_ptr;

	node_ptr = find_node_record(node_name);
	if (node_ptr) {
		time_t now = time(NULL);
		node_ptr->free_mem = free_mem;
		node_ptr->free_mem_time = now;
		last_node_update = now;
	} else
		error("reset_node_free_mem unable to find node %s", node_name);
#endif
}


/*
 * Check for nodes that haven't rebooted yet.
 *
 * If the node hasn't booted by ResumeTimeout, mark the node as down.
 */
extern void check_reboot_nodes()
{
	int i;
	node_record_t *node_ptr;
	time_t now = time(NULL);
	uint16_t resume_timeout = slurm_conf.resume_timeout;
	static bool power_save_on = false;
	static time_t sched_update = 0;

	if (sched_update != slurm_conf.last_update) {
		power_save_on = power_save_test();
		sched_update = slurm_conf.last_update;
	}

	for (i = 0; (node_ptr = next_node(&i)); i++) {

		if ((IS_NODE_REBOOT_ISSUED(node_ptr) ||
		     (!power_save_on && IS_NODE_POWERING_UP(node_ptr))) &&
		    node_ptr->boot_req_time &&
		    (node_ptr->boot_req_time + resume_timeout < now)) {
			set_node_reboot_reason(node_ptr,
					       "reboot timed out");

			/*
			 * Remove states now so that event state shows as DOWN.
			 */
			node_ptr->node_state &= (~NODE_STATE_POWERING_UP);
			node_ptr->node_state &= (~NODE_STATE_REBOOT_ISSUED);
			node_ptr->node_state &= (~NODE_STATE_DRAIN);
			node_ptr->boot_req_time = 0;
			set_node_down_ptr(node_ptr, NULL);

			bit_clear(rs_node_bitmap, node_ptr->index);
		}
	}
}

extern bool waiting_for_node_boot(node_record_t *node_ptr)
{
	xassert(node_ptr);

	if ((IS_NODE_POWERING_UP(node_ptr) ||
	     IS_NODE_REBOOT_ISSUED(node_ptr)) &&
	    (node_ptr->boot_time < node_ptr->boot_req_time)) {
		debug("Still waiting for boot of node %s", node_ptr->name);
		return true;
	}

	return false;
}

extern bool waiting_for_node_power_down(node_record_t *node_ptr)
{
	xassert(node_ptr);

	if (IS_NODE_POWERING_DOWN(node_ptr) &&
	    node_ptr->power_save_req_time &&
	    (node_ptr->boot_time <
	     (node_ptr->power_save_req_time + slurm_conf.suspend_timeout))) {
		debug("Still waiting for node '%s' to power off",
		      node_ptr->name);
		return true;
	}

	return false;
}

extern void set_node_comm_name(node_record_t *node_ptr, char *comm_name,
			       char *hostname)
{
	char *new_comm_name = xstrdup(comm_name);
	char *new_hostname = xstrdup(hostname);

	xfree(node_ptr->comm_name);
	node_ptr->comm_name = new_comm_name;

	xfree(node_ptr->node_hostname);
	node_ptr->node_hostname = new_hostname;

	slurm_reset_alias(node_ptr->name,
			  node_ptr->comm_name,
			  node_ptr->node_hostname);
}

static int _foreach_build_part_bitmap(void *x, void *arg)
{
	build_part_bitmap(x);
	return SLURM_SUCCESS;
}

static void _update_parts()
{
	/* scan partition table and identify nodes in each */
	list_for_each(part_list, _foreach_build_part_bitmap, NULL);
	set_partition_tres();
}

static void _build_node_callback(char *alias, char *hostname, char *address,
				 char *bcast_address, uint16_t port,
				 int state_val, slurm_conf_node_t *conf_node,
				 config_record_t *config_ptr)
{
	node_record_t *node_ptr;

	if (!(node_ptr = add_node_record(alias, config_ptr)))
		return;

	if ((state_val != NO_VAL) &&
	    (state_val != NODE_STATE_UNKNOWN))
		node_ptr->node_state = state_val;
	node_ptr->last_response = (time_t) 0;
	node_ptr->comm_name = xstrdup(address);
	node_ptr->cpu_bind  = conf_node->cpu_bind;
	node_ptr->node_hostname = xstrdup(hostname);
	node_ptr->bcast_address = xstrdup(bcast_address);
	node_ptr->port = port;
	node_ptr->reason = xstrdup(conf_node->reason);

	node_ptr->node_state |= NODE_STATE_DYNAMIC_NORM;

	slurm_reset_alias(node_ptr->name,
			  node_ptr->comm_name,
			  node_ptr->node_hostname);

	if (config_ptr->feature) {
		node_ptr->features = xstrdup(config_ptr->feature);
		node_ptr->features_act = xstrdup(config_ptr->feature);
	}

	if (IS_NODE_FUTURE(node_ptr)) {
		bit_set(future_node_bitmap, node_ptr->index);
	} else if (IS_NODE_CLOUD(node_ptr)) {
		make_node_idle(node_ptr, NULL);
		bit_set(power_node_bitmap, node_ptr->index);

		gres_g_node_config_load(
			node_ptr->config_ptr->cpus, node_ptr->name,
			node_ptr->gres_list, NULL, NULL);
		gres_node_config_validate(
			node_ptr->name, node_ptr->config_ptr->gres,
			&node_ptr->gres, &node_ptr->gres_list,
			node_ptr->config_ptr->threads,
			node_ptr->config_ptr->cores,
			node_ptr->config_ptr->tot_sockets,
			slurm_conf.conf_flags & CTL_CONF_OR, NULL);
	}
}

extern int create_nodes(char *nodeline, char **err_msg)
{
	int state_val, rc = SLURM_SUCCESS;
	slurm_conf_node_t *conf_node;
	config_record_t *config_ptr;
	s_p_hashtbl_t *node_hashtbl = NULL;
	slurmctld_lock_t write_lock = {
		.conf = READ_LOCK,
		.job = WRITE_LOCK,
		.node = WRITE_LOCK,
		.part = WRITE_LOCK
	};

	xassert(nodeline);
	xassert(err_msg);

	if (!xstrstr(slurm_conf.select_type, "cons_tres")) {
		*err_msg = xstrdup("Node creation only compatible with select/cons_tres");
		error("%s", *err_msg);
		return ESLURM_ACCESS_DENIED;
	}

	lock_slurmctld(write_lock);

	if (!(conf_node = slurm_conf_parse_nodeline(nodeline, &node_hashtbl))) {
		*err_msg = xstrdup_printf("Failed to parse nodeline '%s'",
					  nodeline);
		error("%s", *err_msg);
		rc = SLURM_ERROR;
		goto fini;
	}

	state_val = state_str2int(conf_node->state, conf_node->nodenames);
	if ((state_val == NO_VAL) ||
	    ((state_val != NODE_STATE_FUTURE) &&
	     !(state_val & NODE_STATE_CLOUD))) {
		*err_msg = xstrdup("Only State=FUTURE and State=CLOUD allowed for nodes created by scontrol");
		error("%s", *err_msg);
		rc = ESLURM_INVALID_NODE_STATE;
		goto fini;
	}

	config_ptr = config_record_from_conf_node(conf_node,
						  slurmctld_tres_cnt);
	config_ptr->node_bitmap = bit_alloc(node_record_count);

	expand_nodeline_info(conf_node, config_ptr, _build_node_callback);
	s_p_hashtbl_destroy(node_hashtbl);

	if (config_ptr->feature) {
		update_feature_list(avail_feature_list, config_ptr->feature,
				    config_ptr->node_bitmap);
		update_feature_list(active_feature_list, config_ptr->feature,
				    config_ptr->node_bitmap);
	}

	set_cluster_tres(false);
	_update_parts();
	power_save_set_timeouts(NULL);
	select_g_reconfigure();

fini:
	unlock_slurmctld(write_lock);

	if (rc == SLURM_SUCCESS) {
		/* Must be called outside of locks */
		clusteracct_storage_g_cluster_tres(
			acct_db_conn, NULL, NULL, 0, SLURM_PROTOCOL_VERSION);
	}

	return rc;
}

extern int create_dynamic_reg_node(slurm_msg_t *msg)
{
	config_record_t *config_ptr;
	node_record_t *node_ptr;
	slurm_addr_t addr;
	char *comm_name = NULL;
	int state_val = NODE_STATE_UNKNOWN;
	slurm_node_registration_status_msg_t *reg_msg = msg->data;

	xassert(verify_lock(JOB_LOCK, WRITE_LOCK));
	xassert(verify_lock(NODE_LOCK, WRITE_LOCK));
	xassert(verify_lock(PART_LOCK, WRITE_LOCK));

	if (!xstrstr(slurm_conf.select_type, "cons_tres")) {
		error("Node creation only compatible with select/cons_tres");
		return ESLURM_ACCESS_DENIED;
	}

	if (find_node_record2(reg_msg->node_name))
		return SLURM_SUCCESS;

	if (reg_msg->dynamic_conf) {
		slurm_conf_node_t *conf_node;
		s_p_hashtbl_t *node_hashtbl = NULL;

		if (!(conf_node =
		      slurm_conf_parse_nodeline(reg_msg->dynamic_conf,
						&node_hashtbl))) {
			s_p_hashtbl_destroy(node_hashtbl);
			error("Failed to parse dynamic nodeline '%s'",
			      reg_msg->dynamic_conf);
			return SLURM_ERROR;
		}
		config_ptr = config_record_from_conf_node(conf_node,
							  slurmctld_tres_cnt);
		if (conf_node->state)
			state_val = state_str2int(conf_node->state,
						  conf_node->nodenames);

		s_p_hashtbl_destroy(node_hashtbl);
	} else {
		config_ptr = create_config_record();
		config_ptr->boards = reg_msg->boards;
		config_ptr->cores = reg_msg->cores;
		config_ptr->cpus = reg_msg->cpus;
		config_ptr->nodes = xstrdup(reg_msg->node_name);
		config_ptr->real_memory = reg_msg->real_memory;
		config_ptr->threads = reg_msg->threads;
		config_ptr->tmp_disk = reg_msg->tmp_disk;
		config_ptr->tot_sockets = reg_msg->sockets;
	}

	config_ptr->node_bitmap = bit_alloc(node_record_count);

	if (!(node_ptr = add_node_record(reg_msg->node_name, config_ptr))) {
		list_delete_ptr(config_list, config_ptr);
		return SLURM_ERROR;
	}

	/* Get IP of slurmd */
	if (msg->conn_fd >= 0 &&
	    !slurm_get_peer_addr(msg->conn_fd, &addr)) {
		comm_name = xmalloc(INET6_ADDRSTRLEN);
		slurm_get_ip_str(&addr, comm_name,
				 INET6_ADDRSTRLEN);
	}

	set_node_comm_name(node_ptr,
			   comm_name ? comm_name : reg_msg->hostname,
			   reg_msg->hostname);
	xfree(comm_name);

	node_ptr->features = xstrdup(node_ptr->config_ptr->feature);
	update_feature_list(avail_feature_list, node_ptr->features,
			    config_ptr->node_bitmap);
	node_ptr->features_act = xstrdup(node_ptr->config_ptr->feature);
	update_feature_list(active_feature_list, node_ptr->features_act,
			    config_ptr->node_bitmap);

	/* Handle DOWN and DRAIN, otherwise make the node idle */
	if ((state_val == NODE_STATE_DOWN) ||
	    (state_val & NODE_STATE_DRAIN)) {
		_make_node_down(node_ptr, time(NULL));
		node_ptr->node_state = state_val;
	} else
		make_node_idle(node_ptr, NULL);

	node_ptr->node_state |= NODE_STATE_DYNAMIC_NORM;

	set_cluster_tres(false);
	_update_parts();
	power_save_set_timeouts(NULL);
	select_g_reconfigure();

	return SLURM_SUCCESS;
}

static void _remove_node_from_features(node_record_t *node_ptr)
{
	bitstr_t *node_bitmap = bit_alloc(node_record_count);
	bit_set(node_bitmap, node_ptr->index);
	update_feature_list(avail_feature_list, NULL, node_bitmap);
	update_feature_list(active_feature_list, NULL, node_bitmap);
	bit_free(node_bitmap);
}

/*
 * Has to be in slurmctld code for locking.
 */
static int _delete_node(char *name)
{
	node_record_t *node_ptr;

	node_ptr = find_node_record(name);
	if (!node_ptr) {
		error("Unable to find node %s to delete", name);
		return ESLURM_INVALID_NODE_NAME;
	}
	if (IS_NODE_ALLOCATED(node_ptr) ||
	    IS_NODE_COMPLETING(node_ptr)) {
		error("Node '%s' can't be delete because it's still in use.",
		      name);
		return ESLURM_NODES_BUSY;
	}
	if (node_ptr->node_state & NODE_STATE_RES) {
		error("Node '%s' can't be delete because it's in a reservation.",
		      name);
		return ESLURM_NODES_BUSY;
	}

	bit_clear(idle_node_bitmap, node_ptr->index);
	bit_clear(avail_node_bitmap, node_ptr->index);

	_remove_node_from_features(node_ptr);
	gres_node_remove(node_ptr);

	xhash_pop_str(node_hash_table, node_ptr->name);
	delete_node_record(node_ptr);
	slurm_conf_remove_node(name);

	return SLURM_SUCCESS;
}

extern int delete_nodes(char *names, char **err_msg)
{
	char *node_name;
	hostlist_t to_delete;
	bool one_success = false;
	int ret_rc = SLURM_SUCCESS;
	hostlist_t error_hostlist = NULL;

	xassert(err_msg);

	slurmctld_lock_t write_lock = {
		.job = WRITE_LOCK, .node = WRITE_LOCK, .part = WRITE_LOCK};

	if (!xstrstr(slurm_conf.select_type, "cons_tres")) {
		*err_msg = xstrdup("Node deletion only compatible with select/cons_tres");
		error("%s", *err_msg);
		return ESLURM_ACCESS_DENIED;
	}

	lock_slurmctld(write_lock);

	if (!(to_delete = nodespec_to_hostlist(names, NULL))) {
		ret_rc = ESLURM_INVALID_NODE_NAME;
		goto cleanup;
	}
	if (!hostlist_count(to_delete)) {
		info("%s: expansion of node specification '%s' resulted in zero nodes",
		     __func__, names);
		ret_rc = ESLURM_INVALID_NODE_NAME;
		goto cleanup;
	}

	while ((node_name = hostlist_shift(to_delete))) {
		int rc;
		if ((rc = _delete_node(node_name))) {
			error("failed to delete node '%s'", node_name);
			if (!error_hostlist)
				error_hostlist = hostlist_create(node_name);
			else
				hostlist_push_host(error_hostlist, node_name);
		} else
			one_success = true;
		ret_rc |= rc;
		free(node_name);
	}

	if (one_success) {
<<<<<<< HEAD
=======
		rehash_node();
		set_cluster_tres(false);
>>>>>>> 1d33e7e9
		_update_parts();
		select_g_reconfigure();
	}
	if (error_hostlist) {
		char *nodes = hostlist_ranged_string_xmalloc(error_hostlist);
		*err_msg = xstrdup_printf("failed to delete nodes %s", nodes);
		xfree(nodes);
		FREE_NULL_HOSTLIST(error_hostlist);
	}

cleanup:
	unlock_slurmctld(write_lock);
	if (one_success) {
		/* Must be called outside of locks */
		clusteracct_storage_g_cluster_tres(
			acct_db_conn, NULL, NULL, 0, SLURM_PROTOCOL_VERSION);
	}

	FREE_NULL_HOSTLIST(to_delete);

	return ret_rc;
}

extern void set_node_reboot_reason(node_record_t *node_ptr, char *message)
{
	xassert(verify_lock(CONF_LOCK, READ_LOCK));
	xassert(node_ptr);

	if (message == NULL) {
		xfree(node_ptr->reason);
		node_ptr->reason_time = 0;
		node_ptr->reason_uid = NO_VAL;
	} else {
		if (node_ptr->reason &&
		    !xstrstr(node_ptr->reason, message)) {
			xstrfmtcat(node_ptr->reason, " : %s", message);
		} else {
			xfree(node_ptr->reason);
			node_ptr->reason = xstrdup(message);
		}
		node_ptr->reason_time = time(NULL);
		node_ptr->reason_uid = slurm_conf.slurm_user_id;
	}
}<|MERGE_RESOLUTION|>--- conflicted
+++ resolved
@@ -4728,11 +4728,7 @@
 	}
 
 	if (one_success) {
-<<<<<<< HEAD
-=======
-		rehash_node();
 		set_cluster_tres(false);
->>>>>>> 1d33e7e9
 		_update_parts();
 		select_g_reconfigure();
 	}
