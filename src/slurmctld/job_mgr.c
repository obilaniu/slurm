--- conflicted
+++ resolved
@@ -8469,13 +8469,8 @@
 	if (error_code != SLURM_SUCCESS)
 		goto fini;
 
-<<<<<<< HEAD
 	if ((job_specs->requeue != (uint16_t) NO_VAL) && detail_ptr) {
-		detail_ptr->requeue = job_specs->requeue;
-=======
-	if (job_specs->requeue != (uint16_t) NO_VAL) {
 		detail_ptr->requeue = MIN(job_specs->requeue, 1);
->>>>>>> 68a4bfd7
 		info("sched: update_job: setting requeue to %u for job_id %u",
 		     job_specs->requeue, job_specs->job_id);
 	}
