# Makefile for common library
# If you are linking to this lib and know you are not linking to
# anything else that will need variables here link to
# $(top_builddir)/src/common/libcommon.la
# if you are linking to a stand alone program that needs all symbols link to
# $(top_builddir)/src/common/libcommon.o with -ldl added
# This avoids having multiple symbols running around when there should
# only be 1 address per symbol.  If you link to the libcommon.la in
# a plugin you will get 2 addresses for one symbol which could lead to problems.

AUTOMAKE_OPTIONS = foreign

if HAVE_UNSETENV
build_unsetenv_src =
extra_unsetenv_src = unsetenv.c unsetenv.h
else
build_unsetenv_src = unsetenv.c unsetenv.h
extra_unsetenv_src =
endif

AM_CPPFLAGS     = -I$(top_srcdir) $(BG_INCLUDES)

noinst_PROGRAMS = libcommon.o libeio.o libspank.o
# This is needed if compiling on windows
EXEEXT=

noinst_LTLIBRARIES = 			\
	libcommon.la 			\
	libdaemonize.la 		\
	libeio.la  			\
	libspank.la

libcommon_la_SOURCES = 			\
	cpu_frequency.c cpu_frequency.h \
	assoc_mgr.c assoc_mgr.h 	\
	xmalloc.c xmalloc.h 		\
	xassert.c xassert.h		\
	xstring.c xstring.h		\
	xsignal.c xsignal.h		\
	strnatcmp.c strnatcmp.h		\
	forward.c forward.h     	\
	strlcpy.c strlcpy.h		\
	list.c list.h 			\
	xtree.c xtree.h			\
	xhash.c xhash.h			\
	net.c net.h                     \
	log.c log.h			\
	cbuf.c cbuf.h			\
	safeopen.c safeopen.h		\
	bitstring.c bitstring.h 	\
	mpi.c mpi.h                     \
	pack.c pack.h			\
	parse_config.c parse_config.h	\
	parse_value.c parse_value.h	\
	parse_spec.c parse_spec.h	\
	plugin.c plugin.h		\
	plugrack.c plugrack.h		\
	power.c power.h			\
	print_fields.c print_fields.h	\
	read_config.c read_config.h	\
	node_select.c node_select.h	\
	env.c env.h      		\
	fd.c fd.h       		\
	slurm_cred.h       		\
	slurm_cred.c			\
	slurm_errno.c			\
	slurm_ext_sensors.c slurm_ext_sensors.h \
	slurm_priority.c		\
	slurm_priority.h		\
	slurm_protocol_api.c		\
	slurm_protocol_api.h		\
	slurm_protocol_pack.c		\
	slurm_protocol_pack.h		\
	slurm_protocol_util.c		\
	slurm_protocol_util.h		\
	slurm_protocol_socket_implementation.c	\
	slurm_protocol_socket_common.h	\
	slurm_protocol_common.h		\
	slurm_protocol_interface.h	\
	slurm_protocol_defs.c		\
	slurm_protocol_defs.h		\
	slurm_rlimits_info.h		\
	slurm_rlimits_info.c		\
	slurmdb_defs.c slurmdb_defs.h   \
	slurmdb_pack.c slurmdb_pack.h   \
	slurmdbd_defs.c slurmdbd_defs.h	\
	working_cluster.c working_cluster.h   \
	uid.c uid.h			\
	util-net.c util-net.h		\
	slurm_auth.c slurm_auth.h	\
	slurm_acct_gather.c slurm_acct_gather.h \
	slurm_accounting_storage.c slurm_accounting_storage.h \
	slurm_jobacct_gather.c slurm_jobacct_gather.h \
	slurm_acct_gather_energy.c slurm_acct_gather_energy.h \
	slurm_acct_gather_profile.c slurm_acct_gather_profile.h \
	slurm_acct_gather_infiniband.c slurm_acct_gather_infiniband.h \
	slurm_acct_gather_filesystem.c slurm_acct_gather_filesystem.h \
	slurm_jobcomp.c slurm_jobcomp.h	\
	slurm_route.c slurm_route.h \
	slurm_topology.c slurm_topology.h \
	switch.c switch.h		\
	arg_desc.c arg_desc.h		\
	macros.h			\
	malloc.c malloc.h		\
	getopt.h getopt.c getopt1.c     \
	$(build_unsetenv_src)		\
	slurm_selecttype_info.c 	\
	slurm_selecttype_info.h		\
	slurm_resource_info.c 		\
	slurm_resource_info.h		\
	hostlist.c hostlist.h		\
	slurm_step_layout.c slurm_step_layout.h	\
	checkpoint.c checkpoint.h	\
	job_resources.c job_resources.h	\
	parse_time.c parse_time.h	\
	job_options.c job_options.h	\
	global_defaults.c		\
	timers.c timers.h		\
	slurm_xlator.h			\
	stepd_api.c stepd_api.h		\
	write_labelled_message.c	\
	write_labelled_message.h	\
	proc_args.c proc_args.h		\
	slurm_strcasestr.c slurm_strcasestr.h \
	node_conf.h node_conf.c		\
	gres.h gres.c			\
	entity.h entity.c		\
	layout.h layout.c		\
	layouts_mgr.h layouts_mgr.c	\
<<<<<<< HEAD
	mapping.c mapping.h
=======
	xcgroup_read_config.c xcgroup_read_config.h
>>>>>>> da2fba48

EXTRA_libcommon_la_SOURCES = 		\
	$(extra_unsetenv_src)		\
	uthash/LICENSE			\
	uthash/README			\
	uthash/uthash.h

libdaemonize_la_SOURCES =  		\
	daemonize.c       	 	\
	daemonize.h

libeio_la_SOURCES = 	   		\
	eio.c eio.h	   		\
	io_hdr.c io_hdr.h

libspank_la_SOURCES = \
	plugstack.c plugstack.h \
	optz.c      optz.h

libcommon_la_LIBADD   = $(DL_LIBS)

libcommon_la_LDFLAGS  = $(LIB_LDFLAGS) -module --export-dynamic

# This was made so we could export all symbols from libcommon
# on multiple platforms
libcommon_o_SOURCES =
libcommon.o$(EXEEXT) :  $(libcommon_la_OBJECTS) $(libcommon_la_DEPENDENCIES)
	$(LINK)  $(libcommon_la_OBJECTS)

# This was made so we could export all symbols from libeio
# on multiple platforms
libeio_o_SOURCES =
libeio.o$(EXEEXT) :  $(libeio_la_OBJECTS) $(libeio_la_DEPENDENCIES)
	$(LINK)  $(libeio_la_OBJECTS)

# This was made so we could export all symbols from libspank
# on multiple platforms
libspank_o_SOURCES =
libspank.o$(EXEEXT) :  $(libspank_la_OBJECTS) $(libspank_la_DEPENDENCIES)
	$(LINK)  $(libspank_la_OBJECTS)


global_defaults.c : $(top_builddir)/config.h Makefile
	@( echo "/* This file autogenerated by src/common/Makefile */"; \
	   echo	"char *default_plugin_path = \"$(pkglibdir)\";"; \
	   echo \
	   "char *default_slurm_config_file = \"$(sysconfdir)/slurm.conf\";"; \
	   echo "char *default_plugstack = \"$(sysconfdir)/plugstack.conf\";";\
	 ) > global_defaults.c<|MERGE_RESOLUTION|>--- conflicted
+++ resolved
@@ -127,11 +127,9 @@
 	entity.h entity.c		\
 	layout.h layout.c		\
 	layouts_mgr.h layouts_mgr.c	\
-<<<<<<< HEAD
-	mapping.c mapping.h
-=======
+	mapping.c mapping.h		\
 	xcgroup_read_config.c xcgroup_read_config.h
->>>>>>> da2fba48
+
 
 EXTRA_libcommon_la_SOURCES = 		\
 	$(extra_unsetenv_src)		\
