/*****************************************************************************\
 *  node_select.c - node selection plugin wrapper.
 *
 *  NOTE: The node selection plugin itself is intimately tied to slurmctld
 *  functions and data structures. Some related functions (e.g. data structure
 *  un/packing, environment variable setting) are required by most SLURM
 *  commands. Since some of these commands must be executed on the BlueGene
 *  front-end nodes, the functions they require are here rather than within
 *  the plugin. This is because functions required by the plugin can not be
 *  resolved on the front-end nodes, so we can't load the plugins there.
 *****************************************************************************
 *  Copyright (C) 2002-2007 The Regents of the University of California.
 *  Copyright (C) 2008-2009 Lawrence Livermore National Security.
 *  Produced at Lawrence Livermore National Laboratory (cf, DISCLAIMER).
 *  Written by Morris Jette <jette1@llnl.gov>.
 *  CODE-OCEC-09-009. All rights reserved.
 *
 *  This file is part of SLURM, a resource management program.
 *  For details, see <http://www.schedmd.com/slurmdocs/>.
 *  Please also read the included file: DISCLAIMER.
 *
 *  SLURM is free software; you can redistribute it and/or modify it under
 *  the terms of the GNU General Public License as published by the Free
 *  Software Foundation; either version 2 of the License, or (at your option)
 *  any later version.
 *
 *  In addition, as a special exception, the copyright holders give permission
 *  to link the code of portions of this program with the OpenSSL library under
 *  certain conditions as described in each individual source file, and
 *  distribute linked combinations including the two. You must obey the GNU
 *  General Public License in all respects for all of the code used other than
 *  OpenSSL. If you modify file(s) with this exception, you may extend this
 *  exception to your version of the file(s), but you are not obligated to do
 *  so. If you do not wish to do so, delete this exception statement from your
 *  version.  If you delete this exception statement from all source files in
 *  the program, then also delete it here.
 *
 *  SLURM is distributed in the hope that it will be useful, but WITHOUT ANY
 *  WARRANTY; without even the implied warranty of MERCHANTABILITY or FITNESS
 *  FOR A PARTICULAR PURPOSE.  See the GNU General Public License for more
 *  details.
 *
 *  You should have received a copy of the GNU General Public License along
 *  with SLURM; if not, write to the Free Software Foundation, Inc.,
 *  51 Franklin Street, Fifth Floor, Boston, MA 02110-1301  USA.
\*****************************************************************************/

#ifdef HAVE_CONFIG_H
#  include "config.h"
#endif

#include <pthread.h>
#include <dirent.h>

#include "src/common/list.h"
#include "src/common/slurm_protocol_api.h"
#include "src/common/xstring.h"
#include "src/slurmctld/slurmctld.h"
#include "src/common/node_select.h"

<<<<<<< HEAD
=======
strong_alias(destroy_select_ba_request,	slurm_destroy_select_ba_request);

static int select_context_cnt = -1;
static int select_context_default = -1;
/* If there is a new select plugin, list it here */
static slurm_select_context_t * select_context = NULL;
static pthread_mutex_t		select_context_lock =
	PTHREAD_MUTEX_INITIALIZER;
static bool init_run = false;

>>>>>>> 369437f1
/*
 * Must be synchronized with slurm_select_ops_t in node_select.h.
 * Also must be synchronized with the other_plugin.c in
 * the select/cray plugin. (We tried to make it so we only had to
 * define it once, but it didn't seem to work.)
 */
const char *node_select_syms[] = {
	"plugin_id",
	"select_p_state_save",
	"select_p_state_restore",
	"select_p_job_init",
	"select_p_node_ranking",
	"select_p_node_init",
	"select_p_block_init",
	"select_p_job_test",
	"select_p_job_begin",
	"select_p_job_ready",
	"select_p_job_expand_allow",
	"select_p_job_expand",
	"select_p_job_resized",
	"select_p_job_signal",
	"select_p_job_fini",
	"select_p_job_suspend",
	"select_p_job_resume",
	"select_p_step_pick_nodes",
	"select_p_step_finish",
	"select_p_pack_select_info",
	"select_p_select_nodeinfo_pack",
	"select_p_select_nodeinfo_unpack",
	"select_p_select_nodeinfo_alloc",
	"select_p_select_nodeinfo_free",
	"select_p_select_nodeinfo_set_all",
	"select_p_select_nodeinfo_set",
	"select_p_select_nodeinfo_get",
	"select_p_select_jobinfo_alloc",
	"select_p_select_jobinfo_free",
	"select_p_select_jobinfo_set",
	"select_p_select_jobinfo_get",
	"select_p_select_jobinfo_copy",
	"select_p_select_jobinfo_pack",
	"select_p_select_jobinfo_unpack",
	"select_p_select_jobinfo_sprint",
	"select_p_select_jobinfo_xstrdup",
	"select_p_update_block",
	"select_p_update_sub_node",
	"select_p_fail_cnode",
	"select_p_get_info_from_plugin",
	"select_p_update_node_config",
	"select_p_update_node_state",
	"select_p_alter_node_cnt",
	"select_p_reconfigure",
	"select_p_resv_test",
	"select_p_ba_init",
	"select_p_ba_fini",
	"select_p_ba_get_dims",
};

strong_alias(destroy_select_ba_request,	slurm_destroy_select_ba_request);

static int select_context_cnt = -1;
static int select_context_default = -1;

static slurm_select_ops_t *ops = NULL;
static plugin_context_t **select_context = NULL;
static pthread_mutex_t select_context_lock = PTHREAD_MUTEX_INITIALIZER;
static bool init_run = false;
/**
 * delete a block request
 */
extern void destroy_select_ba_request(void *arg)
{
	select_ba_request_t *ba_request = (select_ba_request_t *)arg;

	if (ba_request) {
		xfree(ba_request->save_name);
		if (ba_request->elongate_geos)
			list_destroy(ba_request->elongate_geos);

		xfree(ba_request->blrtsimage);
		xfree(ba_request->linuximage);
		xfree(ba_request->mloaderimage);
		xfree(ba_request->ramdiskimage);

		xfree(ba_request);
	}
}

/**
 * print a block request
 */
extern void print_select_ba_request(select_ba_request_t* ba_request)
{
	int dim;
	uint32_t cluster_flags = slurmdb_setup_cluster_flags();
	uint16_t cluster_dims = slurmdb_setup_cluster_name_dims();

	if (ba_request == NULL){
		error("print_ba_request Error, request is NULL");
		return;
	}
	debug("  ba_request:");
	debug("    geometry:\t");
	for (dim=0; dim<cluster_dims; dim++){
		debug("%d", ba_request->geometry[dim]);
	}
	debug("        size:\t%d", ba_request->size);
	if (cluster_flags & CLUSTER_FLAG_BGQ) {
		for (dim=0; dim<cluster_dims; dim++)
			debug("   conn_type:\t%d", ba_request->conn_type[dim]);
	} else
		debug("   conn_type:\t%d", ba_request->conn_type[0]);

	debug("      rotate:\t%d", ba_request->rotate);
	debug("    elongate:\t%d", ba_request->elongate);
}

extern int select_char2coord(char coord)
{
	if ((coord >= '0') && (coord <= '9'))
		return (coord - '0');
	if ((coord >= 'A') && (coord <= 'Z'))
		return ((coord - 'A') + 10);
	return -1;
}

/*
 * Initialize context for node selection plugin
 */
extern int slurm_select_init(bool only_default)
{
	int retval = SLURM_SUCCESS;
	char *type = NULL;
	int i, j, len;
	DIR *dirp;
	struct dirent *e;
	char *dir_array = NULL, *head = NULL;
	char *plugin_type = "select";

	if ( init_run && select_context )
		return retval;

	slurm_mutex_lock( &select_context_lock );

	if ( select_context )
		goto done;

	type = slurm_get_select_type();
	if (working_cluster_rec) {
		/* just ignore warnings here */
	} else {
#ifdef HAVE_XCPU
		if (strcasecmp(type, "select/linear")) {
			error("%s is incompatible with XCPU use", type);
			fatal("Use SelectType=select/linear");
		}
#endif
		if (!strcasecmp(type, "select/linear")) {
			uint16_t cr_type = slurm_get_select_type_param();
			if ((cr_type & CR_SOCKET) || (cr_type & CR_CORE) ||
			    (cr_type & CR_CPU))
				fatal("Invalid SelectTypeParameter "
				      "for select/linear");
		}

#ifdef HAVE_BG
		if (strcasecmp(type, "select/bluegene")) {
			error("%s is incompatible with BlueGene", type);
			fatal("Use SelectType=select/bluegene");
		}
#else
		if (!strcasecmp(type, "select/bluegene")) {
			fatal("Requested SelectType=select/bluegene "
			      "in slurm.conf, but not running on a BG[L|P|Q] "
			      "system.  If looking to emulate a BG[L|P|Q] "
			      "system use --enable-bgl-emulation or "
			      "--enable-bgp-emulation respectively.");
		}
#endif

#ifdef HAVE_CRAY
		if (strcasecmp(type, "select/cray")) {
			error("%s is incompatible with Cray", type);
			fatal("Use SelectType=select/cray");
		}
#else
		if (!strcasecmp(type, "select/cray")) {
			fatal("Requested SelectType=select/cray "
			      "in slurm.conf, but not running on a Cray "
			      "system.  If looking to emulate a Cray "
			      "system use --enable-cray-emulation.");
		}
#endif
	}

	select_context_cnt = 0;
	if (only_default) {
		ops = xmalloc(sizeof(slurm_select_ops_t));
		select_context = xmalloc(sizeof(plugin_context_t));
		if ((select_context[0] = plugin_context_create(
			     plugin_type, type, (void **)&ops[0],
			     node_select_syms, sizeof(node_select_syms)))) {
			select_context_default = 0;
			select_context_cnt++;
		}
		goto skip_load_all;
	}

	if (!(dir_array = slurm_get_plugin_dir())) {
		error("plugin_load_and_link: No plugin dir given");
		goto done;
	}

	head = dir_array;
	for (i=0; ; i++) {
		bool got_colon = 0;
		if (dir_array[i] == ':') {
			dir_array[i] = '\0';
			got_colon = 1;
		} else if(dir_array[i] != '\0')
			continue;

		/* Open the directory. */
		if(!(dirp = opendir(head))) {
			error("cannot open plugin directory %s", head);
			goto done;
		}

		while (1) {
			char full_name[128];

			if(!(e = readdir( dirp )))
				break;
			/* Check only files with select_ in them. */
			if (strncmp(e->d_name, "select_", 7))
				continue;

			len = strlen(e->d_name);
#if defined(__CYGWIN__)
			len -= 4;
#else
			len -= 3;
#endif
			/* Check only shared object files */
			if (strcmp(e->d_name+len,
#if defined(__CYGWIN__)
				   ".dll"
#else
				   ".so"
#endif
				    ))
				continue;
			/* add one for the / */
			len++;
			xassert(len<sizeof(full_name));
			snprintf(full_name, len, "select/%s", e->d_name+7);
			for (j=0; j<select_context_cnt; j++) {
				if (!strcmp(full_name,
					    select_context[j]->type))
					break;
			}
			if (j >= select_context_cnt) {
				xrealloc(ops,
					 (sizeof(slurm_select_ops_t) *
					  (select_context_cnt + 1)));
				xrealloc(select_context,
					 (sizeof(plugin_context_t) *
					  (select_context_cnt + 1)));

				select_context[select_context_cnt] =
					plugin_context_create(
						plugin_type, full_name,
						(void **)&ops[
							select_context_cnt],
						node_select_syms,
						sizeof(node_select_syms));
				if (select_context[select_context_cnt]) {
					/* set the default */
					if (!strcmp(full_name, type))
						select_context_default =
							select_context_cnt;
					select_context_cnt++;
				}
			}
		}

		closedir(dirp);

		if (got_colon) {
			head = dir_array + i + 1;
		} else
			break;
	}

skip_load_all:
	if (select_context_default == -1)
		fatal("Can't find plugin for %s", type);

	/* Insure that plugin_id is valid and unique */
	for (i=0; i<select_context_cnt; i++) {
		for (j=i+1; j<select_context_cnt; j++) {
			if (*(ops[i].plugin_id) !=
			    *(ops[j].plugin_id))
				continue;
			fatal("SelectPlugins: Duplicate plugin_id %u for "
			      "%s and %s",
			      *(ops[i].plugin_id),
			      select_context[i]->type,
			      select_context[j]->type);
		}
		if (*(ops[i].plugin_id) < 100) {
			fatal("SelectPlugins: Invalid plugin_id %u (<100) %s",
			      *(ops[i].plugin_id),
			      select_context[i]->type);
		}

	}
	init_run = true;

done:
	slurm_mutex_unlock( &select_context_lock );
	xfree(type);
	xfree(dir_array);
	return retval;
}

extern int slurm_select_fini(void)
{
	int rc = SLURM_SUCCESS, i, j;

	slurm_mutex_lock(&select_context_lock);
	if (!select_context)
		goto fini;
<<<<<<< HEAD
	
=======

>>>>>>> 369437f1
	init_run = false;
	for (i=0; i<select_context_cnt; i++) {
		j = plugin_context_destroy(select_context[i]);
		if (j != SLURM_SUCCESS)
			rc = j;
	}
	xfree(ops);
	xfree(select_context);
	select_context_cnt = -1;

fini:	slurm_mutex_unlock(&select_context_lock);
	return rc;
}

/* Get this plugin's sequence number in SLURM's internal tables */
extern int select_get_plugin_id_pos(uint32_t plugin_id)
{
	int i;

	if (slurm_select_init(0) < 0)
		return SLURM_ERROR;

	for (i=0; i<select_context_cnt; i++) {
		if (*(ops[i].plugin_id) == plugin_id)
			break;
	}
	if (i >= select_context_cnt)
		return SLURM_ERROR;
	return i;
}

/* Get the plugin ID number. Unique for each select plugin type */
extern int select_get_plugin_id(void)
{
	if (slurm_select_init(0) < 0)
		return 0;

	return *(ops[select_context_default].plugin_id);
}

/*
 * Save any global state information
 * IN dir_name - directory into which the data can be stored
 */
extern int select_g_state_save(char *dir_name)
{
	if (slurm_select_init(0) < 0)
		return SLURM_ERROR;

	return (*(ops[select_context_default].state_save))
		(dir_name);
}

/*
 * Initialize context for node selection plugin and
 * restore any global state information
 * IN dir_name - directory from which the data can be restored
 */
extern int select_g_state_restore(char *dir_name)
{
	if (slurm_select_init(0) < 0)
		return SLURM_ERROR;

	return (*(ops[select_context_default].state_restore))
		(dir_name);
}

/*
 * Note the initialization of job records, issued upon restart of
 * slurmctld and used to synchronize any job state.
 */
extern int select_g_job_init(List job_list)
{
	if (slurm_select_init(0) < 0)
		return SLURM_ERROR;

	return (*(ops[select_context_default].job_init))
		(job_list);
}

/*
 * Assign a 'node_rank' value to each of the node_ptr entries.
 * IN node_ptr - current node data
 * IN node_count - number of node entries
 * Return true if node ranking was performed, false if not.
 */
extern bool select_g_node_ranking(struct node_record *node_ptr, int node_cnt)
{
	if (slurm_select_init(0) < 0)
		return SLURM_ERROR;

	return (*(ops[select_context_default].node_ranking))
		(node_ptr, node_cnt);
}

/*
 * Note re/initialization of node record data structure
 * IN node_ptr - current node data
 * IN node_count - number of node entries
 */
extern int select_g_node_init(struct node_record *node_ptr, int node_cnt)
{
	if (slurm_select_init(0) < 0)
		return SLURM_ERROR;

	return (*(ops[select_context_default].node_init))
		(node_ptr, node_cnt);
}


/*
 * Note re/initialization of block record data structure
 * IN block_list - list of partition records
 */
extern int select_g_block_init(List block_list)
{
	if (slurm_select_init(0) < 0)
		return SLURM_ERROR;

	return (*(ops[select_context_default].block_init))
		(block_list);
}

/*
 * Select the "best" nodes for given job from those available
 * IN/OUT job_ptr - pointer to job being considered for initiation,
 *                  set's start_time when job expected to start
 * IN/OUT bitmap - map of nodes being considered for allocation on input,
 *                 map of nodes actually to be assigned on output
 * IN min_nodes - minimum number of nodes to allocate to job
 * IN max_nodes - maximum number of nodes to allocate to job
 * IN req_nodes - requested (or desired) count of nodes
 * IN mode - SELECT_MODE_RUN_NOW: try to schedule job now
 *           SELECT_MODE_TEST_ONLY: test if job can ever run
 *           SELECT_MODE_WILL_RUN: determine when and where job can run
 * IN preemptee_candidates - List of pointers to jobs which can bee preempted
 * IN/OUT preemptee_job_list - Pointer to list of job pointers. These are the
 *		jobs to be preempted to initiate the pending job. Not set
 *		if mode=SELECT_MODE_TEST_ONLY or input pointer is NULL.
 *		Existing list is appended to.
 * RET zero on success, EINVAL otherwise
 */
extern int select_g_job_test(struct job_record *job_ptr, bitstr_t *bitmap,
			     uint32_t min_nodes, uint32_t max_nodes,
			     uint32_t req_nodes, uint16_t mode,
			     List preemptee_candidates,
			     List *preemptee_job_list)
{
	if (slurm_select_init(0) < 0)
		return SLURM_ERROR;

	return (*(ops[select_context_default].job_test))
		(job_ptr, bitmap,
		 min_nodes, max_nodes,
		 req_nodes, mode,
		 preemptee_candidates,
		 preemptee_job_list);
}

/*
 * Note initiation of job is about to begin. Called immediately
 * after select_g_job_test(). Executed from slurmctld.
 * IN job_ptr - pointer to job being initiated
 */
extern int select_g_job_begin(struct job_record *job_ptr)
{
	if (slurm_select_init(0) < 0)
		return SLURM_ERROR;

	return (*(ops[select_context_default].job_begin))
		(job_ptr);
}

/*
 * determine if job is ready to execute per the node select plugin
 * IN job_ptr - pointer to job being tested
 * RET: -2 fatal error, -1 try again, 1 if ready to execute,
 *	0 not ready to execute
 */
extern int select_g_job_ready(struct job_record *job_ptr)
{
	if (slurm_select_init(0) < 0)
		return -1;

	return (*(ops[select_context_default].job_ready))
		(job_ptr);
}

/*
 * Test if job expansion is supported
 */
extern bool select_g_job_expand_allow(void)
{
	if (slurm_select_init(0) < 0)
		return false;

	return (*(ops[select_context_default].job_expand_allow))
		();
}

/*
 * Move the resource allocated to one job into that of another job.
 *	All resources are removed from "from_job_ptr" and moved into
 *	"to_job_ptr". Also see other_job_resized().
 * RET: 0 or an error code
 */
extern int select_g_job_expand(struct job_record *from_job_ptr,
			       struct job_record *to_job_ptr)
{
	if (slurm_select_init(0) < 0)
		return -1;

	return (*(ops[select_context_default].job_expand))
		(from_job_ptr, to_job_ptr);
}

/*
 * Modify internal data structures for a job that has changed size
 *	Only support jobs shrinking now.
 * RET: 0 or an error code
 */
extern int select_g_job_resized(struct job_record *job_ptr,
				struct node_record *node_ptr)
{
	if (slurm_select_init(0) < 0)
		return -1;

	return (*(ops[select_context_default].job_resized))
		(job_ptr, node_ptr);
}

/*
 * Pass job-step signal to plugin before signalling any job steps, so that
 * any signal-dependent actions can be taken.
 * IN job_ptr - job to be signalled
 * IN signal  - signal(7) number
 */
extern int select_g_job_signal(struct job_record *job_ptr, int signal)
{
	if (slurm_select_init(0) < 0)
		return SLURM_ERROR;

	return (*(ops[select_context_default].job_signal))
		(job_ptr, signal);
}

/*
 * Note termination of job is starting. Executed from slurmctld.
 * IN job_ptr - pointer to job being terminated
 */
extern int select_g_job_fini(struct job_record *job_ptr)
{
	if (slurm_select_init(0) < 0)
		return SLURM_ERROR;

	return (*(ops[select_context_default].job_fini))
		(job_ptr);
}

/*
 * Suspend a job. Executed from slurmctld.
 * IN job_ptr - pointer to job being suspended
 * IN indf_susp - set if job is being suspended indefinitely by user
 *                or admin, otherwise suspended for gang scheduling
 * RET SLURM_SUCCESS or error code
 */
extern int select_g_job_suspend(struct job_record *job_ptr, bool indf_susp)
{
	if (slurm_select_init(0) < 0)
		return SLURM_ERROR;

	return (*(ops[select_context_default].job_suspend))
		(job_ptr, indf_susp);
}

/*
 * Resume a job. Executed from slurmctld.
 * IN job_ptr - pointer to job being resumed
 * IN indf_susp - set if job is being resumed from indefinite suspend by user
 *                or admin, otherwise resume from gang scheduling
 * RET SLURM_SUCCESS or error code
 */
extern int select_g_job_resume(struct job_record *job_ptr, bool indf_susp)
{
	if (slurm_select_init(0) < 0)
		return SLURM_ERROR;

	return (*(ops[select_context_default].job_resume))
		(job_ptr, indf_susp);
}

/*
 * Select the "best" nodes for given job step from those available in
 * a job allocation.
 *
 * IN/OUT job_ptr - pointer to job already allocated and running in a
 *                  block where the step is to run.
 *                  set's start_time when job expected to start
 * OUT step_jobinfo - Fill in the resources to be used if not
 *                    full size of job.
 * IN node_count  - How many nodes we are looking for.
 * RET map of slurm nodes to be used for step, NULL on failure
 */
extern bitstr_t *select_g_step_pick_nodes(struct job_record *job_ptr,
					  dynamic_plugin_data_t *step_jobinfo,
					  uint32_t node_count)
{
	if (slurm_select_init(0) < 0)
		return NULL;

	xassert(step_jobinfo);

	return (*(ops[select_context_default].step_pick_nodes))
		(job_ptr, step_jobinfo->data, node_count);
}

/*
 * clear what happened in select_g_step_pick_nodes
 * IN/OUT step_ptr - Flush the resources from the job and step.
 */
extern int select_g_step_finish(struct step_record *step_ptr)
{
	if (slurm_select_init(0) < 0)
		return SLURM_ERROR;

	return (*(ops[select_context_default].step_finish))
		(step_ptr);
}

extern int select_g_pack_select_info(time_t last_query_time,
				     uint16_t show_flags, Buf *buffer,
				     uint16_t protocol_version)
{
	if (slurm_select_init(0) < 0)
		return SLURM_ERROR;

	return (*(ops[select_context_default].pack_select_info))
		(last_query_time, show_flags, buffer, protocol_version);
}

extern int select_g_select_nodeinfo_pack(dynamic_plugin_data_t *nodeinfo,
					 Buf buffer,
					 uint16_t protocol_version)
{
	void *data = NULL;
	uint32_t plugin_id;

	if (slurm_select_init(0) < 0)
		return SLURM_ERROR;

	if(nodeinfo) {
		data = nodeinfo->data;
		plugin_id = nodeinfo->plugin_id;
	} else
		plugin_id = select_context_default;

	if(protocol_version >= SLURM_2_2_PROTOCOL_VERSION)
		pack32(*(ops[plugin_id].plugin_id),
		       buffer);

	return (*(ops[plugin_id].
		  nodeinfo_pack))(data, buffer, protocol_version);
}

extern int select_g_select_nodeinfo_unpack(dynamic_plugin_data_t **nodeinfo,
					   Buf buffer,
					   uint16_t protocol_version)
{
	dynamic_plugin_data_t *nodeinfo_ptr = NULL;

	if (slurm_select_init(0) < 0)
		return SLURM_ERROR;

	nodeinfo_ptr = xmalloc(sizeof(dynamic_plugin_data_t));
	*nodeinfo = nodeinfo_ptr;

	if(protocol_version >= SLURM_2_2_PROTOCOL_VERSION) {
		int i;
		uint32_t plugin_id;
		safe_unpack32(&plugin_id, buffer);
		for (i=0; i<select_context_cnt; i++)
			if(*(ops[i].plugin_id) == plugin_id) {
				nodeinfo_ptr->plugin_id = i;
				break;
			}
		if (i >= select_context_cnt) {
			error("we don't have this plugin type %u", plugin_id);
			goto unpack_error;
		}
	} else
		nodeinfo_ptr->plugin_id = select_context_default;
	if ((*(ops[nodeinfo_ptr->plugin_id].nodeinfo_unpack))
	   ((select_nodeinfo_t **)&nodeinfo_ptr->data, buffer,
	    protocol_version) != SLURM_SUCCESS)
		goto unpack_error;

	return SLURM_SUCCESS;

unpack_error:
	select_g_select_nodeinfo_free(nodeinfo_ptr);
	*nodeinfo = NULL;
	error("select_g_select_nodeinfo_unpack: unpack error");
	return SLURM_ERROR;
}

extern dynamic_plugin_data_t *select_g_select_nodeinfo_alloc(void)
{
	dynamic_plugin_data_t *nodeinfo_ptr = NULL;
	uint32_t plugin_id;

	if (slurm_select_init(0) < 0)
		return NULL;

	plugin_id = working_cluster_rec ?
		working_cluster_rec->plugin_id_select : select_context_default;

	nodeinfo_ptr = xmalloc(sizeof(dynamic_plugin_data_t));
	nodeinfo_ptr->plugin_id = plugin_id;
	nodeinfo_ptr->data = (*(ops[plugin_id].
				nodeinfo_alloc))();
	return nodeinfo_ptr;
}

extern int select_g_select_nodeinfo_free(dynamic_plugin_data_t *nodeinfo)
{
	int rc = SLURM_SUCCESS;

	if (slurm_select_init(0) < 0)
		return SLURM_ERROR;

	if(nodeinfo) {
		if(nodeinfo->data)
			rc = (*(ops[nodeinfo->plugin_id].
				nodeinfo_free))(nodeinfo->data);
		xfree(nodeinfo);
	}
	return rc;
}

extern int select_g_select_nodeinfo_set_all(void)
{
	if (slurm_select_init(0) < 0)
		return SLURM_ERROR;

	return (*(ops[select_context_default].nodeinfo_set_all))
		();
}

extern int select_g_select_nodeinfo_set(struct job_record *job_ptr)
{
	if (slurm_select_init(0) < 0)
		return SLURM_ERROR;

	return (*(ops[select_context_default].nodeinfo_set))
		(job_ptr);
}

extern int select_g_select_nodeinfo_get(dynamic_plugin_data_t *nodeinfo,
					enum select_nodedata_type dinfo,
					enum node_states state,
					void *data)
{
	void *nodedata = NULL;
	uint32_t plugin_id;

	if (slurm_select_init(0) < 0)
		return SLURM_ERROR;

	if(nodeinfo) {
		nodedata = nodeinfo->data;
		plugin_id = nodeinfo->plugin_id;
	} else
		plugin_id = select_context_default;

	return (*(ops[plugin_id].nodeinfo_get))
		(nodedata, dinfo, state, data);
}

extern dynamic_plugin_data_t *select_g_select_jobinfo_alloc(void)
{
	dynamic_plugin_data_t *jobinfo_ptr = NULL;
	uint32_t plugin_id;

	if (slurm_select_init(0) < 0)
		return NULL;

	plugin_id = working_cluster_rec ?
		working_cluster_rec->plugin_id_select : select_context_default;

	jobinfo_ptr = xmalloc(sizeof(dynamic_plugin_data_t));
	jobinfo_ptr->plugin_id = plugin_id;
	jobinfo_ptr->data =  (*(ops[plugin_id].
				jobinfo_alloc))();
	return jobinfo_ptr;
}

/* free storage previously allocated for a select job credential
 * IN jobinfo  - the select job credential to be freed
 */
extern int select_g_select_jobinfo_free(dynamic_plugin_data_t *jobinfo)
{
	int rc = SLURM_SUCCESS;

	if (slurm_select_init(0) < 0)
		return SLURM_ERROR;
	if (jobinfo) {
		if (jobinfo->data) {
			rc = (*(ops[jobinfo->plugin_id].
				jobinfo_free))(jobinfo->data);
		}
		xfree(jobinfo);
	}
	return rc;
}

extern int select_g_select_jobinfo_set(dynamic_plugin_data_t *jobinfo,
				       enum select_jobdata_type data_type,
				       void *data)
{
	void *jobdata = NULL;
	uint32_t plugin_id;

	if (slurm_select_init(0) < 0)
		return SLURM_ERROR;

	if(jobinfo) {
		jobdata = jobinfo->data;
		plugin_id = jobinfo->plugin_id;
	} else
		plugin_id = select_context_default;

	return (*(ops[plugin_id].jobinfo_set))
		(jobdata, data_type, data);
}

/* get data from a select job credential
 * IN jobinfo  - updated select job credential
 * IN data_type - type of data to enter into job credential
 * IN/OUT data - the data to enter into job credential
 */
extern int select_g_select_jobinfo_get(dynamic_plugin_data_t *jobinfo,
				       enum select_jobdata_type data_type,
				       void *data)
{
	void *jobdata = NULL;
	uint32_t plugin_id;

	if (slurm_select_init(0) < 0)
		return SLURM_ERROR;

	if(jobinfo) {
		jobdata = jobinfo->data;
		plugin_id = jobinfo->plugin_id;
	} else
		plugin_id = select_context_default;

	return (*(ops[plugin_id].jobinfo_get))
		(jobdata, data_type, data);
}

/* copy a select job credential
 * IN jobinfo - the select job credential to be copied
 * RET        - the copy or NULL on failure
 * NOTE: returned value must be freed using select_g_free_jobinfo
 */
extern dynamic_plugin_data_t *select_g_select_jobinfo_copy(
	dynamic_plugin_data_t *jobinfo)
{
	dynamic_plugin_data_t *jobinfo_ptr = NULL;
	if (slurm_select_init(0) < 0)
		return NULL;

	jobinfo_ptr = xmalloc(sizeof(dynamic_plugin_data_t));
	if(jobinfo) {
		jobinfo_ptr->plugin_id = jobinfo->plugin_id;
		jobinfo_ptr->data = (*(ops[jobinfo->plugin_id].
				       jobinfo_copy))(jobinfo->data);
	} else
		jobinfo_ptr->plugin_id = select_context_default;

	return jobinfo_ptr;
}

/* pack a select job credential into a buffer in machine independent form
 * IN jobinfo  - the select job credential to be saved
 * OUT buffer  - buffer with select credential appended
 * RET         - slurm error code
 */
extern int select_g_select_jobinfo_pack(dynamic_plugin_data_t *jobinfo,
					Buf buffer,
					uint16_t protocol_version)
{
	void *data = NULL;
	uint32_t plugin_id;

	if (slurm_select_init(0) < 0)
		return SLURM_ERROR;

	if (jobinfo) {
		data = jobinfo->data;
		plugin_id = jobinfo->plugin_id;
	} else
		plugin_id = select_context_default;

	if (protocol_version >= SLURM_2_2_PROTOCOL_VERSION)
		pack32(*(ops[plugin_id].plugin_id), buffer);
	return (*(ops[plugin_id].jobinfo_pack))(data, buffer, protocol_version);
}

/* unpack a select job credential from a buffer
 * OUT jobinfo - the select job credential read
 * IN  buffer  - buffer with select credential read from current pointer loc
 * RET         - slurm error code
 * NOTE: returned value must be freed using select_g_free_jobinfo
 */
extern int select_g_select_jobinfo_unpack(dynamic_plugin_data_t **jobinfo,
					  Buf buffer,
					  uint16_t protocol_version)
{
	dynamic_plugin_data_t *jobinfo_ptr = NULL;

	if (slurm_select_init(0) < 0)
		return SLURM_ERROR;

	jobinfo_ptr = xmalloc(sizeof(dynamic_plugin_data_t));
	*jobinfo = jobinfo_ptr;

	if(protocol_version >= SLURM_2_2_PROTOCOL_VERSION) {
		int i;
		uint32_t plugin_id;
		safe_unpack32(&plugin_id, buffer);
		for (i=0; i<select_context_cnt; i++)
			if(*(ops[i].plugin_id) == plugin_id) {
				jobinfo_ptr->plugin_id = i;
				break;
			}
		if (i >= select_context_cnt) {
			error("we don't have this plugin type %u", plugin_id);
			goto unpack_error;
		}
	} else
		jobinfo_ptr->plugin_id = select_context_default;

	if ((*(ops[jobinfo_ptr->plugin_id].jobinfo_unpack))
		((select_jobinfo_t **)&jobinfo_ptr->data, buffer,
		 protocol_version) != SLURM_SUCCESS)
		goto unpack_error;

	return SLURM_SUCCESS;

unpack_error:
	select_g_select_jobinfo_free(jobinfo_ptr);
	*jobinfo = NULL;
	error("select_g_select_jobinfo_unpack: unpack error");
	return SLURM_ERROR;
}

/* write select job credential to a string
 * IN jobinfo - a select job credential
 * OUT buf    - location to write job credential contents
 * IN size    - byte size of buf
 * IN mode    - print mode, see enum select_print_mode
 * RET        - the string, same as buf
 */
extern char *select_g_select_jobinfo_sprint(dynamic_plugin_data_t *jobinfo,
					    char *buf, size_t size, int mode)
{
	void *data = NULL;
	uint32_t plugin_id;

	if (slurm_select_init(0) < 0)
		return NULL;
	if(jobinfo) {
		data = jobinfo->data;
		plugin_id = jobinfo->plugin_id;
	} else
		plugin_id = select_context_default;

	return (*(ops[plugin_id].
		  jobinfo_sprint))
		(data, buf, size, mode);
}
/* write select job info to a string
 * IN jobinfo - a select job credential
 * IN mode    - print mode, see enum select_print_mode
 * RET        - char * containing string of request
 */
extern char *select_g_select_jobinfo_xstrdup(
	dynamic_plugin_data_t *jobinfo, int mode)
{
	void *data = NULL;
	uint32_t plugin_id;

	if (slurm_select_init(0) < 0)
		return NULL;

	if(jobinfo) {
		data = jobinfo->data;
		plugin_id = jobinfo->plugin_id;
	} else
		plugin_id = select_context_default;

	return (*(ops[plugin_id].
		  jobinfo_xstrdup))(data, mode);
}

/*
 * Update specific block (usually something has gone wrong)
 * IN block_desc_ptr - information about the block
 */
extern int select_g_update_block (update_block_msg_t *block_desc_ptr)
{
	if (slurm_select_init(0) < 0)
		return SLURM_ERROR;

	return (*(ops[select_context_default].
		  update_block))(block_desc_ptr);
}

/*
 * Update specific sub nodes (usually something has gone wrong)
 * IN block_desc_ptr - information about the block
 */
extern int select_g_update_sub_node (update_block_msg_t *block_desc_ptr)
{
	if (slurm_select_init(0) < 0)
		return SLURM_ERROR;

	return (*(ops[select_context_default].
		  update_sub_node))(block_desc_ptr);
}

/*
 * Fail certain cnodes in a blocks midplane (usually comes from the
 *        IBM runjob mux)
 * IN step_ptr - step that has failed cnodes
 */
extern int select_g_fail_cnode (struct step_record *step_ptr)
{
	if (slurm_select_init(0) < 0)
		return SLURM_ERROR;

	return (*(ops[select_context_default].fail_cnode))(step_ptr);
}

/*
 * Get select data from a plugin
 * IN dinfo     - type of data to get from the node record
 *                (see enum select_plugindata_info)
 * IN/OUT data  - the data to get from node record
 */
extern int select_g_get_info_from_plugin (enum select_plugindata_info dinfo,
					  struct job_record *job_ptr,
					  void *data)
{
	if (slurm_select_init(0) < 0)
		return SLURM_ERROR;

	return (*(ops[select_context_default].
		  get_info_from_plugin))(dinfo, job_ptr, data);
}

/*
 * Updated a node configuration. This happens when a node registers with
 *     more resources than originally configured (e.g. memory).
 * IN index  - index into the node record list
 * RETURN SLURM_SUCCESS on success || SLURM_ERROR else wise
 */
extern int select_g_update_node_config (int index)
{
	if (slurm_select_init(0) < 0)
		return SLURM_ERROR;

	return (*(ops[select_context_default].
		  update_node_config))(index);
}

/*
 * Updated a node state in the plugin, this should happen when a node is
 * drained or put into a down state then changed back.
 * IN index  - index into the node record list
 * IN state  - state to update to
 * RETURN SLURM_SUCCESS on success || SLURM_ERROR else wise
 */
extern int select_g_update_node_state (struct node_record *node_ptr)
{
	if (slurm_select_init(0) < 0)
		return SLURM_ERROR;

	return (*(ops[select_context_default].update_node_state))
		(node_ptr);
}

/*
 * Alter the node count for a job given the type of system we are on
 * IN/OUT job_desc  - current job desc
 */
extern int select_g_alter_node_cnt (enum select_node_cnt type, void *data)
{
	if (slurm_select_init(0) < 0)
		return SLURM_ERROR;

	if (type == SELECT_GET_NODE_SCALING) {
		/* default to one, so most plugins don't have to */
		uint32_t *nodes = (uint32_t *)data;
		*nodes = 1;
	}
	return (*(ops[select_context_default].alter_node_cnt))(type, data);
}

/*
 * Note reconfiguration or change in partition configuration
 */
extern int select_g_reconfigure (void)
{
	if (slurm_select_init(0) < 0)
		return SLURM_ERROR;

	return (*(ops[select_context_default].reconfigure))();
}

/*
 * select_g_resv_test - Identify the nodes which "best" satisfy a reservation
 *	request. "best" is defined as either single set of consecutive nodes
 *	satisfying the request and leaving the minimum number of unused nodes
 *	OR the fewest number of consecutive node sets
 * IN avail_bitmap - nodes available for the reservation
 * IN node_cnt - count of required nodes
 * RET - nodes selected for use by the reservation
 */
extern bitstr_t * select_g_resv_test(bitstr_t *avail_bitmap, uint32_t node_cnt)
{
	if (slurm_select_init(0) < 0)
		return NULL;

	return (*(ops[select_context_default].resv_test))
		(avail_bitmap, node_cnt);
}

extern void select_g_ba_init(node_info_msg_t *node_info_ptr, bool sanity_check)
{
	uint32_t plugin_id;

	if (slurm_select_init(0) < 0)
		return;

	if (working_cluster_rec)
		plugin_id = working_cluster_rec->plugin_id_select;
	else
		plugin_id = select_context_default;

	(*(ops[plugin_id].ba_init))(node_info_ptr, sanity_check);
}

extern void select_g_ba_fini(void)
{
	uint32_t plugin_id;

	if (slurm_select_init(0) < 0)
		return;

	if (working_cluster_rec)
		plugin_id = working_cluster_rec->plugin_id_select;
	else
		plugin_id = select_context_default;

	(*(ops[plugin_id].ba_fini))();
}

extern int *select_g_ba_get_dims(void)
{
	uint32_t plugin_id;

	if (slurm_select_init(0) < 0)
		return NULL;

	if (working_cluster_rec)
		plugin_id = working_cluster_rec->plugin_id_select;
	else
		plugin_id = select_context_default;

	return (*(ops[plugin_id].ba_get_dims))();
}<|MERGE_RESOLUTION|>--- conflicted
+++ resolved
@@ -58,19 +58,6 @@
 #include "src/slurmctld/slurmctld.h"
 #include "src/common/node_select.h"
 
-<<<<<<< HEAD
-=======
-strong_alias(destroy_select_ba_request,	slurm_destroy_select_ba_request);
-
-static int select_context_cnt = -1;
-static int select_context_default = -1;
-/* If there is a new select plugin, list it here */
-static slurm_select_context_t * select_context = NULL;
-static pthread_mutex_t		select_context_lock =
-	PTHREAD_MUTEX_INITIALIZER;
-static bool init_run = false;
-
->>>>>>> 369437f1
 /*
  * Must be synchronized with slurm_select_ops_t in node_select.h.
  * Also must be synchronized with the other_plugin.c in
@@ -403,11 +390,7 @@
 	slurm_mutex_lock(&select_context_lock);
 	if (!select_context)
 		goto fini;
-<<<<<<< HEAD
-	
-=======
-
->>>>>>> 369437f1
+
 	init_run = false;
 	for (i=0; i<select_context_cnt; i++) {
 		j = plugin_context_destroy(select_context[i]);
