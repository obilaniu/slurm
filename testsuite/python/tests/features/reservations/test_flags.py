--- conflicted
+++ resolved
@@ -108,14 +108,8 @@
                 results['stdout']),
         quiet=False)
 
-<<<<<<< HEAD
 @pytest.mark.parametrize("create_resv", ["STATIC_ALLOC", "MAINT"], indirect=True)
-def test_norepalce_flags(create_resv, delete_resv):
-=======
-# TODO: MAINT should work like STATIC_ALLOC in 23.02 (Bug 14308)
-@pytest.mark.parametrize("create_resv", ["STATIC_ALLOC"], indirect=True)
 def test_noreplace_flags(create_resv, delete_resv):
->>>>>>> 79f0e468
     """Verify that nodes in a reservation with static allocations aren't
     replaced when they go down
     """
