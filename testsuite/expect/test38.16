#!/usr/bin/env expect
############################################################################
# Purpose: Test environment variables needed by MPI.
############################################################################
# Copyright (C) 2017 SchedMD LLC.
# Written by Isaac Hartung <ihartung@schedmd.com>
#
# This file is part of Slurm, a resource management program.
# For details, see <https://slurm.schedmd.com/>.
# Please also read the included file: DISCLAIMER.
#
# Slurm is free software; you can redistribute it and/or modify it under
# the terms of the GNU General Public License as published by the Free
# Software Foundation; either version 2 of the License, or (at your option)
# any later version.
#
# Slurm is distributed in the hope that it will be useful, but WITHOUT ANY
# WARRANTY; without even the implied warranty of MERCHANTABILITY or FITNESS
# FOR A PARTICULAR PURPOSE.  See the GNU General Public License for more
# details.
#
# You should have received a copy of the GNU General Public License along
# with Slurm; if not, write to the Free Software Foundation, Inc.,
# 51 Franklin Street, Fifth Floor, Boston, MA 02110-1301  USA.
############################################################################
source ./globals

set exit_code	0
set prompt	"PROMPT: "
set file_in	"test$test_id.bash"
set file_out	"test$test_id.out"
set timeout	60

if {[test_front_end]} {
    skip "This test is incompatible with front-end systems"
}
<<<<<<< HEAD
if {[test_hetjob_step] == 0} {
=======
if {[get_config_param "SchedulerType"] ne "sched/backfill"} {
	skip "This test requires SchedulerType = sched/backfill"
}
if {[test_pack_step] == 0} {
>>>>>>> ad052c47
	skip "Heterogeneous steps not currently supported"
}

set nb_nodes [get_node_cnt_in_part]
if {$nb_nodes < 2} {
	skip "Need 2 or more nodes in default partition"
}

#
# Build input script file
#
make_bash_script $file_in "
  $bin_env | grep SLURM_NODELIST
"
exec $bin_rm -f $file_out

proc end_it { exit_code } {
	global het_job_id scancel
	if {$het_job_id > 0} {
		exec $scancel $het_job_id
	}
	if {$exit_code != 0} {
		fail "Test failed due to previous errors (\$exit_code = $exit_code)"
	}
	pass
}

set het_job_id 0
set component(0) 0
set matches 0
set index 0
set timeout $max_job_delay
spawn $salloc -t2 -N1 : -N1 $bin_bash
expect {
	-re "job ($number) has been allocated resources" {
		set het_job_id $expect_out(1,string)
		send "export PS1=\"$prompt\"\r"
		exp_continue
	}
	-re "\"$prompt" {
		# skip this, just echo of setting prompt"
		exp_continue
	}
	-re "$prompt" {
		#log_debug "Job initiated"
	}
	timeout {
		log_error "salloc : allocation not granted in $timeout seconds"
		end_it 1
	}
	eof {
		wait
	}
}
if {$het_job_id == 0} {
	log_error "salloc failure"
	end_it 1
}

log_debug "Collect Nodename for each job component"

send "$squeue -j $het_job_id -o\"NAME=%N\" --noheader\r"
expect {
	-re "--noheader" {
		exp_continue
	}
	-re "NAME=($re_word_str)" {
		set component($index) $expect_out(1,string)
		incr index
		exp_continue
	}
	-re "$prompt" {
		#break
	}
	timeout {
		log_error "squeue not responding"
		end_it 1
	}
}
if {$index != 2} {
	log_error "squeue failure ($index != 2)"
	end_it 1
}

log_info "Test environment variables needed by MPI"

set matches 0
send "$srun --label --mpi=none --het-group=0,1 -l -o$file_out $file_in\r"
expect {
	-re "$prompt" {
		#break
	}
	timeout {
		log_error "srun not responding"
		end_it 1
	}
	eof {
		wait
	}
}
if {[wait_for_file $file_out] != 0} {
	log_error "srun output file not found"
	end_it 1
}

set het_nodelist ""
send "$bin_sort -d $file_out\r"
expect {
	-re "0: SLURM_NODELIST_HET_GROUP_0=$component(0)" {
		incr matches
		exp_continue
	}
	-re "0: SLURM_NODELIST_HET_GROUP_1=$component(1)" {
		incr matches
		exp_continue
	}
	-re "1: SLURM_NODELIST_HET_GROUP_0=$component(0)" {
		incr matches
		exp_continue
	}
	-re "1: SLURM_NODELIST_HET_GROUP_1=$component(1)" {
		incr matches
		exp_continue
	}
	-re "$prompt" {
		#break
	}
	timeout {
		log_error "sort not responding"
		end_it 1
	}
	eof {
		wait
	}
}
log_user 0
send "$bin_sort $file_out\r"
expect {
	-re "0: SLURM_NODELIST=($re_word_str)" {
		set het_nodelist $expect_out(1,string)
		incr matches
		exp_continue
	}
	-re "1: SLURM_NODELIST=$het_nodelist" {
		incr matches
		exp_continue
	}
	-re "$prompt" {
		#break
	}
	timeout {
		log_error "sort not responding"
		end_it 1
	}
	eof {
		wait
	}
}
log_user 1
if {$matches != 6} {
	log_error "srun failure ($matches != 6)"
	end_it 1
}

send "exit\r"
expect {
	timeout {
		log_error "srun not responding"
		end_it 1
	}
	eof {
		wait
	}
}

log_info "Validate combined hostlist"

set matches 0
spawn $scontrol show hostnames $het_nodelist
expect {
	-re "$component(0)|$component(1)" {
		incr matches
		exp_continue
	}
	timeout {
		log_error "scontrol not responding"
		end_it 1
	}
}
if {$matches != 2} {
	log_error "srun combined hostlist is bad ($matches != 2)"
	end_it 1
}

exec $bin_rm -f $file_in $file_out
end_it 0<|MERGE_RESOLUTION|>--- conflicted
+++ resolved
@@ -34,14 +34,10 @@
 if {[test_front_end]} {
     skip "This test is incompatible with front-end systems"
 }
-<<<<<<< HEAD
-if {[test_hetjob_step] == 0} {
-=======
 if {[get_config_param "SchedulerType"] ne "sched/backfill"} {
 	skip "This test requires SchedulerType = sched/backfill"
 }
-if {[test_pack_step] == 0} {
->>>>>>> ad052c47
+if {[test_hetjob_step] == 0} {
 	skip "Heterogeneous steps not currently supported"
 }
 
