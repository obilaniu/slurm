#!/usr/bin/expect
############################################################################
# Purpose: Test of SLURM functionality
#          Test of cpus-per-task option on a single node (--cpus-per-task
#          option).
#
# Output:  "TEST: #.#" followed by "SUCCESS" if test was successful, OR
#          "WARNING: ..." with an explanation of why the test can't be made, OR
#          "FAILURE: ..." otherwise with an explanation of the failure, OR
#          anything else indicates a failure mode that must be investigated.
#
# NOTE:    This assumes node names are of the form <alpha><number>, where
#          the value of <number> indicates the nodes relative location.
#          Change tha node name parsing logic as needed for other formats.
############################################################################
# Copyright (C) 2002-2006 The Regents of the University of California.
# Produced at Lawrence Livermore National Laboratory (cf, DISCLAIMER).
# Written by Morris Jette <jette1@llnl.gov>
# CODE-OCEC-09-009. All rights reserved.
#
# This file is part of SLURM, a resource management program.
# For details, see <http://slurm.schedmd.com/>.
# Please also read the included file: DISCLAIMER.
#
# SLURM is free software; you can redistribute it and/or modify it under
# the terms of the GNU General Public License as published by the Free
# Software Foundation; either version 2 of the License, or (at your option)
# any later version.
#
# SLURM is distributed in the hope that it will be useful, but WITHOUT ANY
# WARRANTY; without even the implied warranty of MERCHANTABILITY or FITNESS
# FOR A PARTICULAR PURPOSE.  See the GNU General Public License for more
# details.
#
# You should have received a copy of the GNU General Public License along
# with SLURM; if not, write to the Free Software Foundation, Inc.,
# 51 Franklin Street, Fifth Floor, Boston, MA 02110-1301  USA.
############################################################################
source ./globals

set test_id     "1.84"
set exit_code   0
set file_in     "test$test_id.bash"

print_header $test_id

if { [test_front_end] } {
	send_user "\nWARNING: This test is incompatible with FRONT_END systems\n"
	exit 0
}

# Various configurations allocate nodes, sockets, cores, cpus or threads;
# not all of which are compatible with this test
set select_type [test_select_type]
if {[string compare $select_type "cons_res"]} {
	send_user "\nWARNING: This test is incompatible with select/$select_type\n"
	exit 0
}

if {[test_launch_poe]} {
	set taskid_env MP_CHILD
} else {
	set taskid_env SLURM_PROCID
}

#
# Submit a 1 node job to determine the node's CPU count
#
set core_spec_cnt  0
set cpu_cnt        0
set cpus_per_node  0
set host           ""
set timeout        $max_job_delay
set task_cnt       0
set threads_per_core 1
set units ""

# find me an idle node in default partition
log_user 0

# find the default partition
set def_part [default_partition]

# find the nodes in the default partition
log_user 0
set def_hostlist ""
set part_exclusive 0
set part_share_force 0
spawn $scontrol show part $def_part
expect {
	-re " Nodes=($alpha_numeric_nodelist)"  {
		set def_hostlist $expect_out(1,string)
		exp_continue
	}
	-re " BasePartitions=($alpha_numeric_nodelist)" {
		set def_hostlist $expect_out(1,string)
		exp_continue
	}
	-re " Shared=EXCLUSIVE" {
		set part_exclusive 1
		exp_continue
	}
	-re " Shared=FORCE" {
		set part_share_force 1
		exp_continue
	}
	timeout {
		send_user "\nFAILURE: scontrol not responding\n"
		set exit_code 1
	}
	eof {
		wait
	}
}
if {$part_share_force != 0} {
	send_user "\nWARNING: This test is incompatible with forced sharing of nodes\n"
	exit 0
}

# Add sleep for any epilog clean up of previous jobs
sleep 2
set fd [open "|$scontrol --oneliner show node $def_hostlist"]
exp_internal 1
while {[gets $fd line] != -1} {
<<<<<<< HEAD
	if {[regexp {NodeName=(\w+).*CPUTot=(\d+)(K?).*CoreSpecCount=(\d+).*State=IDLE ThreadsPerCore=(\d+)} $line frag host cpu_cnt units core_spec_cnt threads_per_core] == 1} {
		break
	}
	if {[regexp {NodeName=(\w+).*CPUTot=(\d+)(K?).*State=IDLE ThreadsPerCore=(\d+)} $line frag host cpu_cnt units threads_per_core] == 1} {
=======
	if {[regexp {NodeName=([^\s]+).*CPUTot=(\d+)(K?).*State=IDLE ThreadsPerCore=(\d+)} $line frag host cpu_cnt units threads_per_core] == 1} {
>>>>>>> f369e6d3
		break
	}
}
exp_internal 0
if {[string compare $units ""]} {
	set cpu_cnt [expr $cpu_cnt * 1024]
}
catch {close $fd}

log_user 1

if {!$cpu_cnt} {
	send_user "\nFAILURE: couldn't find an idle node in the default partition\n"
	exit 1
}

#
# Check CPU count
#
if {[string compare $host ""] == 0} {
	send_user "\nFAILURE: Did not get hostname from idle node\n"
	exit 1
}

send_user "found idle node $host with $cpu_cnt processors\n"

set srun_pid [spawn $srun -N1 -w$host --cpus-per-task=1 --exclusive -l -t1 $bin_printenv $taskid_env]
expect {
	-re "($number):" {
		incr task_cnt
		exp_continue
	}
	-re "Task count specification invalid" {
		send_user "\nWARNING: nodes have too many CPUs for test\n"
		exit 0
 		exp_continue
 	}
	timeout {
		send_user "\nFAILURE: srun not responding\n"
		slow_kill $srun_pid
		set exit_code 1
	}
	eof {
		wait
	}
}

# Convert CPU count to core count if necessary
if {$core_spec_cnt != 0} {
	set cpu_cnt [expr $cpu_cnt - ($core_spec_cnt * $threads_per_core)]
}
if {$cpu_cnt != $task_cnt} {
	set core_cnt  $cpu_cnt
	if {$threads_per_core != 0} {
		set cpu_cnt [expr $cpu_cnt * $threads_per_core]
	}
	if {$cpu_cnt == $task_cnt} {
		send_user "NOTE: Allocated $core_cnt cores and $threads_per_core CPUs per core\n"
	}
}
if {$cpu_cnt != $task_cnt} {
	send_user "FAILURE: Should have run $cpu_cnt tasks (one per core) "
	send_user "instead of $task_cnt tasks\n"
	send_user "NOTE: This could be due to memory limit per allocated CPU or Shared=FORCE\n\n"
	set exit_code 1
}
if {$cpu_cnt < 2} {
	send_user "\nWARNING: The node only has one core\n"
	exit $exit_code
}

#
# Now verify the --cpus-per-task option
#
set task_cnt  0
set srun_pid [spawn $srun -N1 --cpus-per-task=2 --exclusive -l -t1 --nodelist=$host $bin_printenv $taskid_env]
expect {
	-re "Invalid node name specified" {
		send_user "\nWARNING: Appears you are using "
		send_user "multiple slurmd testing.\n"
		send_user "This test won't work in that fashion.\n"
		exit 0
	}
	-re "$number: *($alpha_numeric_under)" {
		incr task_cnt
		exp_continue
	}
	timeout {
		send_user "\nFAILURE: srun not responding\n"
		slow_kill $srun_pid
		set exit_code 1
	}
	eof {
		wait
	}
}

#
# Verify that half the number of tasks were spawned
#
if {$task_cnt != [expr $cpu_cnt / 2]} {
	send_user "\nFAILURE: Improper task count for given cpus-per-task\n"
	send_user "NOTE: This could be due to memory limit per allocated CPU or Shared=FORCE\n\n"
	set exit_code   1
}

if {$exit_code == 0} {
	send_user "\nSUCCESS\n"
}
exit $exit_code<|MERGE_RESOLUTION|>--- conflicted
+++ resolved
@@ -122,14 +122,10 @@
 set fd [open "|$scontrol --oneliner show node $def_hostlist"]
 exp_internal 1
 while {[gets $fd line] != -1} {
-<<<<<<< HEAD
-	if {[regexp {NodeName=(\w+).*CPUTot=(\d+)(K?).*CoreSpecCount=(\d+).*State=IDLE ThreadsPerCore=(\d+)} $line frag host cpu_cnt units core_spec_cnt threads_per_core] == 1} {
+	if {[regexp {NodeName=([^\s]+).*CPUTot=(\d+)(K?).*CoreSpecCount=(\d+).*State=IDLE ThreadsPerCore=(\d+)} $line frag host cpu_cnt units core_spec_cnt threads_per_core] == 1} {
 		break
 	}
-	if {[regexp {NodeName=(\w+).*CPUTot=(\d+)(K?).*State=IDLE ThreadsPerCore=(\d+)} $line frag host cpu_cnt units threads_per_core] == 1} {
-=======
 	if {[regexp {NodeName=([^\s]+).*CPUTot=(\d+)(K?).*State=IDLE ThreadsPerCore=(\d+)} $line frag host cpu_cnt units threads_per_core] == 1} {
->>>>>>> f369e6d3
 		break
 	}
 }
