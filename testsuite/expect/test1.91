#!/usr/bin/env expect
############################################################################
# Purpose: Test of Slurm functionality
#          Test of CPU affinity support for multi-core systems.
############################################################################
# Copyright (C) 2005-2007 The Regents of the University of California.
# Copyright (C) 2008 Lawrence Livermore National Security.
# Produced at Lawrence Livermore National Laboratory (cf, DISCLAIMER).
# Written by Morris Jette <jette1@llnl.gov>
# CODE-OCEC-09-009. All rights reserved.
#
# This file is part of Slurm, a resource management program.
# For details, see <https://slurm.schedmd.com/>.
# Please also read the included file: DISCLAIMER.
#
# Slurm is free software; you can redistribute it and/or modify it under
# the terms of the GNU General Public License as published by the Free
# Software Foundation; either version 2 of the License, or (at your option)
# any later version.
#
# Slurm is distributed in the hope that it will be useful, but WITHOUT ANY
# WARRANTY; without even the implied warranty of MERCHANTABILITY or FITNESS
# FOR A PARTICULAR PURPOSE.  See the GNU General Public License for more
# details.
#
# You should have received a copy of the GNU General Public License along
# with Slurm; if not, write to the Free Software Foundation, Inc.,
# 51 Franklin Street, Fifth Floor, Boston, MA 02110-1301  USA.
############################################################################
source ./globals

set exit_code   0
set file_prog   "test$test_id.prog"

if {[param_contains [get_config_param "SelectTypeParameters"] "CR_ONE_TASK_PER_CORE"]} {
	skip "This test is incompatible SelectTypeParameters=CR_ONE_TASK_PER_CORE"
}

#
# Test if CPU affinity support is supported.
#
if {![param_contains [get_affinity_types] "affinity"]} {
	skip "CPU affinity not supported on this system"
}
log_debug "Task affinity plugin installed"

set task_params [string tolower [get_config_param "TaskPluginParam"]]
if {[string first $task_params "boards"]  != -1 ||
    [string first $task_params "sockets"] != -1 ||
    [string first $task_params "cores"]   != -1} {
	skip "TaskPluginParams=$task_params not supported"
}

set force 0
log_user 0
spawn $scontrol show partition [default_partition]
expect {
	-re "OverSubscribe=FORCE" {
		set force 1
		exp_continue
	}
	eof {
		wait
	}
}
log_user 1
if {$force == 1} {
	skip "This test is not compatible with OverSubscribe=FORCE"
}

# Identify a usable node
set timeout $max_job_delay
set node_name ""
set srun_pid [spawn $srun -N1 --exclusive --verbose $bin_printenv SLURMD_NODENAME]
expect {
	-re "on host ($re_word_str)" {
		set node_name $expect_out(1,string)
		exp_continue
	}
	timeout {
		log_error "srun not responding"
		slow_kill $srun_pid
		set exit_code 1
	}
	eof {
		wait
	}
}
if {[string compare $node_name ""] == 0} {
	fail "Failed to get a usable node name"
}

# Determine how many cpus, sockets, cores, and threads the node has
set num_cputot  0
set num_sockets 0
set num_cores   0
set num_threads 0
log_user 0
spawn $scontrol show node $node_name
expect {
	-re "CoresPerSocket=($number)" {
	   	set num_cores $expect_out(1,string)
		exp_continue
	}
	-re "CPUTot=($number)" {
		set num_cputot $expect_out(1,string)
		exp_continue
	}
	-re "Sockets=($number)" {
		set num_sockets $expect_out(1,string)
		exp_continue
	}
	-re "ThreadsPerCore=($number)" {
	   	set num_threads $expect_out(1,string)
		exp_continue
	}
	eof {
		wait
	}
}
log_user 1
if {$num_cputot == 0 || $num_sockets == 0 || $num_cores == 0 || $num_threads == 0} {
	skip "Could not determine number of CPUs:Sockets:Cores:Threads (saw $num_cputot:$num_sockets:$num_cores:$num_threads)"
}
# Intel KNL nodes with 272 threads generate huge numeric masks
# which are too large for expect integer values to manage
set total_thread_count [expr $num_sockets * $num_cores * $num_threads]
if {$total_thread_count > 64} {
	skip "Total thread count too large for Expect to process ($total_thread_count > 64). Expect unable to work with more than 32-bit numbers"
}
log_debug "Node config: CPUs=$num_cputot Sockets=$num_sockets Cores=$num_cores Threads=$num_threads"
if {$num_cputot < $total_thread_count} {
	skip "CPUs=$num_cputot < (Sockets($num_sockets)*Cores($num_cores)*Threads($num_threads)). Test incompatible with lowered CPUs count"
}

#
# Build a test program to report affinity by task
#
exec $bin_rm -f $file_prog
exec $bin_cc -I$build_dir $file_prog.c -o $file_prog
exec $bin_chmod 700 $file_prog

#
# Create an allocation
#
global env
set env(SLURM_CPU_BIND) "verbose"
set salloc_pid [spawn $salloc -w $node_name -N1 --exclusive --verbose -t2 $bin_bash]
expect {
	-re "Granted job allocation ($number)" {
		set job_id $expect_out(1,string)
		send "$reset_bash_prompt\r"
		exp_continue
	}
	-re "\"$test_prompt\"" {
		# skip this, just echo of setting test_prompt
		exp_continue
	}
	-re $test_prompt {
	}
	timeout {
		slow_kill $salloc_pid
		fail "salloc not responding or failure to recognize prompt"
	}
}

#
# Reading a second prompt is required by some versions of Expect
#
set timeout 1
expect {
	-re $test_prompt {
		exp_continue
	}
	timeout {
	}
}
set timeout 30

#############################################################################
#
# Run a job step to get allocated processor count and affinity
#
set mask 0
set task_cnt 0
send "$srun -c1 ./$file_prog\r"
expect {
	-re "TASK_ID:($number),MASK:($number)" {
		incr task_cnt
		set mask $expect_out(2,string)
		exp_continue
	}
	-re "error" {
		log_error "Some error occurred"
		set exit_code 1
		exp_continue
	}
	timeout {
		slow_kill $salloc_pid
		fail "salloc not responding or failure to recognize prompt"
	}
	-re "$srun" {
		# just so we don't grab the srun call
		exp_continue
	}
	-re $test_prompt
}
#############################################################################
#
# Run a job step with affinity to verify unique masks with min -B 1:1:1
#
set expected_mask [ expr ((1 << $task_cnt) - 1) ]
set task_mask 0
send "$srun -c1 -n $task_cnt -B 1:1:1 ./$file_prog\r"
expect {
	-re "TASK_ID:($number),MASK:($number)" {
		incr task_mask $expect_out(2,string)
		exp_continue
	}
	-re "error" {
		log_error "Some error occurred"
		set exit_code 1
		exp_continue
	}
	timeout {
		log_error "srun (from --allocate) not responding or failure to recognize prompt"
		set exit_code 1
	}
	-re "$srun" {
		# just so we don't grab the srun call
		exp_continue
	}
	-re $test_prompt
}
if {$task_mask != $expected_mask} {
	log_error "Affinity mask inconsistency ($task_mask,$expected_mask)"
	set exit_code 1
}

#############################################################################
#
# Run varying number of sockets, verify task count and number of set bits
#
set this_cnt 1
while {$this_cnt <= $num_sockets} {
	set expected_tasks [ expr $this_cnt * $num_cores * $num_threads ]
	set num_tasks 0
	set num_bits  0
	set task_mask 0
	send "$srun -B $this_cnt-$this_cnt:$num_cores:$num_threads ./$file_prog\r"
	expect {
		-re "TASK_ID:($number),MASK:($number)" {
			incr task_mask $expect_out(2,string)
			incr num_tasks 1
			# count number of set bits
			set this_mask $expect_out(2,string)
			while {$this_mask > 0} {
				if {$this_mask & 1} {
					incr num_bits 1
				}
				set this_mask [ expr $this_mask >> 1 ]
			}
			exp_continue
		}
		-re "error" {
			log_error "Some error occurred"
			set exit_code 1
			exp_continue
		}
		timeout {
			log_error "srun (from --allocate) not responding or failure to recognize prompt"
			set exit_code 1
		}
		-re "$srun" {
			# just so we don't grab the srun call
			exp_continue
		}
		-re $test_prompt
	}

	if {$num_tasks != $expected_tasks} {
		log_error "Number of tasks inconsistent ($num_tasks,$expected_tasks)"
		set exit_code 1
	}
	if {$num_bits != $expected_tasks} {
		log_error "Number of set bits inconsistent ($num_bits,$expected_tasks)"
		set exit_code 1
	}
	incr this_cnt 1
}


#############################################################################
#
# Run varying number of cores, verify task count and number of set bits
#
set this_cnt 1
while {$this_cnt <= $num_cores} {
	set expected_tasks [ expr $num_sockets * $this_cnt * $num_threads ]
	set num_tasks 0
	set num_bits  0
	set task_mask 0
	send "$srun -B $num_sockets:$this_cnt-$this_cnt:$num_threads ./$file_prog\r"
	expect {
		-re "TASK_ID:($number),MASK:($number)" {
			incr task_mask $expect_out(2,string)
			incr num_tasks 1
			# count number of set bits
			set this_mask $expect_out(2,string)
			while {$this_mask > 0} {
				if {$this_mask & 1} {
					incr num_bits 1
				}
				set this_mask [ expr $this_mask >> 1 ]
			}
			exp_continue
		}
		-re "error" {
			log_error "Some error occurred"
			set exit_code 1
			exp_continue
		}
		timeout {
			log_error "salloc not responding or failure to recognize prompt"
			set exit_code 1
		}
		-re "$srun" {
			# just so we don't grab the srun call
			exp_continue
		}
		-re $test_prompt
	}

	if {$num_tasks != $expected_tasks} {
		log_error "Number of tasks inconsistent ($num_tasks,$expected_tasks)"
		set exit_code 1
	}
	if {$num_bits != $expected_tasks} {
		log_error "Number of set bits inconsistent ($num_bits,$expected_tasks)"
		set exit_code 1
	}
	incr this_cnt 1
}


#############################################################################
#
# Run varying number of threads, verify task count and number of set bits
#
set this_cnt 1
while {$this_cnt <= $num_threads} {
	set expected_tasks [ expr $num_sockets * $num_cores * $this_cnt ]
	set num_tasks 0
	set num_bits  0
	set task_mask 0
	send "$srun -B $num_sockets:$num_cores:$this_cnt-$this_cnt ./$file_prog\r"
	expect {
		-re "TASK_ID:($number),MASK:($number)" {
			incr task_mask $expect_out(2,string)
			incr num_tasks 1
			# count number of set bits
			set this_mask $expect_out(2,string)
			while {$this_mask > 0} {
				if {$this_mask & 1} {
					incr num_bits 1
				}
				set this_mask [ expr $this_mask >> 1 ]
			}
			exp_continue
		}
		-re "error" {
			log_error "Some error occurred"
			set exit_code 1
			exp_continue
		}
		timeout {
			log_error "salloc not responding or failure to recognize prompt"
			set exit_code 1
		}
		-re "$srun" {
			# just so we don't grab the srun call
			exp_continue
		}
		-re $test_prompt
	}

	if {$num_tasks != $expected_tasks} {
		log_error "Number of tasks inconsistent ($num_tasks,$expected_tasks)"
		set exit_code 1
	}
	if {$num_bits != $expected_tasks} {
		log_error "Number of set bits inconsistent ($num_bits,$expected_tasks)"
		set exit_code 1
	}
	incr this_cnt 1
}

#############################################################################
#
# Run varying cpus per task, verify task count and number of set bits
#
set this_cnt 1
while {$this_cnt <= $task_cnt} {
	set expected_tasks 1
	set num_tasks 0
	set num_bits  0
	set task_mask 0
	send "$srun -c$this_cnt -B 1:1:1 ./$file_prog\r"
	expect {
		-re "TASK_ID:($number),MASK:($number)" {
			incr task_mask $expect_out(2,string)
			incr num_tasks 1
			# count number of set bits
			set this_mask $expect_out(2,string)
			while {$this_mask > 0} {
				if {$this_mask & 1} {
					incr num_bits 1
				}
				set this_mask [ expr $this_mask >> 1 ]
			}
			exp_continue
		}
		-re "error" {
			log_error "Some error occurred"
			set exit_code 1
			exp_continue
		}
		timeout {
			log_error "salloc not responding or failure to recognize prompt"
			set exit_code 1
		}
		-re "$srun" {
			# just so we don't grab the srun call
			exp_continue
		}
		-re $test_prompt
	}

	if {$num_tasks != $expected_tasks} {
		log_error "Number of tasks inconsistent ($num_tasks,$expected_tasks)"
		set exit_code 1
	}
	if {$num_bits != $this_cnt} {
		log_error "Number of set bits inconsistent ($num_bits,$this_cnt)"
		set exit_code 1
	}
	incr this_cnt 1
}

#############################################################################
#
# Run a job step with plane distribution to exercise option
# Automatic binding in slurm version 2.0 will bind one task per core
#
set expected_mask [ expr ((1 << $task_cnt) - 1) ]
set task_mask 0
send "$srun -n $task_cnt -m plane=4 ./$file_prog\r"
expect {
	-re "TASK_ID:($number),MASK:($number)" {
		incr task_mask $expect_out(2,string)
		exp_continue
	}
	-re "error" {
		log_error "Some error occurred"
		set exit_code 1
		exp_continue
	}
	timeout {
		log_error "salloc not responding or failure to recognize prompt"
		set exit_code 1
	}
	-re "$srun" {
		# just so we don't grab the srun call
		exp_continue
	}
	-re $test_prompt
}

if {$task_mask != $expected_mask} {
	log_error "Affinity mask inconsistency ($task_mask,$expected_mask)"
	set exit_code 1
}

#############################################################################
#
# Terminate the job, free the allocation
#
send "exit\r"
expect {
	-re "error" {
		log_error "Some error occurred"
		set exit_code 1
	}
	timeout {
		log_error "salloc not responding or failure to recognize prompt"
		slow_kill $salloc_pid
		set exit_code 1
	}
	eof {
		wait
	}
}

if {$exit_code == 0} {
	exec $bin_rm -f $file_prog
<<<<<<< HEAD
} elseif { [test_config_overrides] == 1 } {
=======
} elseif {[get_config_param "FastSchedule"] == 2 } {
>>>>>>> 834edd24
	exec $bin_rm -f $file_prog
	fail "This test can fail if the node configuration in slurm.conf (sockets, cores, threads) differs from the actual configuration or if using task/cgroup without task/affinity"
} else {
	fail "Test failed due to previous errors (\$exit_code = $exit_code)"
}
<|MERGE_RESOLUTION|>--- conflicted
+++ resolved
@@ -503,11 +503,7 @@
 
 if {$exit_code == 0} {
 	exec $bin_rm -f $file_prog
-<<<<<<< HEAD
-} elseif { [test_config_overrides] == 1 } {
-=======
-} elseif {[get_config_param "FastSchedule"] == 2 } {
->>>>>>> 834edd24
+} elseif {[param_contains [get_config_param "SlurmdParameters"] "config_overrides"]} {
 	exec $bin_rm -f $file_prog
 	fail "This test can fail if the node configuration in slurm.conf (sockets, cores, threads) differs from the actual configuration or if using task/cgroup without task/affinity"
 } else {
